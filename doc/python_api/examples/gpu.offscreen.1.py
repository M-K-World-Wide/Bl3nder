--- conflicted
+++ resolved
@@ -65,22 +65,13 @@
         )
 
         offscreen.draw_view3d(
-<<<<<<< HEAD
-                scene,
-                render_layer,
-                context.space_data,
-                context.region,
-                projection_matrix,
-                modelview_matrix,
-                )
-=======
             scene,
+            render_layer,
             context.space_data,
             context.region,
             projection_matrix,
             modelview_matrix,
         )
->>>>>>> 532c8ac5
 
     @staticmethod
     def _opengl_draw(context, texture, aspect_ratio, scale):
