
import bpy

class RenderButtonsPanel(bpy.types.Panel):
	__space_type__ = "BUTTONS_WINDOW"
	__region_type__ = "WINDOW"
	__context__ = "scene"
	# COMPAT_ENGINES must be defined in each subclass, external engines can add themselves here
	
	def poll(self, context):
		rd = context.scene.render_data
		return (rd.use_game_engine==False) and (rd.engine in self.COMPAT_ENGINES)

class SCENE_PT_render(RenderButtonsPanel):
	__label__ = "Render"
	COMPAT_ENGINES = set(['BLENDER_RENDER'])
	
	def draw(self, context):
		layout = self.layout
		
		rd = context.scene.render_data

		row = layout.row()
		row.itemO("screen.render", text="Image", icon='ICON_RENDER_RESULT')
		row.item_booleanO("screen.render", "animation", True, text="Animation", icon='ICON_RENDER_ANIMATION')

		layout.itemR(rd, "display_mode", text="Display")

class SCENE_PT_layers(RenderButtonsPanel):
	__label__ = "Layers"
	__default_closed__ = True
	COMPAT_ENGINES = set(['BLENDER_RENDER'])
	
	def draw(self, context):
		layout = self.layout
		
		scene = context.scene
		rd = scene.render_data

		row = layout.row()
		row.template_list(rd, "layers", rd, "active_layer_index", rows=2)

		col = row.column(align=True)
		col.itemO("scene.render_layer_add", icon="ICON_ZOOMIN", text="")
		col.itemO("scene.render_layer_remove", icon="ICON_ZOOMOUT", text="")

		rl = rd.layers[rd.active_layer_index]

		split = layout.split()
		
		col = split.column()
		col.itemR(scene, "visible_layers", text="Scene")
		col = split.column()
		col.itemR(rl, "visible_layers", text="Layer")

		layout.itemR(rl, "light_override", text="Light")
		layout.itemR(rl, "material_override", text="Material")
		
		layout.itemS()
		layout.itemL(text="Include:")
		
		split = layout.split()

		col = split.column()
		col.itemR(rl, "zmask")
		row = col.row()
		row.itemR(rl, "zmask_negate", text="Negate")
		row.active = rl.zmask
		col.itemR(rl, "all_z")

		col = split.column()
		col.itemR(rl, "solid")
		col.itemR(rl, "halo")
		col.itemR(rl, "ztransp")

		col = split.column()
		col.itemR(rl, "sky")
		col.itemR(rl, "edge")
		col.itemR(rl, "strand")

		if rl.zmask:
			split = layout.split()
			split.itemL(text="Zmask Layers:")
			split.column().itemR(rl, "zmask_layers", text="")
		
		layout.itemS()
		
		split = layout.split()
		
		col = split.column()
		col.itemL(text="Passes:")
		col.itemR(rl, "pass_combined")
		col.itemR(rl, "pass_z")
		col.itemR(rl, "pass_vector")
		col.itemR(rl, "pass_normal")
		col.itemR(rl, "pass_uv")
		col.itemR(rl, "pass_mist")
		col.itemR(rl, "pass_object_index")

		col = split.column()
		col.itemL()
		col.itemR(rl, "pass_color")
		col.itemR(rl, "pass_diffuse")
		row = col.row()
		row.itemR(rl, "pass_specular")
		row.itemR(rl, "pass_specular_exclude", text="", icon="ICON_X")
		row = col.row()
		row.itemR(rl, "pass_shadow")
		row.itemR(rl, "pass_shadow_exclude", text="", icon="ICON_X")
		row = col.row()
		row.itemR(rl, "pass_ao")
		row.itemR(rl, "pass_ao_exclude", text="", icon="ICON_X")
		row = col.row()
		row.itemR(rl, "pass_reflection")
		row.itemR(rl, "pass_reflection_exclude", text="", icon="ICON_X")
		row = col.row()
		row.itemR(rl, "pass_refraction")
		row.itemR(rl, "pass_refraction_exclude", text="", icon="ICON_X")

class SCENE_PT_shading(RenderButtonsPanel):
	__label__ = "Shading"
	COMPAT_ENGINES = set(['BLENDER_RENDER'])

	def draw(self, context):
		layout = self.layout
		
		rd = context.scene.render_data
		
		split = layout.split()
		
		col = split.column()
		col.itemR(rd, "render_textures", text="Textures")
		col.itemR(rd, "render_shadows", text="Shadows")
		col.itemR(rd, "render_sss", text="Subsurface Scattering")
		col.itemR(rd, "render_envmaps", text="Environment Map")
		
		col = split.column()
		col.itemR(rd, "render_raytracing", text="Ray Tracing")
		col.itemR(rd, "color_management")
		col.itemR(rd, "alpha_mode", text="Alpha")

class SCENE_PT_performance(RenderButtonsPanel):
	__label__ = "Performance"
	__default_closed__ = True
	COMPAT_ENGINES = set(['BLENDER_RENDER'])

	def draw(self, context):
		layout = self.layout
		
		rd = context.scene.render_data

		split = layout.split()
		
		col = split.column(align=True)
		col.itemL(text="Threads:")
		col.row().itemR(rd, "threads_mode", expand=True)
		sub = col.column()
		sub.enabled = rd.threads_mode == 'THREADS_FIXED'
		sub.itemR(rd, "threads")
		col.itemL(text="Tiles:")
		col.itemR(rd, "parts_x", text="X")
		col.itemR(rd, "parts_y", text="Y")

		col = split.column()
		col.itemL(text="Memory:")
<<<<<<< HEAD
		row = col.row()
		row.itemR(rd, "save_buffers")
		row.enabled = not rd.full_sample

		col = split.column()
		col.active = rd.use_compositing
		col.itemL()
		col.itemR(rd, "free_image_textures")

		row = layout.row()
		row.active = rd.render_raytracing
		row.itemR(rd, "octree_resolution", text="Ray Tracing Octree")
		row.itemR(rd, "raytrace_structure", text="Structure")
		row.itemR(rd, "raytrace_tree_type", text="Tree Type")
=======
		sub = col.column()
		sub.itemR(rd, "save_buffers")
		sub.enabled = not rd.full_sample
		sub = col.column()
		sub.active = rd.use_compositing
		sub.itemR(rd, "free_image_textures")
		sub = col.column()
		sub.active = rd.render_raytracing
		sub.itemL(text="Ray Tracing Octree:")
		sub.itemR(rd, "octree_resolution", text="")
>>>>>>> 1d63cacf

class SCENE_PT_post_processing(RenderButtonsPanel):
	__label__ = "Post Processing"
	__default_closed__ = True
	COMPAT_ENGINES = set(['BLENDER_RENDER'])

	def draw(self, context):
		layout = self.layout
		
		rd = context.scene.render_data

		split = layout.split()

		col = split.column()
		col.itemR(rd, "use_compositing")
		col.itemR(rd, "use_sequencer")

		col = split.column()
		row = col.row()
		row.itemR(rd, "fields", text="Fields")
		sub = row.row()
		sub.active = rd.fields
		sub.itemR(rd, "fields_still", text="Still")
		sub = col.row()
		sub.active = rd.fields
		sub.itemR(rd, "field_order", expand=True)

		split = layout.split()
		split.itemL()
		split.itemR(rd, "dither_intensity", text="Dither", slider=True)
		
class SCENE_PT_output(RenderButtonsPanel):
	__label__ = "Output"
	COMPAT_ENGINES = set(['BLENDER_RENDER'])

	def draw(self, context):
		layout = self.layout
		
		rd = context.scene.render_data
		
		layout.itemR(rd, "output_path", text="")

		split = layout.split()
		col = split.column()
		col.itemR(rd, "file_format", text="")
		col.row().itemR(rd, "color_mode", text="Color", expand=True)

		col = split.column()
		col.itemR(rd, "file_extensions")
		col.itemR(rd, "placeholders")
		col.itemR(rd, "no_overwrite")

		if rd.file_format in ('AVIJPEG', 'JPEG'):
			split = layout.split()
			split.itemR(rd, "quality", slider=True)
			
		elif rd.file_format == 'OPENEXR':
			split = layout.split()
			
			col = split.column()
			col.itemR(rd, "exr_codec")

			subsplit = split.split()
			col = subsplit.column()
			col.itemR(rd, "exr_half")
			col.itemR(rd, "exr_zbuf")
			col = subsplit.column()
			col.itemR(rd, "exr_preview")
		
		elif rd.file_format == 'JPEG2000':
			split = layout.split()
			col = split.column()
			col.itemL(text="Depth:")
			col.row().itemR(rd, "jpeg_depth", expand=True)

			col = split.column()
			col.itemR(rd, "jpeg_preset", text="")
			col.itemR(rd, "jpeg_ycc")
			col.itemR(rd, "exr_preview")
			
		elif rd.file_format in ('CINEON', 'DPX'):
			split = layout.split()
			col = split.column()
			col.itemR(rd, "cineon_log", text="Convert to Log")

			col = split.column(align=True)
			col.active = rd.cineon_log
			col.itemR(rd, "cineon_black", text="Black")
			col.itemR(rd, "cineon_white", text="White")
			col.itemR(rd, "cineon_gamma", text="Gamma")
			
		elif rd.file_format == 'TIFF':
			split = layout.split()
			split.itemR(rd, "tiff_bit")

class SCENE_PT_encoding(RenderButtonsPanel):
	__label__ = "Encoding"
	__default_closed__ = True
	COMPAT_ENGINES = set(['BLENDER_RENDER'])
	
	def poll(self, context):
		rd = context.scene.render_data
		return rd.file_format in ('FFMPEG', 'XVID', 'H264', 'THEORA')

	def draw(self, context):
		layout = self.layout
		
		rd = context.scene.render_data

		split = layout.split()
		
		split.itemR(rd, "ffmpeg_format")
		if rd.ffmpeg_format in ('AVI', 'QUICKTIME', 'MKV', 'OGG'):
			split.itemR(rd, "ffmpeg_codec")
		else:
			split.itemL()

		split = layout.split()
	
		col = split.column()
		col.itemR(rd, "ffmpeg_video_bitrate")
		col.itemL(text="Rate:")
		col.itemR(rd, "ffmpeg_minrate", text="Minimum")
		col.itemR(rd, "ffmpeg_maxrate", text="Maximum")
		col.itemR(rd, "ffmpeg_buffersize", text="Buffer")
		
		col = split.column()
		col.itemR(rd, "ffmpeg_gopsize")
		col.itemR(rd, "ffmpeg_autosplit")
		col.itemL(text="Mux:")
		col.itemR(rd, "ffmpeg_muxrate", text="Rate")
		col.itemR(rd, "ffmpeg_packetsize", text="Packet Size")
		
		row = layout.row()
		row.itemL(text="Audio:")
		row = layout.row()
		row.itemR(rd, "ffmpeg_audio_codec")
		
		split = layout.split()

		col = split.column()
		col.itemR(rd, "ffmpeg_audio_bitrate")
		col = split.column()
		col.itemR(rd, "ffmpeg_multiplex_audio")

class SCENE_PT_antialiasing(RenderButtonsPanel):
	__label__ = "Anti-Aliasing"
	COMPAT_ENGINES = set(['BLENDER_RENDER'])

	def draw_header(self, context):
		layout = self.layout
		
		rd = context.scene.render_data

		layout.itemR(rd, "antialiasing", text="")

	def draw(self, context):
		layout = self.layout
		
		rd = context.scene.render_data

		layout.active = rd.antialiasing

		split = layout.split()
		
		col = split.column()
		col.row().itemR(rd, "antialiasing_samples", expand=True)
		col.itemR(rd, "full_sample")

		col = split.column()
		col.itemR(rd, "pixel_filter", text="")
		col.itemR(rd, "filter_size", text="Size", slider=True)
	
class SCENE_PT_dimensions(RenderButtonsPanel):
	__label__ = "Dimensions"
	COMPAT_ENGINES = set(['BLENDER_RENDER'])

	def draw(self, context):
		layout = self.layout
		
		scene = context.scene
		rd = scene.render_data
		
		split = layout.split()
		
		col = split.column()
		sub = col.column(align=True)
		sub.itemL(text="Resolution:")
		sub.itemR(rd, "resolution_x", text="X")
		sub.itemR(rd, "resolution_y", text="Y")
		sub.itemR(rd, "resolution_percentage", text="")
		
		sub.itemL(text="Aspect Ratio:")
		sub.itemR(rd, "pixel_aspect_x", text="X")
		sub.itemR(rd, "pixel_aspect_y", text="Y")

		row = col.row()
		row.itemR(rd, "border", text="Border")
		rowsub = row.row()
		rowsub.active = rd.border
		rowsub.itemR(rd, "crop_to_border", text="Crop")
		
		col = split.column(align=True)
		col.itemL(text="Frame Range:")
		col.itemR(scene, "start_frame", text="Start")
		col.itemR(scene, "end_frame", text="End")
		col.itemR(scene, "frame_step", text="Step")
		
		col.itemL(text="Frame Rate:")
		col.itemR(rd, "fps")
		col.itemR(rd, "fps_base",text="/")

class SCENE_PT_stamp(RenderButtonsPanel):
	__label__ = "Stamp"
	__default_closed__ = True
	COMPAT_ENGINES = set(['BLENDER_RENDER'])

	def draw_header(self, context):
		layout = self.layout
		
		rd = context.scene.render_data

		layout.itemR(rd, "render_stamp", text="")

	def draw(self, context):
		layout = self.layout
		
		rd = context.scene.render_data

		layout.active = rd.render_stamp

		split = layout.split()
		
		col = split.column()
		col.itemR(rd, "stamp_time", text="Time")
		col.itemR(rd, "stamp_date", text="Date")
		col.itemR(rd, "stamp_frame", text="Frame")
		col.itemR(rd, "stamp_scene", text="Scene")
		col.itemR(rd, "stamp_camera", text="Camera")
		col.itemR(rd, "stamp_filename", text="Filename")
		col.itemR(rd, "stamp_marker", text="Marker")
		col.itemR(rd, "stamp_sequence_strip", text="Seq. Strip")

		col = split.column()
		col.active = rd.render_stamp
		col.itemR(rd, "stamp_foreground", slider=True)
		col.itemR(rd, "stamp_background", slider=True)
		col.itemR(rd, "stamp_font_size", text="Font Size")

		row = layout.split(percentage=0.2)
		row.itemR(rd, "stamp_note", text="Note")
		sub = row.row()
		sub.active = rd.stamp_note
		sub.itemR(rd, "stamp_note_text", text="")

bpy.types.register(SCENE_PT_render)
bpy.types.register(SCENE_PT_layers)
bpy.types.register(SCENE_PT_dimensions)
bpy.types.register(SCENE_PT_antialiasing)
bpy.types.register(SCENE_PT_shading)
bpy.types.register(SCENE_PT_output)
bpy.types.register(SCENE_PT_encoding)
bpy.types.register(SCENE_PT_performance)
bpy.types.register(SCENE_PT_post_processing)
bpy.types.register(SCENE_PT_stamp)<|MERGE_RESOLUTION|>--- conflicted
+++ resolved
@@ -163,22 +163,6 @@
 
 		col = split.column()
 		col.itemL(text="Memory:")
-<<<<<<< HEAD
-		row = col.row()
-		row.itemR(rd, "save_buffers")
-		row.enabled = not rd.full_sample
-
-		col = split.column()
-		col.active = rd.use_compositing
-		col.itemL()
-		col.itemR(rd, "free_image_textures")
-
-		row = layout.row()
-		row.active = rd.render_raytracing
-		row.itemR(rd, "octree_resolution", text="Ray Tracing Octree")
-		row.itemR(rd, "raytrace_structure", text="Structure")
-		row.itemR(rd, "raytrace_tree_type", text="Tree Type")
-=======
 		sub = col.column()
 		sub.itemR(rd, "save_buffers")
 		sub.enabled = not rd.full_sample
@@ -189,7 +173,8 @@
 		sub.active = rd.render_raytracing
 		sub.itemL(text="Ray Tracing Octree:")
 		sub.itemR(rd, "octree_resolution", text="")
->>>>>>> 1d63cacf
+		sub.itemR(rd, "raytrace_structure", text="Structure")
+		sub.itemR(rd, "raytrace_tree_type", text="Tree Type")
 
 class SCENE_PT_post_processing(RenderButtonsPanel):
 	__label__ = "Post Processing"
