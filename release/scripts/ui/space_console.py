--- conflicted
+++ resolved
@@ -17,7 +17,6 @@
 # ##### END GPL LICENSE BLOCK #####
 
 # <pep8 compliant>
-import sys
 import bpy
 from bpy.props import *
 
@@ -37,27 +36,27 @@
             sub = row.row(align=True)
 
             if sc.console_type == 'REPORT':
-                sub.itemM("CONSOLE_MT_report")
+                sub.menu("CONSOLE_MT_report")
             else:
-                sub.itemM("CONSOLE_MT_console")
-
-        layout.itemS()
-        layout.itemR(sc, "console_type", expand=True)
+                sub.menu("CONSOLE_MT_console")
+
+        layout.separator()
+        layout.prop(sc, "console_type", expand=True)
 
         if sc.console_type == 'REPORT':
             row = layout.row(align=True)
-            row.itemR(sc, "show_report_debug", text="Debug")
-            row.itemR(sc, "show_report_info", text="Info")
-            row.itemR(sc, "show_report_operator", text="Operators")
-            row.itemR(sc, "show_report_warn", text="Warnings")
-            row.itemR(sc, "show_report_error", text="Errors")
+            row.prop(sc, "show_report_debug", text="Debug")
+            row.prop(sc, "show_report_info", text="Info")
+            row.prop(sc, "show_report_operator", text="Operators")
+            row.prop(sc, "show_report_warn", text="Warnings")
+            row.prop(sc, "show_report_error", text="Errors")
 
             row = layout.row()
             row.enabled = sc.show_report_operator
-            row.itemO("console.report_replay")
+            row.operator("console.report_replay")
         else:
             row = layout.row(align=True)
-            row.itemO("console.autocomplete", text="Autocomplete")
+            row.operator("console.autocomplete", text="Autocomplete")
 
 
 class CONSOLE_MT_console(bpy.types.Menu):
@@ -66,10 +65,10 @@
     def draw(self, context):
         layout = self.layout
         layout.column()
-        layout.itemO("console.clear")
-        layout.itemO("console.copy")
-        layout.itemO("console.paste")
-        layout.itemM("CONSOLE_MT_language")
+        layout.operator("console.clear")
+        layout.operator("console.copy")
+        layout.operator("console.paste")
+        layout.menu("CONSOLE_MT_language")
 
 
 class CONSOLE_MT_report(bpy.types.Menu):
@@ -78,49 +77,33 @@
     def draw(self, context):
         layout = self.layout
         layout.column()
-        layout.itemO("console.select_all_toggle")
-        layout.itemO("console.select_border")
-        layout.itemO("console.report_delete")
-        layout.itemO("console.report_copy")
+        layout.operator("console.select_all_toggle")
+        layout.operator("console.select_border")
+        layout.operator("console.report_delete")
+        layout.operator("console.report_copy")
+
 
 class CONSOLE_MT_language(bpy.types.Menu):
     bl_label = "Languages..."
 
-<<<<<<< .working
-    def draw(self, context):
+    def draw(self, context):
+        import sys
+
         layout = self.layout
         layout.column()
-        
-        mod = bpy.ops.console
+
+        # Collect modules with 'console_*.execute'
         languages = []
-        for opname in dir(mod):
-            # execute_python, execute_shell etc.
-            if opname.startswith("execute_"):
-                languages.append(opname.split('_', 1)[-1])
-        
+        for modname, mod in sys.modules.items():
+            if modname.startswith("console_") and hasattr(mod, "execute"):
+                languages.append(modname.split('_', 1)[-1])
+
         languages.sort()
-        
+
         for language in languages:
-            layout.item_stringO("console.language", "language", language, text=language[0].upper() + language[1:])
-
-=======
-    def draw(self, context):
-        layout = self.layout
-        layout.column()
-
-        mod = bpy.ops.console
-        languages = []
-        for opname in dir(mod):
-            # execute_python, execute_shell etc.
-            if opname.startswith("execute_"):
-                languages.append(opname.split('_', 1)[-1])
-
-        languages.sort()
-
-        for language in languages:
-            layout.item_stringO("console.language", "language", language, text=language[0].upper() + language[1:])
-
->>>>>>> .merge-right.r24463
+            layout.operator("console.language", text=language[0].upper() + language[1:]).language = language
+
+
 def add_scrollback(text, text_type):
     for l in text.split('\n'):
         bpy.ops.console.scrollback_append(text=l.replace('\t', '    '),
@@ -136,14 +119,14 @@
     def execute(self, context):
         sc = context.space_data
 
-        execute = getattr(bpy.ops.console, "execute_" + sc.language, None)
+        module = __import__("console_" + sc.language)
+        execute = getattr(module, "execute", None)
 
         if execute:
-            execute()
+            return execute(context)
         else:
             print("Error: bpy.ops.console.execute_" + sc.language + " - not found")
-
-        return ('FINISHED',)
+            return ('FINISHED',)
 
 
 class ConsoleAutocomplete(bpy.types.Operator):
@@ -158,17 +141,14 @@
 
     def execute(self, context):
         sc = context.space_data
-
-        autocomplete = getattr(bpy.ops.console, "autocomplete_" + sc.language, None)
+        module = __import__("console_" + sc.language)
+        autocomplete = getattr(module, "autocomplete", None)
 
         if autocomplete:
-            autocomplete()
+            return autocomplete(context)
         else:
             print("Error: bpy.ops.console.autocomplete_" + sc.language + " - not found")
-
-<<<<<<< .working
-=======
-        return ('FINISHED',)
+            return ('FINISHED',)
 
 
 class ConsoleBanner(bpy.types.Operator):
@@ -177,81 +157,37 @@
     def execute(self, context):
         sc = context.space_data
 
->>>>>>> .merge-right.r24463
         # default to python
         if not sc.language:
             sc.language = 'python'
 
-        banner = getattr(bpy.ops.console, "banner_" + sc.language, None)
+        module = __import__("console_" + sc.language)
+        banner = getattr(module, "banner", None)
 
         if banner:
-            banner()
+            return banner(context)
         else:
             print("Error: bpy.ops.console.banner_" + sc.language + " - not found")
-
-        return ('FINISHED',)
-
+            return ('FINISHED',)
 
 
 class ConsoleLanguage(bpy.types.Operator):
     '''Set the current language for this console'''
     bl_idname = "console.language"
-    language = StringProperty(name="Language", maxlen= 32, default= "")
-
-    def execute(self, context):
-        sc = context.space_data
-<<<<<<< .working
-        
-        # default to python
-        if not sc.language:
-            sc.language = 'python'
-=======
->>>>>>> .merge-right.r24463
-
-<<<<<<< .working
-        banner = getattr(bpy.ops.console, "banner_" + sc.language, None)
-        
-        if banner:
-            banner()
-        else:
-            print("Error: bpy.ops.console.banner_" + sc.language + " - not found")
-=======
+    language = StringProperty(name="Language", maxlen=32, default="")
+
+    def execute(self, context):
+        sc = context.space_data
+
         # defailt to python
-        sc.language = self.language
->>>>>>> .merge-right.r24463
-
-<<<<<<< .working
-        return ('FINISHED',)
-=======
+        sc.language = self.properties.language
+
         bpy.ops.console.banner()
->>>>>>> .merge-right.r24463
-
-<<<<<<< .working
-
-
-class ConsoleLanguage(bpy.types.Operator):
-    '''Set the current language for this console'''
-    bl_idname = "console.language"
-    language = StringProperty(name="Language", maxlen= 32, default= "")
-
-    def execute(self, context):
-        sc = context.space_data
-        
-        # defailt to python
-        sc.language = self.language
-        
-        bpy.ops.console.banner()
-        
+
         # insert a new blank line
         bpy.ops.console.history_append(text="", current_character=0,
             remove_duplicates=True)
 
-=======
-        # insert a new blank line
-        bpy.ops.console.history_append(text="", current_character=0,
-            remove_duplicates=True)
-
->>>>>>> .merge-right.r24463
         return ('FINISHED',)
 
 
