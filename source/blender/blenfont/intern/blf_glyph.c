--- conflicted
+++ resolved
@@ -379,7 +379,6 @@
 
 static void blf_texture_draw(const unsigned char color[4], const float uv[2][2], float x1, float y1, float x2, float y2)
 {
-<<<<<<< HEAD
 	/* Only one vertex per glyph, geometry shader expand it into a quad. */
 	/* TODO Get rid of Geom Shader because it's not optimal AT ALL for the GPU */
 	copy_v4_fl4(GWN_vertbuf_raw_step(&g_batch.pos_step), x1 + g_batch.ofs[0], y1 + g_batch.ofs[1],
@@ -391,27 +390,11 @@
 	if (g_batch.glyph_len == BLF_BATCH_DRAW_LEN_MAX) {
 		blf_batch_draw();
 	}
-=======
-	glBegin(GL_QUADS);
-	glTexCoord2f(uv[0][0], uv[0][1]);
-	glVertex2f(dx, y1);
-
-	glTexCoord2f(uv[0][0], uv[1][1]);
-	glVertex2f(dx, y2);
-
-	glTexCoord2f(uv[1][0], uv[1][1]);
-	glVertex2f(dx1, y2);
-
-	glTexCoord2f(uv[1][0], uv[0][1]);
-	glVertex2f(dx1, y1);
-	glEnd();
->>>>>>> a25c11fd
 }
 
 static void blf_texture5_draw(const unsigned char color_in[4], int tex_w, int tex_h, const float uv[2][2],
                               float x1, float y1, float x2, float y2)
 {
-<<<<<<< HEAD
 	float ofs[2] = { 2 / (float)tex_w, 2 / (float)tex_h };
 	float uv_flag[2][2];
 	copy_v4_v4((float *)uv_flag, (float *)uv);
@@ -422,37 +405,11 @@
 	uv_flag[1][1] = -(uv_flag[1][1] + ofs[1]);
 
 	blf_texture_draw(color_in, uv_flag, x1 - 2, y1 + 2, x2 + 2, y2 - 2);
-=======
-	const float soft[25] = {1 / 60.0f, 1 / 60.0f, 2 / 60.0f, 1 / 60.0f, 1 / 60.0f,
-	                        1 / 60.0f, 3 / 60.0f, 5 / 60.0f, 3 / 60.0f, 1 / 60.0f,
-	                        2 / 60.0f, 5 / 60.0f, 8 / 60.0f, 5 / 60.0f, 2 / 60.0f,
-	                        1 / 60.0f, 3 / 60.0f, 5 / 60.0f, 3 / 60.0f, 1 / 60.0f,
-	                        1 / 60.0f, 1 / 60.0f, 2 / 60.0f, 1 / 60.0f, 1 / 60.0f};
-
-	const float *fp = soft;
-	float color[4];
-	float dx, dy;
-
-	color[0] = shadow_col[0];
-	color[1] = shadow_col[1];
-	color[2] = shadow_col[2];
-
-	for (dx = -2; dx < 3; dx++) {
-		for (dy = -2; dy < 3; dy++, fp++) {
-			color[3] = *(fp) * shadow_col[3];
-			glColor4fv(color);
-			blf_texture_draw(uv, x1 + dx, y1 + dy, x2 + dx, y2 + dy);
-		}
-	}
-
-	glColor4fv(color);
->>>>>>> a25c11fd
 }
 
 static void blf_texture3_draw(const unsigned char color_in[4], int tex_w, int tex_h, const float uv[2][2],
                               float x1, float y1, float x2, float y2)
 {
-<<<<<<< HEAD
 	float ofs[2] = { 1 / (float)tex_w, 1 / (float)tex_h };
 	float uv_flag[2][2];
 	copy_v4_v4((float *)uv_flag, (float *)uv);
@@ -463,29 +420,6 @@
 	uv_flag[1][1] =  (uv_flag[1][1] + ofs[1]);
 
 	blf_texture_draw(color_in, uv_flag, x1 - 1, y1 + 1, x2 + 1, y2 - 1);
-=======
-	const float soft[9] = {1 / 16.0f, 2 / 16.0f, 1 / 16.0f,
-	                       2 / 16.0f, 4 / 16.0f, 2 / 16.0f,
-	                       1 / 16.0f, 2 / 16.0f, 1 / 16.0f};
-
-	const float *fp = soft;
-	float color[4];
-	float dx, dy;
-
-	color[0] = shadow_col[0];
-	color[1] = shadow_col[1];
-	color[2] = shadow_col[2];
-
-	for (dx = -1; dx < 2; dx++) {
-		for (dy = -1; dy < 2; dy++, fp++) {
-			color[3] = *(fp) * shadow_col[3];
-			glColor4fv(color);
-			blf_texture_draw(uv, x1 + dx, y1 + dy, x2 + dx, y2 + dy);
-		}
-	}
-
-	glColor4fv(color);
->>>>>>> a25c11fd
 }
 
 static void blf_glyph_calc_rect(rctf *rect, GlyphBLF *g, float x, float y)
