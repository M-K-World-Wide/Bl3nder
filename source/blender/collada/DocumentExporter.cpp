--- conflicted
+++ resolved
@@ -180,12 +180,7 @@
 // COLLADA allows this through multiple <channel>s in <animation>.
 // For this to work, we need to know objects that use a certain action.
 
-<<<<<<< HEAD
-
 int DocumentExporter::exportCurrentScene(bContext *C, Scene *sce)
-=======
-int DocumentExporter::exportCurrentScene(bContext *C, const EvaluationContext *eval_ctx, Scene *sce)
->>>>>>> 54f9cd52
 {
 	PointerRNA sceneptr, unit_settings;
 	PropertyRNA *system; /* unused , *scale; */
@@ -311,11 +306,7 @@
 		AnimationExporter ae(depsgraph, writer, this->export_settings);
 		ae.exportAnimations(sce);
 	}
-<<<<<<< HEAD
 	se.exportScene(C, depsgraph, sce);
-=======
-	se.exportScene(C, sce);
->>>>>>> 54f9cd52
 	
 	// <scene>
 	std::string scene_name(translate_id(id_name(sce)));
