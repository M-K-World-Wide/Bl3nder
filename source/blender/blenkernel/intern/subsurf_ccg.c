/**
 * $Id$
 *
 * ***** BEGIN GPL LICENSE BLOCK *****
 *
 * This program is free software; you can redistribute it and/or
 * modify it under the terms of the GNU General Public License
 * as published by the Free Software Foundation; either version 2
 * of the License, or (at your option) any later version.
 *
 * This program is distributed in the hope that it will be useful,
 * but WITHOUT ANY WARRANTY; without even the implied warranty of
 * MERCHANTABILITY or FITNESS FOR A PARTICULAR PURPOSE.  See the
 * GNU General Public License for more details.
 *
 * You should have received a copy of the GNU General Public License
 * along with this program; if not, write to the Free Software Foundation,
 * Inc., 59 Temple Place - Suite 330, Boston, MA  02111-1307, USA.
 *
 * The Original Code is Copyright (C) 2005 Blender Foundation.
 * All rights reserved.
 *
 * The Original Code is: all of this file.
 *
 * Contributor(s): none yet.
 *
 * ***** END GPL LICENSE BLOCK *****
 */

#include <stdlib.h>
#include <string.h>
#include <stdio.h>
#include <math.h>
#include <float.h>

#include "MEM_guardedalloc.h"

#include "DNA_mesh_types.h"
#include "DNA_meshdata_types.h"
#include "DNA_modifier_types.h"
#include "DNA_object_types.h"
#include "DNA_scene_types.h"

#include "BKE_cdderivedmesh.h"
#include "BKE_customdata.h"
#include "BKE_DerivedMesh.h"
#include "BKE_displist.h"
#include "BKE_utildefines.h"
#include "BKE_global.h"
#include "BKE_mesh.h"
#include "BKE_multires.h"
#include "BKE_scene.h"
#include "BKE_subsurf.h"
#include "BKE_tessmesh.h"

#include "BLI_blenlib.h"
#include "BLI_edgehash.h"
#include "BLI_editVert.h"
#include "BLI_linklist.h"
#include "BLI_math.h"
#include "BLI_memarena.h"
#include "BLI_pbvh.h"
#include "PIL_time.h"
#include "BLI_array.h"

#include "BIF_gl.h"
#include "BIF_glutil.h"

#include "GPU_draw.h"
#include "GPU_extensions.h"
#include "GPU_material.h"

#include "CCGSubSurf.h"

static CCGDerivedMesh *getCCGDerivedMesh(CCGSubSurf *ss,
                                         int drawInteriorEdges,
                                         int useSubsurfUv,
                                         DerivedMesh *dm);

///

static void *arena_alloc(CCGAllocatorHDL a, int numBytes) {
	return BLI_memarena_alloc(a, numBytes);
}
static void *arena_realloc(CCGAllocatorHDL a, void *ptr, int newSize, int oldSize) {
	void *p2 = BLI_memarena_alloc(a, newSize);
	if (ptr) {
		memcpy(p2, ptr, oldSize);
	}
	return p2;
}
static void arena_free(CCGAllocatorHDL a, void *ptr) {
}
static void arena_release(CCGAllocatorHDL a) {
	BLI_memarena_free(a);
}

static CCGSubSurf *_getSubSurf(CCGSubSurf *prevSS, int subdivLevels, int useAging, int useArena, int useFlatSubdiv) {
	CCGMeshIFC ifc;
	CCGSubSurf *ccgSS;

		/* subdivLevels==0 is not allowed */
	subdivLevels = MAX2(subdivLevels, 1);

	if (prevSS) {
		int oldUseAging;

		useAging = !!useAging;
		ccgSubSurf_getUseAgeCounts(prevSS, &oldUseAging, NULL, NULL, NULL);

		if (oldUseAging!=useAging) {
			ccgSubSurf_free(prevSS);
		} else {
			ccgSubSurf_setSubdivisionLevels(prevSS, subdivLevels);

			return prevSS;
		}
	}

	if (useAging) {
		ifc.vertUserSize = ifc.edgeUserSize = ifc.faceUserSize = 12;
	} else {
		ifc.vertUserSize = ifc.edgeUserSize = ifc.faceUserSize = 8;
	}
	ifc.vertDataSize = sizeof(DMGridData);

	if (useArena) {
		CCGAllocatorIFC allocatorIFC;
		CCGAllocatorHDL allocator = BLI_memarena_new((1<<16));

		allocatorIFC.alloc = arena_alloc;
		allocatorIFC.realloc = arena_realloc;
		allocatorIFC.free = arena_free;
		allocatorIFC.release = arena_release;

		ccgSS = ccgSubSurf_new(&ifc, subdivLevels, &allocatorIFC, allocator);
	} else {
		ccgSS = ccgSubSurf_new(&ifc, subdivLevels, NULL, NULL);
	}

	if (useAging) {
		ccgSubSurf_setUseAgeCounts(ccgSS, 1, 8, 8, 8);
	}

	ccgSubSurf_setCalcVertexNormals(ccgSS, 1, BLI_STRUCT_OFFSET(DMGridData, no));

	return ccgSS;
}

static int getEdgeIndex(CCGSubSurf *ss, CCGEdge *e, int x, int edgeSize) {
	CCGVert *v0 = ccgSubSurf_getEdgeVert0(e);
	CCGVert *v1 = ccgSubSurf_getEdgeVert1(e);
	int v0idx = *((int*) ccgSubSurf_getVertUserData(ss, v0));
	int v1idx = *((int*) ccgSubSurf_getVertUserData(ss, v1));
	int edgeBase = *((int*) ccgSubSurf_getEdgeUserData(ss, e));

	if (x==0) {
		return v0idx;
	} else if (x==edgeSize-1) {
		return v1idx;
	} else {
		return edgeBase + x-1;
	}
}

BM_INLINE int getFaceIndex(CCGSubSurf *ss, CCGFace *f, int S, int x, int y, int edgeSize, int gridSize) {
	int faceBase = *((int*) ccgSubSurf_getFaceUserData(ss, f));
	int numVerts = ccgSubSurf_getFaceNumVerts(f);

	if (x==gridSize-1 && y==gridSize-1) {
		CCGVert *v = ccgSubSurf_getFaceVert(ss, f, S);
		return *((int*) ccgSubSurf_getVertUserData(ss, v));
	} else if (x==gridSize-1) {
		CCGVert *v = ccgSubSurf_getFaceVert(ss, f, S);
		CCGEdge *e = ccgSubSurf_getFaceEdge(ss, f, S);
		int edgeBase = *((int*) ccgSubSurf_getEdgeUserData(ss, e));
		if (v==ccgSubSurf_getEdgeVert0(e)) {
			return edgeBase + (gridSize-1-y)-1;
		} else {
			return edgeBase + (edgeSize-2-1)-((gridSize-1-y)-1);
		}
	} else if (y==gridSize-1) {
		CCGVert *v = ccgSubSurf_getFaceVert(ss, f, S);
		CCGEdge *e = ccgSubSurf_getFaceEdge(ss, f, (S+numVerts-1)%numVerts);
		int edgeBase = *((int*) ccgSubSurf_getEdgeUserData(ss, e));
		if (v==ccgSubSurf_getEdgeVert0(e)) {
			return edgeBase + (gridSize-1-x)-1;
		} else {
			return edgeBase + (edgeSize-2-1)-((gridSize-1-x)-1);
		}
	} else if (x==0 && y==0) {
		return faceBase;
	} else if (x==0) {
		S = (S+numVerts-1)%numVerts;
		return faceBase + 1 + (gridSize-2)*S + (y-1);
	} else if (y==0) {
		return faceBase + 1 + (gridSize-2)*S + (x-1);
	} else {
		return faceBase + 1 + (gridSize-2)*numVerts + S*(gridSize-2)*(gridSize-2) + (y-1)*(gridSize-2) + (x-1);
	}
}

static void get_face_uv_map_vert(UvVertMap *vmap, struct MFace *mf, int fi, CCGVertHDL *fverts) {
	unsigned int *fv = &mf->v1;
	UvMapVert *v, *nv;
	int j, nverts= mf->v4? 4: 3;

	for (j=0; j<nverts; j++, fv++) {
		for (nv=v=get_uv_map_vert(vmap, *fv); v; v=v->next) {
			if (v->separate)
				nv= v;
			if (v->f == fi)
				break;
		}

		fverts[j]= SET_INT_IN_POINTER(nv->f*4 + nv->tfindex);
	}
}

static int ss_sync_from_uv(CCGSubSurf *ss, CCGSubSurf *origss, DerivedMesh *dm, MTFace *tface) {
#if 0
	MFace *mface = dm->getTessFaceArray(dm);
	MVert *mvert = dm->getVertArray(dm);
	int totvert = dm->getNumVerts(dm);
	int totface = dm->getNumTessFaces(dm);
	int i, j, seam;
	UvMapVert *v;
	UvVertMap *vmap;
	float limit[2];
	CCGVertHDL fverts[4];
	EdgeHash *ehash;
	float creaseFactor = (float)ccgSubSurf_getSubdivisionLevels(ss);

	limit[0]= limit[1]= STD_UV_CONNECT_LIMIT;
	vmap= make_uv_vert_map(mface, tface, totface, totvert, 0, limit);
	if (!vmap)
		return 0;
	
	ccgSubSurf_initFullSync(ss);

	/* create vertices */
	for (i=0; i<totvert; i++) {
		if (!get_uv_map_vert(vmap, i))
			continue;

		for (v=get_uv_map_vert(vmap, i)->next; v; v=v->next)
			if (v->separate)
				break;

		seam = (v != NULL) || ((mvert+i)->flag & ME_VERT_MERGED);

		for (v=get_uv_map_vert(vmap, i); v; v=v->next) {
			if (v->separate) {
				CCGVert *ssv;
				CCGVertHDL vhdl = SET_INT_IN_POINTER(v->f*4 + v->tfindex);
				float uv[3];

				uv[0]= (tface+v->f)->uv[v->tfindex][0];
				uv[1]= (tface+v->f)->uv[v->tfindex][1];
				uv[2]= 0.0f;

				ccgSubSurf_syncVert(ss, vhdl, uv, seam, &ssv);
			}
		}
	}

	/* create edges */
	ehash = BLI_edgehash_new();

	for (i=0; i<totface; i++) {
		MFace *mf = &((MFace*) mface)[i];
		int nverts= mf->v4? 4: 3;
		CCGFace *origf= ccgSubSurf_getFace(origss, SET_INT_IN_POINTER(i));
		unsigned int *fv = &mf->v1;

		get_face_uv_map_vert(vmap, mf, i, fverts);

		for (j=0; j<nverts; j++) {
			int v0 = GET_INT_FROM_POINTER(fverts[j]);
			int v1 = GET_INT_FROM_POINTER(fverts[(j+1)%nverts]);
			MVert *mv0 = mvert + *(fv+j);
			MVert *mv1 = mvert + *(fv+((j+1)%nverts));

			if (!BLI_edgehash_haskey(ehash, v0, v1)) {
				CCGEdge *e, *orige= ccgSubSurf_getFaceEdge(origss, origf, j);
				CCGEdgeHDL ehdl= SET_INT_IN_POINTER(i*4 + j);
				float crease;

				if ((mv0->flag&mv1->flag) & ME_VERT_MERGED)
					crease = creaseFactor;
				else
					crease = ccgSubSurf_getEdgeCrease(orige);

				ccgSubSurf_syncEdge(ss, ehdl, fverts[j], fverts[(j+1)%nverts], crease, &e);
				BLI_edgehash_insert(ehash, v0, v1, NULL);
			}
		}
	}

	BLI_edgehash_free(ehash, NULL);

	/* create faces */
	for (i=0; i<totface; i++) {
		MFace *mf = &((MFace*) mface)[i];
		int nverts= mf->v4? 4: 3;
		CCGFace *f;

		get_face_uv_map_vert(vmap, mf, i, fverts);
		ccgSubSurf_syncFace(ss, SET_INT_IN_POINTER(i), nverts, fverts, &f);
	}

	free_uv_vert_map(vmap);
	ccgSubSurf_processSync(ss);

#endif
	return 1;
}

static void set_subsurf_uv(CCGSubSurf *ss, DerivedMesh *dm, DerivedMesh *result, int n)
{
	CCGSubSurf *uvss;
	CCGFace **faceMap;
	MTFace *tf;
	CCGFaceIterator *fi;
	int index, gridSize, gridFaces, edgeSize, totface, x, y, S;
	MTFace *dmtface = CustomData_get_layer_n(&dm->faceData, CD_MTFACE, n);
	MTFace *tface = CustomData_get_layer_n(&result->faceData, CD_MTFACE, n);

	if(!dmtface || !tface)
		return;

	/* create a CCGSubSurf from uv's */
	uvss = _getSubSurf(NULL, ccgSubSurf_getSubdivisionLevels(ss), 0, 1, 0);

	if(!ss_sync_from_uv(uvss, ss, dm, dmtface)) {
		ccgSubSurf_free(uvss);
		return;
	}

	/* get some info from CCGSubSurf */
	totface = ccgSubSurf_getNumFaces(uvss);
	edgeSize = ccgSubSurf_getEdgeSize(uvss);
	gridSize = ccgSubSurf_getGridSize(uvss);
	gridFaces = gridSize - 1;

	/* make a map from original faces to CCGFaces */
	faceMap = MEM_mallocN(totface*sizeof(*faceMap), "facemapuv");

	fi = ccgSubSurf_getFaceIterator(uvss);
	for(; !ccgFaceIterator_isStopped(fi); ccgFaceIterator_next(fi)) {
		CCGFace *f = ccgFaceIterator_getCurrent(fi);
		faceMap[GET_INT_FROM_POINTER(ccgSubSurf_getFaceFaceHandle(uvss, f))] = f;
	}
	ccgFaceIterator_free(fi);

	/* load coordinates from uvss into tface */
	tf= tface;

	for(index = 0; index < totface; index++) {
		CCGFace *f = faceMap[index];
		int numVerts = ccgSubSurf_getFaceNumVerts(f);

		for (S=0; S<numVerts; S++) {
			DMGridData *faceGridData= ccgSubSurf_getFaceGridDataArray(uvss, f, S);

			for(y = 0; y < gridFaces; y++) {
				for(x = 0; x < gridFaces; x++) {
					float *a = faceGridData[(y + 0)*gridSize + x + 0].co;
					float *b = faceGridData[(y + 0)*gridSize + x + 1].co;
					float *c = faceGridData[(y + 1)*gridSize + x + 1].co;
					float *d = faceGridData[(y + 1)*gridSize + x + 0].co;

					tf->uv[0][0] = a[0]; tf->uv[0][1] = a[1];
					tf->uv[1][0] = d[0]; tf->uv[1][1] = d[1];
					tf->uv[2][0] = c[0]; tf->uv[2][1] = c[1];
					tf->uv[3][0] = b[0]; tf->uv[3][1] = b[1];

					tf++;
				}
			}
		}
	}

	ccgSubSurf_free(uvss);
	MEM_freeN(faceMap);
}

static void calc_ss_weights(int gridFaces,
                            FaceVertWeight **qweight, FaceVertWeight **tweight)
{
	FaceVertWeight *qw, *tw;
	int x, y, j;
	int numWeights = gridFaces * gridFaces;

	*tweight = MEM_mallocN(sizeof(**tweight) * numWeights, "ssTriWeight");
	*qweight = MEM_mallocN(sizeof(**qweight) * numWeights, "ssQuadWeight");

	qw = *qweight;
	tw = *tweight;

	for (y = 0; y < gridFaces; y++) {
		for (x = 0; x < gridFaces; x++) {
			for (j = 0; j < 4; j++) {
				int fx = x + (j == 2 || j == 3);
				int fy = y + (j == 1 || j == 2);
				float x_v = (float) fx / gridFaces;
				float y_v = (float) fy / gridFaces;
				float tx_v = (1.0f - x_v), ty_v = (1.0f - y_v);
				float center = (1.0f / 3.0f) * tx_v * ty_v;

				(*tw)[j][0] = center + 0.5f * tx_v * y_v;
				(*tw)[j][2] = center + 0.5f * x_v * ty_v;
				(*tw)[j][1] = 1.0f - (*tw)[j][0] - (*tw)[j][2];
				(*tw)[j][3] = 0.0f;

				tx_v *= 0.5f;
				ty_v *= 0.5f;

				(*qw)[j][3] = tx_v * ty_v;
				(*qw)[j][0] = (*qw)[j][3] + tx_v * y_v;
				(*qw)[j][2] = (*qw)[j][3] + x_v * ty_v;
				(*qw)[j][1] = 1.0f - (*qw)[j][0] - (*qw)[j][2] - (*qw)[j][3];

			}
			tw++;
			qw++;
		}
	}
}

/* face weighting */
typedef struct FaceVertWeightEntry {
	FaceVertWeight *weight;
	float *w;
	int valid;
} FaceVertWeightEntry;

typedef struct WeightTable {
	FaceVertWeightEntry *weight_table;
	int len;
} WeightTable;

static float *get_ss_weights(WeightTable *wtable, int gridCuts, int faceLen)
{
	int x, y, i, j;
	float *w, w1, w2, w4, fac, fac2, fx, fy;

	if (wtable->len <= faceLen) {
		void *tmp = MEM_callocN(sizeof(FaceVertWeightEntry)*(faceLen+1), "weight table alloc 2");
		
		if (wtable->len) {
			memcpy(tmp, wtable->weight_table, sizeof(FaceVertWeightEntry)*wtable->len);
			MEM_freeN(wtable->weight_table);
		}
		
		wtable->weight_table = tmp;
		wtable->len = faceLen+1;
	}

	if (!wtable->weight_table[faceLen].valid) {
		wtable->weight_table[faceLen].valid = 1;
		wtable->weight_table[faceLen].w = w = MEM_callocN(sizeof(float)*faceLen*faceLen*(gridCuts+2)*(gridCuts+2), "weight table alloc");
		fac = 1.0 / (float)faceLen;

		for (i=0; i<faceLen; i++) {
			for (x=0; x<gridCuts+2; x++) {
				for (y=0; y<gridCuts+2; y++) {
					fx = 0.5f - (float)x / (float)(gridCuts+1) / 2.0f;
					fy = 0.5f - (float)y / (float)(gridCuts+1) / 2.0f;
				
					fac2 = faceLen - 4;
					w1 = (1.0f - fx) * (1.0f - fy) + (-fac2*fx*fy*fac);
					w2 = (1.0f - fx + fac2*fx*-fac) * (fy);
					w4 = (fx) * (1.0 - fy + -fac2*fy*fac);
					
					fac2 = 1.0 - (w1+w2+w4);
					fac2 = fac2 / (float)(faceLen-3);
					for (j=0; j<faceLen; j++)
						w[j] = fac2;
					
					w[i] = w1;
					w[(i-1+faceLen)%faceLen] = w2;
					w[(i+1)%faceLen] = w4;

					w += faceLen;
				}
			}
		}
	}

	return wtable->weight_table[faceLen].w;
}

void free_ss_weights(WeightTable *wtable)
{
	int i;

	for (i=0; i<wtable->len; i++) {
		if (wtable->weight_table[i].valid)
			MEM_freeN(wtable->weight_table[i].w);
	}
}

static DerivedMesh *ss_to_cdderivedmesh(CCGSubSurf *ss, int ssFromEditmesh,
                                 int drawInteriorEdges, int useSubsurfUv,
                                 DerivedMesh *dm, struct MultiresSubsurf *ms)
{
	DerivedMesh *cgdm, *result;
	double curt = PIL_check_seconds_timer();

	cgdm = getCCGDerivedMesh(ss, drawInteriorEdges, useSubsurfUv, dm);
	result = CDDM_copy(cgdm, 1);

	printf("subsurf conversion time: %.6lf\n", PIL_check_seconds_timer() - curt);
	
	cgdm->needsFree = 1;
	cgdm->release(cgdm);

	CDDM_calc_normals(result);

	return result;
#if 0
	DerivedMesh *result;
	int edgeSize = ccgSubSurf_getEdgeSize(ss);
	int gridSize = ccgSubSurf_getGridSize(ss);
	int gridFaces = gridSize - 1;
	int edgeBase, faceBase;
	int i, j, k, S, x, y, index;
	int *vertIdx = NULL;
	BLI_array_declare(vertIdx);
	CCGVertIterator *vi;
	CCGEdgeIterator *ei;
	CCGFaceIterator *fi;
	CCGFace **faceMap2;
	CCGEdge **edgeMap2;
	CCGVert **vertMap2;
	int totvert, totedge, totface;
	MVert *mvert;
	MEdge *med;
	float *w = NULL;
	WeightTable wtable;
	BLI_array_declare(w);
	MFace *mf;
	int *origIndex;

	memset(&wtable, 0, sizeof(wtable));

	/* vert map */
	totvert = ccgSubSurf_getNumVerts(ss);
	vertMap2 = MEM_mallocN(totvert*sizeof(*vertMap2), "vertmap");
	vi = ccgSubSurf_getVertIterator(ss);
	for(; !ccgVertIterator_isStopped(vi); ccgVertIterator_next(vi)) {
		CCGVert *v = ccgVertIterator_getCurrent(vi);

		vertMap2[GET_INT_FROM_POINTER(ccgSubSurf_getVertVertHandle(v))] = v;
	}
	ccgVertIterator_free(vi);

	totedge = ccgSubSurf_getNumEdges(ss);
	edgeMap2 = MEM_mallocN(totedge*sizeof(*edgeMap2), "edgemap");
	ei = ccgSubSurf_getEdgeIterator(ss);
	for(; !ccgEdgeIterator_isStopped(ei); ccgEdgeIterator_next(ei)) {
		CCGEdge *e = ccgEdgeIterator_getCurrent(ei);

		edgeMap2[GET_INT_FROM_POINTER(ccgSubSurf_getEdgeEdgeHandle(e))] = e;
	}

	totface = ccgSubSurf_getNumFaces(ss);
	faceMap2 = MEM_mallocN(totface*sizeof(*faceMap2), "facemap");
	fi = ccgSubSurf_getFaceIterator(ss);
	for(; !ccgFaceIterator_isStopped(fi); ccgFaceIterator_next(fi)) {
		CCGFace *f = ccgFaceIterator_getCurrent(fi);

		faceMap2[GET_INT_FROM_POINTER(ccgSubSurf_getFaceFaceHandle(ss, f))] = f;
	}
	ccgFaceIterator_free(fi);

	if(ms) {
		result = MultiresDM_new(ms, dm, ccgSubSurf_getNumFinalVerts(ss),
					ccgSubSurf_getNumFinalEdges(ss),
					ccgSubSurf_getNumFinalFaces(ss), 0, 0);
	}
	else {
		if(dm) {
			result = CDDM_from_template(dm, ccgSubSurf_getNumFinalVerts(ss),
						    ccgSubSurf_getNumFinalEdges(ss),
						    ccgSubSurf_getNumFinalFaces(ss), 0, 0);
		} else {
			result = CDDM_new(ccgSubSurf_getNumFinalVerts(ss),
					  ccgSubSurf_getNumFinalEdges(ss),
					  ccgSubSurf_getNumFinalFaces(ss), 0, 0);
		}
	}

	// load verts
	faceBase = i = 0;
	mvert = CDDM_get_verts(result);
	origIndex = result->getVertData(result, 0, CD_ORIGINDEX);

	for(index = 0; index < totface; index++) {
		CCGFace *f = faceMap2[index];
		int x, y, S, numVerts = ccgSubSurf_getFaceNumVerts(f);
		FaceVertWeight *weight = 0;//get_ss_weights(&wtable, gridFaces-1, numVerts);

		BLI_array_empty(vertIdx);

		for(S = 0; S < numVerts; S++) {
			CCGVert *v = ccgSubSurf_getFaceVert(ss, f, S);
			BLI_array_growone(vertIdx);

			vertIdx[S] = GET_INT_FROM_POINTER(ccgSubSurf_getVertVertHandle(v));
		}

#if 0
		DM_interp_vert_data(dm, result, vertIdx, weight[0][0], numVerts, i);
#endif
		copy_v3_v3(mvert->co, ccgSubSurf_getFaceCenterData(f));
		*origIndex = ORIGINDEX_NONE;
		++mvert;
		++origIndex;
		i++;

		BLI_array_empty(w);
		for (x=0; x<numVerts; x++) {
			BLI_array_growone(w);
		}

		for(S = 0; S < numVerts; S++) {
			int prevS = (S - 1 + numVerts) % numVerts;
			int nextS = (S + 1) % numVerts;
			int otherS = (numVerts >= 4) ? (S + 2) % numVerts : 3;

			for(x = 1; x < gridFaces; x++) {
#if 0
				w[prevS]  = weight[x][0][0];
				w[S]      = weight[x][0][1];
				w[nextS]  = weight[x][0][2];
				w[otherS] = weight[x][0][3];

				DM_interp_vert_data(dm, result, vertIdx, w, numVerts, i);
#endif
				copy_v3_v3(mvert->co,
				         ccgSubSurf_getFaceGridEdgeData(ss, f, S, x));

				*origIndex = ORIGINDEX_NONE;
				++mvert;
				++origIndex;
				i++;
			}
		}
		
		BLI_array_empty(w);
		for (x=0; x<numVerts; x++) {
			BLI_array_growone(w);
		}

		for(S = 0; S < numVerts; S++) {
			int prevS = (S - 1 + numVerts) % numVerts;
			int nextS = (S + 1) % numVerts;
			int otherS = (numVerts == 4) ? (S + 2) % numVerts : 3;
			
			for(y = 1; y < gridFaces; y++) {
				for(x = 1; x < gridFaces; x++) {
#if 0
					w[prevS]  = weight[y * gridFaces + x][0][0];
					w[S]      = weight[y * gridFaces + x][0][1];
					w[nextS]  = weight[y * gridFaces + x][0][2];
					w[otherS] = weight[y * gridFaces + x][0][3];
					DM_interp_vert_data(dm, result, vertIdx, w, numVerts, i);
#endif

					copy_v3_v3(mvert->co,
					         ccgSubSurf_getFaceGridData(ss, f, S, x, y));
					*origIndex = ORIGINDEX_NONE;
					++mvert;
					++origIndex;
					i++;
				}
			}
		}
		*((int*)ccgSubSurf_getFaceUserData(ss, f)) = faceBase;
		faceBase += 1 + numVerts * ((gridSize-2) + (gridSize-2) * (gridSize-2));
	}

	edgeBase = i;
	for(index = 0; index < totedge; index++) {
		CCGEdge *e = edgeMap2[index];
		int x;
		int vertIdx[2];

		CCGVert *v;
		v = ccgSubSurf_getEdgeVert0(e);
		vertIdx[0] = GET_INT_FROM_POINTER(ccgSubSurf_getVertVertHandle(v));
		v = ccgSubSurf_getEdgeVert1(e);
		vertIdx[1] = GET_INT_FROM_POINTER(ccgSubSurf_getVertVertHandle(v));
		
		for(x = 1; x < edgeSize - 1; x++) {
			float w2[2];

			w2[1] = (float) x / (edgeSize - 1);
			w2[0] = 1 - w2[1];
			DM_interp_vert_data(dm, result, vertIdx, w2, 2, i);

			copy_v3_v3(mvert->co, ccgSubSurf_getEdgeData(ss, e, x));
			*origIndex = ORIGINDEX_NONE;
			++mvert;
			++origIndex;
			i++;
		}

		*((int*)ccgSubSurf_getEdgeUserData(ss, e)) = edgeBase;
		edgeBase += edgeSize-2;
	}

	for(index = 0; index < totvert; index++) {
		CCGVert *v = vertMap2[index];
		int vertIdx;

		vertIdx = GET_INT_FROM_POINTER(ccgSubSurf_getVertVertHandle(v));

		DM_copy_vert_data(dm, result, vertIdx, i, 1);
		copy_v3_v3(mvert->co, ccgSubSurf_getVertData(ss, v));

		*((int*)ccgSubSurf_getVertUserData(ss, v)) = i;
		*origIndex = ccgDM_getVertMapIndex(ss, v);
		++mvert;
		++origIndex;
		i++;
	}

	// load edges
	i = 0;
	med = CDDM_get_edges(result);
	origIndex = result->getEdgeData(result, 0, CD_ORIGINDEX);

	for(index = 0; index < totface; index++) {
		CCGFace *f = faceMap2[index];
		int numVerts = ccgSubSurf_getFaceNumVerts(f);

		for(k = 0; k < numVerts; k++) {
			for(x = 0; x < gridFaces; x++) {
				if(drawInteriorEdges) med->flag = ME_EDGEDRAW | ME_EDGERENDER;
				med->v1 = getFaceIndex(ss, f, k, x, 0, edgeSize, gridSize);
				med->v2 = getFaceIndex(ss, f, k, x+1, 0, edgeSize, gridSize);
				*origIndex = ORIGINDEX_NONE;
				++med;
				++origIndex;
				i++;
			}

			for(x = 1; x < gridFaces; x++) {
				for(y = 0; y < gridFaces; y++) {
					if(drawInteriorEdges)
						med->flag = ME_EDGEDRAW | ME_EDGERENDER;
					med->v1 = getFaceIndex(ss, f, k, x, y, edgeSize, gridSize);
					med->v2 = getFaceIndex(ss, f, k, x, y + 1,
					                       edgeSize, gridSize);
					*origIndex = ORIGINDEX_NONE;
					++med;
					++origIndex;
					i++;

					if(drawInteriorEdges)
						med->flag = ME_EDGEDRAW | ME_EDGERENDER;
					med->v1 = getFaceIndex(ss, f, k, y, x, edgeSize, gridSize);
					med->v2 = getFaceIndex(ss, f, k, y + 1, x,
					                       edgeSize, gridSize);
					*origIndex = ORIGINDEX_NONE;
					++med;
					++origIndex;
					i++;
				}
			}
		}
	}

	for(index = 0; index < totedge; index++) {
		CCGEdge *e = edgeMap2[index];
		unsigned int flags = 0;
		char bweight = 0;
		int edgeIdx = GET_INT_FROM_POINTER(ccgSubSurf_getEdgeEdgeHandle(e));

		if(!ccgSubSurf_getEdgeNumFaces(e)) flags |= ME_LOOSEEDGE;


		if(edgeIdx != -1 && dm) {
			MEdge origMed;
			dm->getEdge(dm, edgeIdx, &origMed);

			flags |= origMed.flag;
			bweight = origMed.bweight;
		}

		for(x = 0; x < edgeSize - 1; x++) {
			med->v1 = getEdgeIndex(ss, e, x, edgeSize);
			med->v2 = getEdgeIndex(ss, e, x + 1, edgeSize);
			med->flag = flags;
			med->bweight = bweight;
			*origIndex = ccgDM_getEdgeMapIndex(ss, e);
			++med;
			++origIndex;
			i++;
		}
	}

	// load faces
	i = 0;
	mf = CDDM_get_tessfaces(result);
	origIndex = result->getTessFaceData(result, 0, CD_ORIGINDEX);

	for(index = 0; index < totface; index++) {
		CCGFace *f = faceMap2[index];
		int numVerts = ccgSubSurf_getFaceNumVerts(f);
		int mat_nr;
		int flag;
		int mapIndex = ccgDM_getFaceMapIndex(ss, f);
		int faceIdx = GET_INT_FROM_POINTER(ccgSubSurf_getFaceFaceHandle(ss, f));

		if(!ssFromEditmesh) {
			MFace origMFace;
			dm->getTessFace(dm, faceIdx, &origMFace);
			
			mat_nr = origMFace.mat_nr;
			flag = origMFace.flag;
		} else {
			BMFace *ef = ccgSubSurf_getFaceFaceHandle(ss, f);
			mat_nr = ef->mat_nr;
			flag = BMFlags_To_MEFlags(ef);
		}

		for(S = 0; S < numVerts; S++) {
			FaceVertWeight *weight = 0;//get_ss_weights(&wtable, gridFaces-1, numVerts);
			
			for(y = 0; y < gridFaces; y++) {
				for(x = 0; x < gridFaces; x++) {
					mf->v1 = getFaceIndex(ss, f, S, x + 0, y + 0,
					                      edgeSize, gridSize);
					mf->v2 = getFaceIndex(ss, f, S, x + 0, y + 1,
					                      edgeSize, gridSize);
					mf->v3 = getFaceIndex(ss, f, S, x + 1, y + 1,
					                      edgeSize, gridSize);
					mf->v4 = getFaceIndex(ss, f, S, x + 1, y + 0,
					                      edgeSize, gridSize);
					mf->mat_nr = mat_nr;
					mf->flag = flag;
#if 0 //BMESH_TODO
					if(dm) {
						int prevS = (S - 1 + numVerts) % numVerts;
						int nextS = (S + 1) % numVerts;
						int otherS = (numVerts == 4) ? (S + 2) % numVerts : 3;
						FaceVertWeight w;

						for(j = 0; j < 4; ++j) {
							w[j][prevS]  = (*weight)[j][0];
							w[j][S]      = (*weight)[j][1];
							w[j][nextS]  = (*weight)[j][2];
							w[j][otherS] = (*weight)[j][3];
						}
						
						DM_interp_tessface_data(dm, result, &faceIdx, NULL,
						                    &w, 1, i);
						weight++;
					}
#endif

					*origIndex = mapIndex;
					++mf;
					++origIndex;
					i++;
				}
			}
		}
	}

	MEM_freeN(faceMap2);
	MEM_freeN(edgeMap2);
	MEM_freeN(vertMap2);

	free_ss_weights(&wtable);

	BLI_array_free(vertIdx);

	if(useSubsurfUv) {
		CustomData *fdata = &result->faceData;
		CustomData *dmfdata = &dm->faceData;
		int numlayer = CustomData_number_of_layers(fdata, CD_MTFACE);
		int dmnumlayer = CustomData_number_of_layers(dmfdata, CD_MTFACE);
		
		for (i=0; i<numlayer && i<dmnumlayer; i++)
			set_subsurf_uv(ss, dm, result, i);
	}

	CDDM_calc_normals(result);
	CDDM_tessfaces_to_faces(result);
	
	BLI_array_free(w);
	return result;
#endif
}

static void ss_sync_from_derivedmesh(CCGSubSurf *ss, DerivedMesh *dm,
                                     float (*vertexCos)[3], int useFlatSubdiv)
{
	float creaseFactor = (float) ccgSubSurf_getSubdivisionLevels(ss);
	CCGVertHDL *fVerts = NULL;
	BLI_array_declare(fVerts);
	int totvert = dm->getNumVerts(dm);
	int totedge = dm->getNumEdges(dm);
	int totface = dm->getNumTessFaces(dm);
	int totpoly = dm->getNumFaces(dm);
	int i;
	int *index;
	MVert *mvert = dm->getVertArray(dm);
	MEdge *medge = dm->getEdgeArray(dm);
	MFace *mface = dm->getTessFaceArray(dm);
	MVert *mv;
	MEdge *me;
	MFace *mf;
	DMFaceIter *fiter;
	DMLoopIter *liter;

	ccgSubSurf_initFullSync(ss);

	mv = mvert;
	index = (int *)dm->getVertDataArray(dm, CD_ORIGINDEX);
	for(i = 0; i < totvert; i++, mv++) {
		CCGVert *v;

		if(vertexCos) {
			ccgSubSurf_syncVert(ss, SET_INT_IN_POINTER(i), vertexCos[i], 0, &v);
		} else {
			ccgSubSurf_syncVert(ss, SET_INT_IN_POINTER(i), mv->co, 0, &v);
		}

		((int*)ccgSubSurf_getVertUserData(ss, v))[1] = (index)? *index++: i;
	}

	me = medge;
	index = (int *)dm->getEdgeDataArray(dm, CD_ORIGINDEX);
	for(i = 0; i < totedge; i++, me++) {
		CCGEdge *e;
		float crease;

		crease = useFlatSubdiv ? creaseFactor :
		                         me->crease * creaseFactor / 255.0f;

		ccgSubSurf_syncEdge(ss, SET_INT_IN_POINTER(i), SET_INT_IN_POINTER(me->v1),
		                    SET_INT_IN_POINTER(me->v2), crease, &e);

		((int*)ccgSubSurf_getEdgeUserData(ss, e))[1] = (index)? *index++: i;
	}
	
	fiter = dm->newFaceIter(dm);
	for (i=0; !fiter->done; fiter->step(fiter), i++) {
		CCGFace *f;
		BLI_array_empty(fVerts);

		index = (int*) fiter->getCDData(fiter, CD_ORIGINDEX, -1);
		liter = fiter->getLoopsIter(fiter);

		for (; !liter->done; liter->step(liter)) {
			BLI_array_growone(fVerts);
			fVerts[BLI_array_count(fVerts)-1] = SET_INT_IN_POINTER(liter->vindex);
		}

		/* this is very bad, means mesh is internally inconsistent.
		 * it is not really possible to continue without modifying
		 * other parts of code significantly to handle missing faces.
		 * since this really shouldn't even be possible we just bail.*/
		if(ccgSubSurf_syncFace(ss, SET_INT_IN_POINTER(i), fiter->len, 
		                       fVerts, &f) == eCCGError_InvalidValue) {
			static int hasGivenError = 0;

			if(!hasGivenError) {
				printf("Unrecoverable error in SubSurf calculation,"
				       " mesh is inconsistent.\n");

				hasGivenError = 1;
			}

			return;
		}

		((int*)ccgSubSurf_getFaceUserData(ss, f))[1] = (index)? *index++: i;
	}
	fiter->free(fiter);

	ccgSubSurf_processSync(ss);

	BLI_array_free(fVerts);
}

/***/

int ccgDM_getVertMapIndex(CCGSubSurf *ss, CCGVert *v) {
	return ((int*) ccgSubSurf_getVertUserData(ss, v))[1];
}

int ccgDM_getEdgeMapIndex(CCGSubSurf *ss, CCGEdge *e) {
	return ((int*) ccgSubSurf_getEdgeUserData(ss, e))[1];
}

int ccgDM_getFaceMapIndex(CCGSubSurf *ss, CCGFace *f) {
	return ((int*) ccgSubSurf_getFaceUserData(ss, f))[1];
}

static void cgdm_getMinMax(DerivedMesh *dm, float min_r[3], float max_r[3]) {
	CCGDerivedMesh *cgdm = (CCGDerivedMesh*) dm;
	CCGSubSurf *ss = cgdm->ss;
	CCGVertIterator *vi = ccgSubSurf_getVertIterator(ss);
	CCGEdgeIterator *ei = ccgSubSurf_getEdgeIterator(ss);
	CCGFaceIterator *fi = ccgSubSurf_getFaceIterator(ss);
	int i, edgeSize = ccgSubSurf_getEdgeSize(ss);
	int gridSize = ccgSubSurf_getGridSize(ss);

	if (!ccgSubSurf_getNumVerts(ss))
		min_r[0] = min_r[1] = min_r[2] = max_r[0] = max_r[1] = max_r[2] = 0.0;

	for (; !ccgVertIterator_isStopped(vi); ccgVertIterator_next(vi)) {
		CCGVert *v = ccgVertIterator_getCurrent(vi);
		float *co = ccgSubSurf_getVertData(ss, v);

		DO_MINMAX(co, min_r, max_r);
	}

	for (; !ccgEdgeIterator_isStopped(ei); ccgEdgeIterator_next(ei)) {
		CCGEdge *e = ccgEdgeIterator_getCurrent(ei);
		DMGridData *edgeData = ccgSubSurf_getEdgeDataArray(ss, e);

		for (i=0; i<edgeSize; i++)
			DO_MINMAX(edgeData[i].co, min_r, max_r);
	}

	for (; !ccgFaceIterator_isStopped(fi); ccgFaceIterator_next(fi)) {
		CCGFace *f = ccgFaceIterator_getCurrent(fi);
		int S, x, y, numVerts = ccgSubSurf_getFaceNumVerts(f);

		for (S=0; S<numVerts; S++) {
			DMGridData *faceGridData = ccgSubSurf_getFaceGridDataArray(ss, f, S);

			for (y=0; y<gridSize; y++)
				for (x=0; x<gridSize; x++)
					DO_MINMAX(faceGridData[y*gridSize + x].co, min_r, max_r);
		}
	}

	ccgFaceIterator_free(fi);
	ccgEdgeIterator_free(ei);
	ccgVertIterator_free(vi);
}
static int cgdm_getNumVerts(DerivedMesh *dm) {
	CCGDerivedMesh *cgdm = (CCGDerivedMesh*) dm;

	return ccgSubSurf_getNumFinalVerts(cgdm->ss);
}
static int cgdm_getNumEdges(DerivedMesh *dm) {
	CCGDerivedMesh *cgdm = (CCGDerivedMesh*) dm;

	return ccgSubSurf_getNumFinalEdges(cgdm->ss);
}
static int cgdm_getNumTessFaces(DerivedMesh *dm) {
	CCGDerivedMesh *cgdm = (CCGDerivedMesh*) dm;

	return ccgSubSurf_getNumFinalFaces(cgdm->ss);
}

static void cgdm_getFinalVert(DerivedMesh *dm, int vertNum, MVert *mv)
{
	CCGDerivedMesh *cgdm = (CCGDerivedMesh*) dm;
	CCGSubSurf *ss = cgdm->ss;
	int i;

	memset(mv, 0, sizeof(*mv));

	if((vertNum < cgdm->edgeMap[0].startVert) && (ccgSubSurf_getNumFaces(ss) > 0)) {
		/* this vert comes from face data */
		int lastface = ccgSubSurf_getNumFaces(ss) - 1;
		CCGFace *f;
		int x, y, grid, numVerts;
		int offset;
		int gridSize = ccgSubSurf_getGridSize(ss);
		int gridSideVerts;
		int gridInternalVerts;
		int gridSideEnd;
		int gridInternalEnd;

		i = 0;
		while(i < lastface && vertNum >= cgdm->faceMap[i + 1].startVert)
			++i;

		f = cgdm->faceMap[i].face;
		numVerts = ccgSubSurf_getFaceNumVerts(f);

		gridSideVerts = gridSize - 2;
		gridInternalVerts = gridSideVerts * gridSideVerts;

		gridSideEnd = 1 + numVerts * gridSideVerts;
		gridInternalEnd = gridSideEnd + numVerts * gridInternalVerts;

		offset = vertNum - cgdm->faceMap[i].startVert;
		if(offset < 1) {
			copy_v3_v3(mv->co, ccgSubSurf_getFaceCenterData(f));
		} else if(offset < gridSideEnd) {
			offset -= 1;
			grid = offset / gridSideVerts;
			x = offset % gridSideVerts + 1;
			copy_v3_v3(mv->co, ccgSubSurf_getFaceGridEdgeData(ss, f, grid, x));
		} else if(offset < gridInternalEnd) {
			offset -= gridSideEnd;
			grid = offset / gridInternalVerts;
			offset %= gridInternalVerts;
			y = offset / gridSideVerts + 1;
			x = offset % gridSideVerts + 1;
			copy_v3_v3(mv->co, ccgSubSurf_getFaceGridData(ss, f, grid, x, y));
		}
	} else if((vertNum < cgdm->vertMap[0].startVert) && (ccgSubSurf_getNumEdges(ss) > 0)) {
		/* this vert comes from edge data */
		CCGEdge *e;
		int lastedge = ccgSubSurf_getNumEdges(ss) - 1;
		int x;

		i = 0;
		while(i < lastedge && vertNum >= cgdm->edgeMap[i + 1].startVert)
			++i;

		e = cgdm->edgeMap[i].edge;

		x = vertNum - cgdm->edgeMap[i].startVert + 1;
		copy_v3_v3(mv->co, ccgSubSurf_getEdgeData(ss, e, x));
	} else {
		/* this vert comes from vert data */
		CCGVert *v;
		i = vertNum - cgdm->vertMap[0].startVert;

		v = cgdm->vertMap[i].vert;
		copy_v3_v3(mv->co, ccgSubSurf_getVertData(ss, v));
	}
}

static void cgdm_getFinalEdge(DerivedMesh *dm, int edgeNum, MEdge *med)
{
	CCGDerivedMesh *cgdm = (CCGDerivedMesh*) dm;
	CCGSubSurf *ss = cgdm->ss;
	int i;

	memset(med, 0, sizeof(*med));

	if(edgeNum < cgdm->edgeMap[0].startEdge) {
		/* this edge comes from face data */
		int lastface = ccgSubSurf_getNumFaces(ss) - 1;
		CCGFace *f;
		int x, y, grid, numVerts;
		int offset;
		int gridSize = ccgSubSurf_getGridSize(ss);
		int edgeSize = ccgSubSurf_getEdgeSize(ss);
		int gridSideEdges;
		int gridInternalEdges;

		i = 0;
		while(i < lastface && edgeNum >= cgdm->faceMap[i + 1].startEdge)
			++i;

		f = cgdm->faceMap[i].face;
		numVerts = ccgSubSurf_getFaceNumVerts(f);

		gridSideEdges = gridSize - 1;
		gridInternalEdges = (gridSideEdges - 1) * gridSideEdges * 2; 

		offset = edgeNum - cgdm->faceMap[i].startEdge;
		grid = offset / (gridSideEdges + gridInternalEdges);
		offset %= (gridSideEdges + gridInternalEdges);

		if(offset < gridSideEdges) {
			x = offset;
			med->v1 = getFaceIndex(ss, f, grid, x, 0, edgeSize, gridSize);
			med->v2 = getFaceIndex(ss, f, grid, x+1, 0, edgeSize, gridSize);
		} else {
			offset -= gridSideEdges;
			x = (offset / 2) / gridSideEdges + 1;
			y = (offset / 2) % gridSideEdges;
			if(offset % 2 == 0) {
				med->v1 = getFaceIndex(ss, f, grid, x, y, edgeSize, gridSize);
				med->v2 = getFaceIndex(ss, f, grid, x, y+1, edgeSize, gridSize);
			} else {
				med->v1 = getFaceIndex(ss, f, grid, y, x, edgeSize, gridSize);
				med->v2 = getFaceIndex(ss, f, grid, y+1, x, edgeSize, gridSize);
			}
		}
	} else {
		/* this vert comes from edge data */
		CCGEdge *e;
		int edgeSize = ccgSubSurf_getEdgeSize(ss);
		int x;
		short *edgeFlag;
		unsigned int flags = 0;

		i = (edgeNum - cgdm->edgeMap[0].startEdge) / (edgeSize - 1);

		e = cgdm->edgeMap[i].edge;

		if(!ccgSubSurf_getEdgeNumFaces(e)) flags |= ME_LOOSEEDGE;

		x = edgeNum - cgdm->edgeMap[i].startEdge;

		med->v1 = getEdgeIndex(ss, e, x, edgeSize);
		med->v2 = getEdgeIndex(ss, e, x+1, edgeSize);

		edgeFlag = (cgdm->edgeFlags)? &cgdm->edgeFlags[i]: NULL;
		if(edgeFlag)
			flags |= (*edgeFlag & (ME_SEAM | ME_SHARP))
					 | ME_EDGEDRAW | ME_EDGERENDER;
		else
			flags |= ME_EDGEDRAW | ME_EDGERENDER;

		med->flag = flags;
	}
}

static void cgdm_getFinalFace(DerivedMesh *dm, int faceNum, MFace *mf)
{
	CCGDerivedMesh *cgdm = (CCGDerivedMesh*) dm;
	CCGSubSurf *ss = cgdm->ss;
	int gridSize = ccgSubSurf_getGridSize(ss);
	int edgeSize = ccgSubSurf_getEdgeSize(ss);
	int gridSideEdges = gridSize - 1;
	int gridFaces = gridSideEdges * gridSideEdges;
	int i;
	CCGFace *f;
	int numVerts;
	int offset;
	int grid;
	int x, y;
	int lastface = ccgSubSurf_getNumFaces(ss) - 1;
	char *faceFlags = cgdm->faceFlags;

	memset(mf, 0, sizeof(*mf));
	if (faceNum >= cgdm->dm.numFaceData)
		return;

	i = cgdm->reverseFaceMap[faceNum];

	f = cgdm->faceMap[i].face;
	numVerts = ccgSubSurf_getFaceNumVerts(f);

	offset = faceNum - cgdm->faceMap[i].startFace;
	grid = offset / gridFaces;
	offset %= gridFaces;
	y = offset / gridSideEdges;
	x = offset % gridSideEdges;

	mf->v1 = getFaceIndex(ss, f, grid, x+0, y+0, edgeSize, gridSize);
	mf->v2 = getFaceIndex(ss, f, grid, x+0, y+1, edgeSize, gridSize);
	mf->v3 = getFaceIndex(ss, f, grid, x+1, y+1, edgeSize, gridSize);
	mf->v4 = getFaceIndex(ss, f, grid, x+1, y+0, edgeSize, gridSize);

	if(faceFlags) {
		mf->flag = faceFlags[i*2];
		mf->mat_nr = faceFlags[i*2+1];
	} else 
		mf->flag = ME_SMOOTH;
}

static void cgdm_copyFinalVertArray(DerivedMesh *dm, MVert *mvert)
{
	CCGDerivedMesh *cgdm = (CCGDerivedMesh*) dm;
	CCGSubSurf *ss = cgdm->ss;
	DMGridData *vd;
	int index;
	int totvert, totedge, totface;
	int gridSize = ccgSubSurf_getGridSize(ss);
	int edgeSize = ccgSubSurf_getEdgeSize(ss);
	int i = 0;

	totface = ccgSubSurf_getNumFaces(ss);
	for(index = 0; index < totface; index++) {
		CCGFace *f = cgdm->faceMap[index].face;
		int x, y, S, numVerts = ccgSubSurf_getFaceNumVerts(f);

		vd= ccgSubSurf_getFaceCenterData(f);
		copy_v3_v3(mvert[i].co, vd->co);
		normal_float_to_short_v3(mvert[i].no, vd->no);
		i++;
		
		for(S = 0; S < numVerts; S++) {
			for(x = 1; x < gridSize - 1; x++, i++) {
				vd= ccgSubSurf_getFaceGridEdgeData(ss, f, S, x);
				copy_v3_v3(mvert[i].co, vd->co);
				normal_float_to_short_v3(mvert[i].no, vd->no);
			}
		}

		for(S = 0; S < numVerts; S++) {
			for(y = 1; y < gridSize - 1; y++) {
				for(x = 1; x < gridSize - 1; x++, i++) {
					vd= ccgSubSurf_getFaceGridData(ss, f, S, x, y);
					copy_v3_v3(mvert[i].co, vd->co);
					normal_float_to_short_v3(mvert[i].no, vd->no);
				}
			}
		}
	}

	totedge = ccgSubSurf_getNumEdges(ss);
	for(index = 0; index < totedge; index++) {
		CCGEdge *e = cgdm->edgeMap[index].edge;
		int x;

		for(x = 1; x < edgeSize - 1; x++, i++) {
			vd= ccgSubSurf_getEdgeData(ss, e, x);
			copy_v3_v3(mvert[i].co, vd->co);
			/* TODO CCGSubsurf does not set these */
			normal_float_to_short_v3(mvert[i].no, vd->no);
		}
	}

	totvert = ccgSubSurf_getNumVerts(ss);
	for(index = 0; index < totvert; index++) {
		CCGVert *v = cgdm->vertMap[index].vert;

		vd= ccgSubSurf_getVertData(ss, v);
		copy_v3_v3(mvert[i].co, vd->co);
		normal_float_to_short_v3(mvert[i].no, vd->no);
		i++;
	}
}

static void cgdm_copyFinalEdgeArray(DerivedMesh *dm, MEdge *medge)
{
	CCGDerivedMesh *cgdm = (CCGDerivedMesh*) dm;
	CCGSubSurf *ss = cgdm->ss;
	int index;
	int totedge, totface;
	int gridSize = ccgSubSurf_getGridSize(ss);
	int edgeSize = ccgSubSurf_getEdgeSize(ss);
	int i = 0;
	short *edgeFlags = cgdm->edgeFlags;

	totface = ccgSubSurf_getNumFaces(ss);
	for(index = 0; index < totface; index++) {
		CCGFace *f = cgdm->faceMap[index].face;
		int x, y, S, numVerts = ccgSubSurf_getFaceNumVerts(f);

		for(S = 0; S < numVerts; S++) {
			for(x = 0; x < gridSize - 1; x++) {
				MEdge *med = &medge[i];

				if(cgdm->drawInteriorEdges)
				    med->flag = ME_EDGEDRAW | ME_EDGERENDER;
				med->v1 = getFaceIndex(ss, f, S, x, 0, edgeSize, gridSize);
				med->v2 = getFaceIndex(ss, f, S, x + 1, 0, edgeSize, gridSize);
				i++;
			}

			for(x = 1; x < gridSize - 1; x++) {
				for(y = 0; y < gridSize - 1; y++) {
					MEdge *med;

					med = &medge[i];
					if(cgdm->drawInteriorEdges)
					    med->flag = ME_EDGEDRAW | ME_EDGERENDER;
					med->v1 = getFaceIndex(ss, f, S, x, y,
					                       edgeSize, gridSize);
					med->v2 = getFaceIndex(ss, f, S, x, y + 1,
					                       edgeSize, gridSize);
					i++;

					med = &medge[i];
					if(cgdm->drawInteriorEdges)
					    med->flag = ME_EDGEDRAW | ME_EDGERENDER;
					med->v1 = getFaceIndex(ss, f, S, y, x,
					                       edgeSize, gridSize);
					med->v2 = getFaceIndex(ss, f, S, y + 1, x,
					                       edgeSize, gridSize);
					i++;
				}
			}
		}
	}

	totedge = ccgSubSurf_getNumEdges(ss);
	for(index = 0; index < totedge; index++) {
		CCGEdge *e = cgdm->edgeMap[index].edge;
		unsigned int flags = 0;
		int x;
		int edgeIdx = GET_INT_FROM_POINTER(ccgSubSurf_getEdgeEdgeHandle(e));

		if(!ccgSubSurf_getEdgeNumFaces(e)) flags |= ME_LOOSEEDGE;

		if(edgeFlags) {
			if(edgeIdx != -1) {
				flags |= (edgeFlags[index] & (ME_SEAM | ME_SHARP))
				         | ME_EDGEDRAW | ME_EDGERENDER;
			}
		} else {
			flags |= ME_EDGEDRAW | ME_EDGERENDER;
		}

		for(x = 0; x < edgeSize - 1; x++) {
			MEdge *med = &medge[i];
			med->v1 = getEdgeIndex(ss, e, x, edgeSize);
			med->v2 = getEdgeIndex(ss, e, x + 1, edgeSize);
			med->flag = flags;
			i++;
		}
	}
}

struct cgdm_faceIter;

typedef struct cgdm_loopIter {
	DMLoopIter head;
	int curloop;
	int lindex; //loop index within the mesh, not the face
	CCGDerivedMesh *cgdm;
	struct cgdm_faceIter *fiter;
} cgdm_loopIter;

typedef struct cgdm_faceIter {
	DMFaceIter head;
	CCGDerivedMesh *cgdm;
	MFace *mface, *mf;

	cgdm_loopIter liter;
	EdgeHash *ehash; /*edge map for populating loopiter->eindex*/
} cgdm_faceIter;

void cgdm_faceIterStep(void *self)
{
	cgdm_faceIter *fiter = self;

	if (!fiter->cgdm || !fiter->cgdm->ss) {
		fiter->head.done = 1;
		return;
	}

	fiter->head.index++;
	
	if (fiter->head.index >= ccgSubSurf_getNumFinalFaces(fiter->cgdm->ss)) {
		fiter->head.done = 1;
		return;
	};

	fiter->mf++;

	fiter->head.flags = fiter->mface->flag;
	fiter->head.mat_nr = fiter->mface->mat_nr;
	fiter->head.len = 4;
}

void *cgdm_faceIterCData(void *self, int type, int layer)
{
	cgdm_faceIter *fiter = self;
	
	if (layer == -1) 
		return CustomData_get(&fiter->cgdm->dm.polyData, fiter->head.index, type);
	else
		return CustomData_get_n(&fiter->cgdm->dm.polyData, type, fiter->head.index, layer);
}

void cgdm_loopIterStep(void *self)
{
	cgdm_loopIter *liter = self;
	MFace *mf = liter->fiter->mface;
	int i, v1, v2;

	liter->head.index++;
	i = liter->head.index;

	if (liter->head.index >= 4) {
		liter->head.done = 1;
		return;
	}

	switch (i) {
		case 0:
			v1 = liter->fiter->mf->v1;
			v2 = liter->fiter->mf->v2;
			break;
		case 1:
			v1 = liter->fiter->mf->v2;
			v2 = liter->fiter->mf->v3;
			break;
		case 2:
			v1 = liter->fiter->mf->v3;
			v2 = liter->fiter->mf->v4;
			break;
		case 3:
			v1 = liter->fiter->mf->v4;
			v2 = liter->fiter->mf->v1;
			break;
	}

	liter->head.vindex = v1;
	liter->head.eindex = GET_INT_FROM_POINTER(BLI_edgehash_lookup(liter->fiter->cgdm->ehash, v1, v2));
	liter->lindex += 1;
	
	cgdm_getFinalVert((DerivedMesh*)liter->cgdm, v1, &liter->head.v);	
}

void *cgdm_loopIterGetVCData(void *self, int type, int layer)
{
	cgdm_loopIter *liter = self;

	if (layer == -1)
		return CustomData_get(&liter->cgdm->dm.vertData, liter->head.vindex, type);
	else return CustomData_get_n(&liter->cgdm->dm.vertData, type, liter->head.vindex, layer);
}

void *cgdm_loopIterGetCData(void *self, int type, int layer)
{
	cgdm_loopIter *liter = self;

	if (layer == -1)
		return CustomData_get(&liter->cgdm->dm.loopData, liter->lindex, type);
	else return CustomData_get_n(&liter->cgdm->dm.loopData, type, liter->lindex, layer);
}

DMLoopIter *cgdm_faceIterGetLIter(void *self)
{
	cgdm_faceIter *fiter = self;
	
	fiter->liter.head.index = -1;
	fiter->liter.head.done = 0;
	fiter->liter.head.step(&fiter->liter);

	return (DMLoopIter*) &fiter->liter;
}

void cgdm_faceIterFree(void *vfiter)
{
	cgdm_faceIter *fiter = vfiter;

	MEM_freeN(fiter->mface);
	MEM_freeN(fiter);
}

DMFaceIter *cgdm_newFaceIter(DerivedMesh *dm)
{
	cgdm_faceIter *fiter = MEM_callocN(sizeof(cgdm_faceIter), "cgdm_faceIter");
	MEdge medge;
	int i, totedge = cgdm_getNumEdges(dm);

	fiter->cgdm = dm;
	fiter->liter.cgdm = dm;
	fiter->mface = fiter->mf = dm->dupTessFaceArray(dm);
	fiter->mf--;

	fiter->head.free = cgdm_faceIterFree;
	fiter->head.step = cgdm_faceIterStep;
	fiter->head.index = -1;
	fiter->head.getCDData = cgdm_faceIterCData;
	fiter->head.getLoopsIter = cgdm_faceIterGetLIter;

	fiter->liter.fiter = fiter;
	fiter->liter.head.getLoopCDData = cgdm_loopIterGetCData;
	fiter->liter.head.getVertCDData = cgdm_loopIterGetVCData;
	fiter->liter.head.step = cgdm_loopIterStep;
	fiter->liter.lindex = -1;

	fiter->head.step(fiter);

	return fiter;
}

static void cgdm_copyFinalFaceArray(DerivedMesh *dm, MFace *mface)
{
	CCGDerivedMesh *cgdm = (CCGDerivedMesh*) dm;
	CCGSubSurf *ss = cgdm->ss;
	int index;
	int totface;
	int gridSize = ccgSubSurf_getGridSize(ss);
	int edgeSize = ccgSubSurf_getEdgeSize(ss);
	int i = 0;
	char *faceFlags = cgdm->faceFlags;

	totface = ccgSubSurf_getNumFaces(ss);
	for(index = 0; index < totface; index++) {
		CCGFace *f = cgdm->faceMap[index].face;
		int x, y, S, numVerts = ccgSubSurf_getFaceNumVerts(f);
		int flag = (faceFlags)? faceFlags[index*2]: ME_SMOOTH;
		int mat_nr = (faceFlags)? faceFlags[index*2+1]: 0;

		for(S = 0; S < numVerts; S++) {
			for(y = 0; y < gridSize - 1; y++) {
				for(x = 0; x < gridSize - 1; x++) {
					MFace *mf = &mface[i];
					mf->v1 = getFaceIndex(ss, f, S, x + 0, y + 0,
					                      edgeSize, gridSize);
					mf->v2 = getFaceIndex(ss, f, S, x + 0, y + 1,
					                      edgeSize, gridSize);
					mf->v3 = getFaceIndex(ss, f, S, x + 1, y + 1,
					                      edgeSize, gridSize);
					mf->v4 = getFaceIndex(ss, f, S, x + 1, y + 0,
					                      edgeSize, gridSize);
					if (faceFlags) {
						mat_nr = faceFlags[index*2+1];
						mf->flag = faceFlags[index*2];
					} else mf->flag = flag;

					mf->mat_nr = mat_nr;
					mf->flag = flag;

					i++;
				}
			}
		}
	}
}

static void cgdm_getVertCos(DerivedMesh *dm, float (*cos)[3]) {
	CCGDerivedMesh *cgdm = (CCGDerivedMesh*) dm;
	CCGSubSurf *ss = cgdm->ss;
	int edgeSize = ccgSubSurf_getEdgeSize(ss);
	int gridSize = ccgSubSurf_getGridSize(ss);
	int i;
	CCGVertIterator *vi;
	CCGEdgeIterator *ei;
	CCGFaceIterator *fi;
	CCGFace **faceMap2;
	CCGEdge **edgeMap2;
	CCGVert **vertMap2;
	int index, totvert, totedge, totface;
	
	totvert = ccgSubSurf_getNumVerts(ss);
	vertMap2 = MEM_mallocN(totvert*sizeof(*vertMap2), "vertmap");
	vi = ccgSubSurf_getVertIterator(ss);
	for (; !ccgVertIterator_isStopped(vi); ccgVertIterator_next(vi)) {
		CCGVert *v = ccgVertIterator_getCurrent(vi);

		vertMap2[GET_INT_FROM_POINTER(ccgSubSurf_getVertVertHandle(v))] = v;
	}
	ccgVertIterator_free(vi);

	totedge = ccgSubSurf_getNumEdges(ss);
	edgeMap2 = MEM_mallocN(totedge*sizeof(*edgeMap2), "edgemap");
	ei = ccgSubSurf_getEdgeIterator(ss);
	for (i=0; !ccgEdgeIterator_isStopped(ei); i++,ccgEdgeIterator_next(ei)) {
		CCGEdge *e = ccgEdgeIterator_getCurrent(ei);

		edgeMap2[GET_INT_FROM_POINTER(ccgSubSurf_getEdgeEdgeHandle(e))] = e;
	}

	totface = ccgSubSurf_getNumFaces(ss);
	faceMap2 = MEM_mallocN(totface*sizeof(*faceMap2), "facemap");
	fi = ccgSubSurf_getFaceIterator(ss);
	for (; !ccgFaceIterator_isStopped(fi); ccgFaceIterator_next(fi)) {
		CCGFace *f = ccgFaceIterator_getCurrent(fi);

		faceMap2[GET_INT_FROM_POINTER(ccgSubSurf_getFaceFaceHandle(ss, f))] = f;
	}
	ccgFaceIterator_free(fi);

	i = 0;
	for (index=0; index<totface; index++) {
		CCGFace *f = faceMap2[index];
		int x, y, S, numVerts = ccgSubSurf_getFaceNumVerts(f);

		copy_v3_v3(cos[i++], ccgSubSurf_getFaceCenterData(f));
		
		for (S=0; S<numVerts; S++) {
			for (x=1; x<gridSize-1; x++) {
				copy_v3_v3(cos[i++], ccgSubSurf_getFaceGridEdgeData(ss, f, S, x));
			}
		}

		for (S=0; S<numVerts; S++) {
			for (y=1; y<gridSize-1; y++) {
				for (x=1; x<gridSize-1; x++) {
					copy_v3_v3(cos[i++], ccgSubSurf_getFaceGridData(ss, f, S, x, y));
				}
			}
		}
	}

	for (index=0; index<totedge; index++) {
		CCGEdge *e= edgeMap2[index];
		int x;

		for (x=1; x<edgeSize-1; x++) {
			copy_v3_v3(cos[i++], ccgSubSurf_getEdgeData(ss, e, x));
		}
	}

	for (index=0; index<totvert; index++) {
		CCGVert *v = vertMap2[index];
		copy_v3_v3(cos[i++], ccgSubSurf_getVertData(ss, v));
	}

	MEM_freeN(vertMap2);
	MEM_freeN(edgeMap2);
	MEM_freeN(faceMap2);
}
static void cgdm_foreachMappedVert(DerivedMesh *dm, void (*func)(void *userData, int index, float *co, float *no_f, short *no_s), void *userData) {
	CCGDerivedMesh *cgdm = (CCGDerivedMesh*) dm;
	CCGVertIterator *vi = ccgSubSurf_getVertIterator(cgdm->ss);

	for (; !ccgVertIterator_isStopped(vi); ccgVertIterator_next(vi)) {
		CCGVert *v = ccgVertIterator_getCurrent(vi);
		DMGridData *vd = ccgSubSurf_getVertData(cgdm->ss, v);
		int index = ccgDM_getVertMapIndex(cgdm->ss, v);

		if (index!=-1)
			func(userData, index, vd->co, vd->no, NULL);
	}

	ccgVertIterator_free(vi);
}
static void cgdm_foreachMappedEdge(DerivedMesh *dm, void (*func)(void *userData, int index, float *v0co, float *v1co), void *userData) {
	CCGDerivedMesh *cgdm = (CCGDerivedMesh*) dm;
	CCGSubSurf *ss = cgdm->ss;
	CCGEdgeIterator *ei = ccgSubSurf_getEdgeIterator(ss);
	int i, edgeSize = ccgSubSurf_getEdgeSize(ss);

	for (; !ccgEdgeIterator_isStopped(ei); ccgEdgeIterator_next(ei)) {
		CCGEdge *e = ccgEdgeIterator_getCurrent(ei);
		DMGridData *edgeData = ccgSubSurf_getEdgeDataArray(ss, e);
		int index = ccgDM_getEdgeMapIndex(ss, e);

		if (index!=-1) {
			for (i=0; i<edgeSize-1; i++)
				func(userData, index, edgeData[i].co, edgeData[i+1].co);
		}
	}

	ccgEdgeIterator_free(ei);
}

static void cgdm_drawVerts(DerivedMesh *dm) {
	CCGDerivedMesh *cgdm = (CCGDerivedMesh*) dm;
	CCGSubSurf *ss = cgdm->ss;
	int edgeSize = ccgSubSurf_getEdgeSize(ss);
	int gridSize = ccgSubSurf_getGridSize(ss);
	CCGVertIterator *vi;
	CCGEdgeIterator *ei;
	CCGFaceIterator *fi;

	glBegin(GL_POINTS);
	vi = ccgSubSurf_getVertIterator(ss);
	for (; !ccgVertIterator_isStopped(vi); ccgVertIterator_next(vi)) {
		CCGVert *v = ccgVertIterator_getCurrent(vi);
		glVertex3fv(ccgSubSurf_getVertData(ss, v));
	}
	ccgVertIterator_free(vi);

	ei = ccgSubSurf_getEdgeIterator(ss);
	for (; !ccgEdgeIterator_isStopped(ei); ccgEdgeIterator_next(ei)) {
		CCGEdge *e = ccgEdgeIterator_getCurrent(ei);
		int x;

		for (x=1; x<edgeSize-1; x++)
			glVertex3fv(ccgSubSurf_getEdgeData(ss, e, x));
	}
	ccgEdgeIterator_free(ei);

	fi = ccgSubSurf_getFaceIterator(ss);
	for (; !ccgFaceIterator_isStopped(fi); ccgFaceIterator_next(fi)) {
		CCGFace *f = ccgFaceIterator_getCurrent(fi);
		int x, y, S, numVerts = ccgSubSurf_getFaceNumVerts(f);

		glVertex3fv(ccgSubSurf_getFaceCenterData(f));
		for (S=0; S<numVerts; S++)
			for (x=1; x<gridSize-1; x++)
				glVertex3fv(ccgSubSurf_getFaceGridEdgeData(ss, f, S, x));
		for (S=0; S<numVerts; S++)
			for (y=1; y<gridSize-1; y++)
				for (x=1; x<gridSize-1; x++)
					glVertex3fv(ccgSubSurf_getFaceGridData(ss, f, S, x, y));
	}
	ccgFaceIterator_free(fi);
	glEnd();
}
static void cgdm_drawEdges(DerivedMesh *dm, int drawLooseEdges) {
	CCGDerivedMesh *cgdm = (CCGDerivedMesh*) dm;
	CCGSubSurf *ss = cgdm->ss;
	CCGEdgeIterator *ei = ccgSubSurf_getEdgeIterator(ss);
	CCGFaceIterator *fi = ccgSubSurf_getFaceIterator(ss);
	int i, edgeSize = ccgSubSurf_getEdgeSize(ss);
	int gridSize = ccgSubSurf_getGridSize(ss);
	int useAging;

	ccgSubSurf_getUseAgeCounts(ss, &useAging, NULL, NULL, NULL);

	for (; !ccgEdgeIterator_isStopped(ei); ccgEdgeIterator_next(ei)) {
		CCGEdge *e = ccgEdgeIterator_getCurrent(ei);
		DMGridData *edgeData = ccgSubSurf_getEdgeDataArray(ss, e);

		if (!drawLooseEdges && !ccgSubSurf_getEdgeNumFaces(e))
			continue;

		if (useAging && !(G.f&G_BACKBUFSEL)) {
			int ageCol = 255-ccgSubSurf_getEdgeAge(ss, e)*4;
			glColor3ub(0, ageCol>0?ageCol:0, 0);
		}

		glBegin(GL_LINE_STRIP);
		for (i=0; i<edgeSize-1; i++) {
			glVertex3fv(edgeData[i].co);
			glVertex3fv(edgeData[i+1].co);
		}
		glEnd();
	}

	if (useAging && !(G.f&G_BACKBUFSEL)) {
		glColor3ub(0, 0, 0);
	}

	if (cgdm->drawInteriorEdges) {
		for (; !ccgFaceIterator_isStopped(fi); ccgFaceIterator_next(fi)) {
			CCGFace *f = ccgFaceIterator_getCurrent(fi);
			int S, x, y, numVerts = ccgSubSurf_getFaceNumVerts(f);

			for (S=0; S<numVerts; S++) {
				DMGridData *faceGridData = ccgSubSurf_getFaceGridDataArray(ss, f, S);

				glBegin(GL_LINE_STRIP);
				for (x=0; x<gridSize; x++)
					glVertex3fv(faceGridData[x].co);
				glEnd();
				for (y=1; y<gridSize-1; y++) {
					glBegin(GL_LINE_STRIP);
					for (x=0; x<gridSize; x++)
						glVertex3fv(faceGridData[y*gridSize + x].co);
					glEnd();
				}
				for (x=1; x<gridSize-1; x++) {
					glBegin(GL_LINE_STRIP);
					for (y=0; y<gridSize; y++)
						glVertex3fv(faceGridData[y*gridSize + x].co);
					glEnd();
				}
			}
		}
	}

	ccgFaceIterator_free(fi);
	ccgEdgeIterator_free(ei);
}
static void cgdm_drawLooseEdges(DerivedMesh *dm) {
	CCGDerivedMesh *cgdm = (CCGDerivedMesh*) dm;
	CCGSubSurf *ss = cgdm->ss;
	CCGEdgeIterator *ei = ccgSubSurf_getEdgeIterator(ss);
	int i, edgeSize = ccgSubSurf_getEdgeSize(ss);

	for (; !ccgEdgeIterator_isStopped(ei); ccgEdgeIterator_next(ei)) {
		CCGEdge *e = ccgEdgeIterator_getCurrent(ei);
		DMGridData *edgeData = ccgSubSurf_getEdgeDataArray(ss, e);

		if (!ccgSubSurf_getEdgeNumFaces(e)) {
			glBegin(GL_LINE_STRIP);
			for (i=0; i<edgeSize-1; i++) {
				glVertex3fv(edgeData[i].co);
				glVertex3fv(edgeData[i+1].co);
			}
			glEnd();
		}
	}

	ccgEdgeIterator_free(ei);
}

void ccgDM_glNormalFast(float *a, float *b, float *c, float *d)
{
	float a_cX = c[0]-a[0], a_cY = c[1]-a[1], a_cZ = c[2]-a[2];
	float b_dX = d[0]-b[0], b_dY = d[1]-b[1], b_dZ = d[2]-b[2];
	float no[3];

	no[0] = b_dY*a_cZ - b_dZ*a_cY;
	no[1] = b_dZ*a_cX - b_dX*a_cZ;
	no[2] = b_dX*a_cY - b_dY*a_cX;

	/* don't normalize, GL_NORMALIZE is be enabled */
	glNormal3fv(no);
}

	/* Only used by non-editmesh types */
static void ccgDM_drawFacesSolid(DerivedMesh *dm, float (*partial_redraw_planes)[4], int fast, int (*setMaterial)(int, void *attribs)) {
	CCGDerivedMesh *cgdm = (CCGDerivedMesh*) dm;
	CCGSubSurf *ss = cgdm->ss;
	CCGFaceIterator *fi;
	int gridSize;
	char *faceFlags = cgdm->faceFlags;
	int step = (fast)? gridSize-1: 1;

	if(cgdm->pbvh && cgdm->multires.mmd && !fast) {
		CCGFace **faces;
		int totface;
		
		BLI_pbvh_get_grid_updates(cgdm->pbvh, 1, (void***)&faces, &totface);
		if(totface) {
			ccgSubSurf_updateFromFaces(ss, 0, faces, totface);
			ccgSubSurf_updateNormals(ss, faces, totface);
			MEM_freeN(faces);
		}

		/* should be per face */
		if(faceFlags && faceFlags[0] & ME_SMOOTH)
			glShadeModel(GL_SMOOTH);

		BLI_pbvh_draw(cgdm->pbvh, partial_redraw_planes, NULL);

		glShadeModel(GL_FLAT);

		return;
	}

	gridSize = ccgSubSurf_getGridSize(ss);

	fi = ccgSubSurf_getFaceIterator(ss);
	for (; !ccgFaceIterator_isStopped(fi); ccgFaceIterator_next(fi)) {
		CCGFace *f = ccgFaceIterator_getCurrent(fi);
		int S, x, y, numVerts = ccgSubSurf_getFaceNumVerts(f);
		int index = GET_INT_FROM_POINTER(ccgSubSurf_getFaceFaceHandle(ss, f));
		int drawSmooth, mat_nr;

		if(faceFlags) {
			drawSmooth = (faceFlags[index*2] & ME_SMOOTH);
			mat_nr= faceFlags[index*2 + 1];
		}
		else {
			drawSmooth = 1;
			mat_nr= 0;
		}
		
		if (!setMaterial(mat_nr+1, NULL))
			continue;

		glShadeModel(drawSmooth? GL_SMOOTH: GL_FLAT);
		for (S=0; S<numVerts; S++) {
			DMGridData *faceGridData = ccgSubSurf_getFaceGridDataArray(ss, f, S);

			if (drawSmooth) {
				for (y=0; y<gridSize-1; y+=step) {
					glBegin(GL_QUAD_STRIP);
					for (x=0; x<gridSize; x+=step) {
						DMGridData *a = &faceGridData[(y+0)*gridSize + x];
						DMGridData *b = &faceGridData[(y+step)*gridSize + x];

						glNormal3fv(a->no);
						glVertex3fv(a->co);
						glNormal3fv(b->no);
						glVertex3fv(b->co);
					}
					glEnd();
				}
			} else {
				glBegin(GL_QUADS);
				for (y=0; y<gridSize-1; y+=step) {
					for (x=0; x<gridSize-1; x+=step) {
						float *a = faceGridData[(y+0)*gridSize + x].co;
						float *b = faceGridData[(y+0)*gridSize + x + step].co;
						float *c = faceGridData[(y+step)*gridSize + x + step].co;
						float *d = faceGridData[(y+step)*gridSize + x].co;

						ccgDM_glNormalFast(a, b, c, d);

						glVertex3fv(d);
						glVertex3fv(c);
						glVertex3fv(b);
						glVertex3fv(a);
					}
				}
				glEnd();
			}
		}
	}

	ccgFaceIterator_free(fi);
}

	/* Only used by non-editmesh types */
static void cgdm_drawMappedFacesGLSL(DerivedMesh *dm, int (*setMaterial)(int, void *attribs), int (*setDrawOptions)(void *userData, int index), void *userData) {
	CCGDerivedMesh *cgdm = (CCGDerivedMesh*) dm;
	CCGSubSurf *ss = cgdm->ss;
	CCGFaceIterator *fi = ccgSubSurf_getFaceIterator(ss);
	GPUVertexAttribs gattribs;
	DMVertexAttribs attribs;
	MTFace *tf = dm->getTessFaceDataArray(dm, CD_MTFACE);
	int gridSize = ccgSubSurf_getGridSize(ss);
	int gridFaces = gridSize - 1;
	int edgeSize = ccgSubSurf_getEdgeSize(ss);
	int transp, orig_transp, new_transp;
	char *faceFlags = cgdm->faceFlags;
	int a, b, i, doDraw, numVerts, matnr, new_matnr, totface;

	doDraw = 0;
	numVerts = 0;
	matnr = -1;
	transp = GPU_get_material_blend_mode();
	orig_transp = transp;

	memset(&attribs, 0, sizeof(attribs));

#define PASSATTRIB(dx, dy, vert) {												\
	if(attribs.totorco) {														\
		index = getFaceIndex(ss, f, S, x+dx, y+dy, edgeSize, gridSize); 		\
		glVertexAttrib3fvARB(attribs.orco.glIndex, attribs.orco.array[index]);	\
	}																			\
	for(b = 0; b < attribs.tottface; b++) {										\
		MTFace *tf = &attribs.tface[b].array[a];								\
		glVertexAttrib2fvARB(attribs.tface[b].glIndex, tf->uv[vert]);			\
	}																			\
	for(b = 0; b < attribs.totmcol; b++) {										\
		MCol *cp = &attribs.mcol[b].array[a*4 + vert];							\
		GLubyte col[4];															\
		col[0]= cp->b; col[1]= cp->g; col[2]= cp->r; col[3]= cp->a;				\
		glVertexAttrib4ubvARB(attribs.mcol[b].glIndex, col);					\
	}																			\
	if(attribs.tottang) {														\
		float *tang = attribs.tang.array[a*4 + vert];							\
		glVertexAttrib3fvARB(attribs.tang.glIndex, tang);						\
	}																			\
}

	totface = ccgSubSurf_getNumFaces(ss);
	for(a = 0, i = 0; i < totface; i++) {
		CCGFace *f = cgdm->faceMap[i].face;
		int S, x, y, drawSmooth;
		int index = GET_INT_FROM_POINTER(ccgSubSurf_getFaceFaceHandle(ss, f));
		int origIndex = ccgDM_getFaceMapIndex(ss, f);
		
		numVerts = ccgSubSurf_getFaceNumVerts(f);

		if(faceFlags) {
			drawSmooth = (faceFlags[index*2] & ME_SMOOTH);
			new_matnr= faceFlags[index*2 + 1] + 1;
		}
		else {
			drawSmooth = 1;
			new_matnr= 1;
		}

		if(new_matnr != matnr) {
			doDraw = setMaterial(matnr = new_matnr, &gattribs);
			if(doDraw)
				DM_vertex_attributes_from_gpu(dm, &gattribs, &attribs);
		}

		if(!doDraw || (setDrawOptions && !setDrawOptions(userData, origIndex))) {
			a += gridFaces*gridFaces*numVerts;
			continue;
		}

		if(tf) {
			new_transp = tf[i].transp;

			if(new_transp != transp) {
				if(new_transp == GPU_BLEND_SOLID && orig_transp != GPU_BLEND_SOLID)
					GPU_set_material_blend_mode(orig_transp);
				else
					GPU_set_material_blend_mode(new_transp);
				transp = new_transp;
			}
		}

		glShadeModel(drawSmooth? GL_SMOOTH: GL_FLAT);
		for (S=0; S<numVerts; S++) {
			DMGridData *faceGridData = ccgSubSurf_getFaceGridDataArray(ss, f, S);
			DMGridData *vda, *vdb;

			if (drawSmooth) {
				for (y=0; y<gridFaces; y++) {
					glBegin(GL_QUAD_STRIP);
					for (x=0; x<gridFaces; x++) {
						vda = &faceGridData[(y+0)*gridSize + x];
						vdb = &faceGridData[(y+1)*gridSize + x];
						
						PASSATTRIB(0, 0, 0);
						glNormal3fv(vda->no);
						glVertex3fv(vda->co);

						PASSATTRIB(0, 1, 1);
						glNormal3fv(vdb->no);
						glVertex3fv(vdb->co);

						if(x != gridFaces-1)
							a++;
					}

					vda = &faceGridData[(y+0)*gridSize + x];
					vdb = &faceGridData[(y+1)*gridSize + x];

					PASSATTRIB(0, 0, 3);
					glNormal3fv(vda->no);
					glVertex3fv(vda->co);

					PASSATTRIB(0, 1, 2);
					glNormal3fv(vdb->no);
					glVertex3fv(vdb->co);

					glEnd();

					a++;
				}
			} else {
				glBegin(GL_QUADS);
				for (y=0; y<gridFaces; y++) {
					for (x=0; x<gridFaces; x++) {
						float *aco = faceGridData[(y+0)*gridSize + x].co;
						float *bco = faceGridData[(y+0)*gridSize + x + 1].co;
						float *cco = faceGridData[(y+1)*gridSize + x + 1].co;
						float *dco = faceGridData[(y+1)*gridSize + x].co;

						ccgDM_glNormalFast(aco, bco, cco, dco);

						PASSATTRIB(0, 1, 1);
						glVertex3fv(dco);
						PASSATTRIB(1, 1, 2);
						glVertex3fv(cco);
						PASSATTRIB(1, 0, 3);
						glVertex3fv(bco);
						PASSATTRIB(0, 0, 0);
						glVertex3fv(aco);
						
						a++;
					}
				}
				glEnd();
			}
		}
	}

#undef PASSATTRIB

	ccgFaceIterator_free(fi);
}

static void cgdm_drawFacesGLSL(DerivedMesh *dm, int (*setMaterial)(int, void *attribs)) {
	dm->drawMappedFacesGLSL(dm, setMaterial, NULL, NULL);
}

static void cgdm_drawFacesColored(DerivedMesh *dm, int useTwoSided, unsigned char *col1, unsigned char *col2) {
	CCGDerivedMesh *cgdm = (CCGDerivedMesh*) dm;
	CCGSubSurf *ss = cgdm->ss;
	CCGFaceIterator *fi = ccgSubSurf_getFaceIterator(ss);
	int gridSize = ccgSubSurf_getGridSize(ss);
	unsigned char *cp1, *cp2;
	int useTwoSide=1;

	cp1= col1;
	if(col2) {
		cp2= col2;
	} else {
		cp2= NULL;
		useTwoSide= 0;
	}

	glShadeModel(GL_SMOOTH);
	if(col1 && col2)
		glEnable(GL_CULL_FACE);

	glBegin(GL_QUADS);
	for (; !ccgFaceIterator_isStopped(fi); ccgFaceIterator_next(fi)) {
		CCGFace *f = ccgFaceIterator_getCurrent(fi);
		int S, x, y, numVerts = ccgSubSurf_getFaceNumVerts(f);

		for (S=0; S<numVerts; S++) {
			DMGridData *faceGridData = ccgSubSurf_getFaceGridDataArray(ss, f, S);
			for (y=0; y<gridSize-1; y++) {
				for (x=0; x<gridSize-1; x++) {
					float *a = faceGridData[(y+0)*gridSize + x].co;
					float *b = faceGridData[(y+0)*gridSize + x + 1].co;
					float *c = faceGridData[(y+1)*gridSize + x + 1].co;
					float *d = faceGridData[(y+1)*gridSize + x].co;

					glColor3ub(cp1[3], cp1[2], cp1[1]);
					glVertex3fv(d);
					glColor3ub(cp1[7], cp1[6], cp1[5]);
					glVertex3fv(c);
					glColor3ub(cp1[11], cp1[10], cp1[9]);
					glVertex3fv(b);
					glColor3ub(cp1[15], cp1[14], cp1[13]);
					glVertex3fv(a);

					if (useTwoSide) {
						glColor3ub(cp2[15], cp2[14], cp2[13]);
						glVertex3fv(a);
						glColor3ub(cp2[11], cp2[10], cp2[9]);
						glVertex3fv(b);
						glColor3ub(cp2[7], cp2[6], cp2[5]);
						glVertex3fv(c);
						glColor3ub(cp2[3], cp2[2], cp2[1]);
						glVertex3fv(d);
					}

					if (cp2) cp2+=16;
					cp1+=16;
				}
			}
		}
	}
	glEnd();

	ccgFaceIterator_free(fi);
}

static void cgdm_drawFacesTex_common(DerivedMesh *dm,
	int (*drawParams)(MTFace *tface, int has_vcol, int matnr),
	int (*drawParamsMapped)(void *userData, int index),
	void *userData) 
{
	CCGDerivedMesh *cgdm = (CCGDerivedMesh*) dm;
	CCGSubSurf *ss = cgdm->ss;
	MCol *mcol = dm->getTessFaceDataArray(dm, CD_WEIGHT_MCOL);
	MTFace *tf = DM_get_tessface_data_layer(dm, CD_MTFACE);
	char *faceFlags = cgdm->faceFlags;
	int i, totface, flag, gridSize = ccgSubSurf_getGridSize(ss);
	int gridFaces = gridSize - 1;

	if(!mcol)
		mcol = dm->getTessFaceDataArray(dm, CD_MCOL);

	totface = ccgSubSurf_getNumFaces(ss);
	for(i = 0; i < totface; i++) {
		CCGFace *f = cgdm->faceMap[i].face;
		int S, x, y, numVerts = ccgSubSurf_getFaceNumVerts(f);
		int drawSmooth, index = ccgDM_getFaceMapIndex(ss, f);
		int origIndex = GET_INT_FROM_POINTER(ccgSubSurf_getFaceFaceHandle(ss, f));
		unsigned char *cp= NULL;
		int mat_nr;

		if(faceFlags) {
			drawSmooth = (faceFlags[origIndex*2] & ME_SMOOTH);
			mat_nr= faceFlags[origIndex*2 + 1];
		}
		else {
			drawSmooth = 1;
			mat_nr= 0;
		}

		if(drawParams)
			flag = drawParams(tf, mcol!=NULL, mat_nr);
		else
			flag= (drawParamsMapped)? drawParamsMapped(userData, index): 1;
		
		if (flag == 0) { /* flag 0 == the face is hidden or invisible */
			if(tf) tf += gridFaces*gridFaces*numVerts;
			if(mcol) mcol += gridFaces*gridFaces*numVerts*4;
			continue;
		}

		/* flag 1 == use vertex colors */
		if(mcol) {
			if(flag==1) cp= (unsigned char*)mcol;
			mcol += gridFaces*gridFaces*numVerts*4;
		}

		for (S=0; S<numVerts; S++) {
			DMGridData *faceGridData = ccgSubSurf_getFaceGridDataArray(ss, f, S);
			DMGridData *a, *b;

			if (drawSmooth) {
				glShadeModel(GL_SMOOTH);
				for (y=0; y<gridFaces; y++) {
					glBegin(GL_QUAD_STRIP);
					for (x=0; x<gridFaces; x++) {
						a = &faceGridData[(y+0)*gridSize + x];
						b = &faceGridData[(y+1)*gridSize + x];

						if(tf) glTexCoord2fv(tf->uv[0]);
						if(cp) glColor3ub(cp[3], cp[2], cp[1]);
						glNormal3fv(a->no);
						glVertex3fv(a->co);

						if(tf) glTexCoord2fv(tf->uv[1]);
						if(cp) glColor3ub(cp[7], cp[6], cp[5]);
						glNormal3fv(b->no);
						glVertex3fv(b->co);
						
						if(x != gridFaces-1) {
							if(tf) tf++;
							if(cp) cp += 16;
						}
					}

					a = &faceGridData[(y+0)*gridSize + x];
					b = &faceGridData[(y+1)*gridSize + x];

					if(tf) glTexCoord2fv(tf->uv[3]);
					if(cp) glColor3ub(cp[15], cp[14], cp[13]);
					glNormal3fv(a->no);
					glVertex3fv(a->co);

					if(tf) glTexCoord2fv(tf->uv[2]);
					if(cp) glColor3ub(cp[11], cp[10], cp[9]);
					glNormal3fv(b->no);
					glVertex3fv(b->co);

					if(tf) tf++;
					if(cp) cp += 16;

					glEnd();
				}
			} else {
				glShadeModel(GL_FLAT);
				glBegin(GL_QUADS);
				for (y=0; y<gridFaces; y++) {
					for (x=0; x<gridFaces; x++) {
						float *a_co = faceGridData[(y+0)*gridSize + x].co;
						float *b_co = faceGridData[(y+0)*gridSize + x + 1].co;
						float *c_co = faceGridData[(y+1)*gridSize + x + 1].co;
						float *d_co = faceGridData[(y+1)*gridSize + x].co;

						ccgDM_glNormalFast(a_co, b_co, c_co, d_co);

						if(tf) glTexCoord2fv(tf->uv[1]);
						if(cp) glColor3ub(cp[7], cp[6], cp[5]);
						glVertex3fv(d_co);

						if(tf) glTexCoord2fv(tf->uv[2]);
						if(cp) glColor3ub(cp[11], cp[10], cp[9]);
						glVertex3fv(c_co);

						if(tf) glTexCoord2fv(tf->uv[3]);
						if(cp) glColor3ub(cp[15], cp[14], cp[13]);
						glVertex3fv(b_co);

						if(tf) glTexCoord2fv(tf->uv[0]);
						if(cp) glColor3ub(cp[3], cp[2], cp[1]);
						glVertex3fv(a_co);

						if(tf) tf++;
						if(cp) cp += 16;
					}
				}
				glEnd();
			}
		}
	}
}

static void cgdm_drawFacesTex(DerivedMesh *dm, int (*setDrawOptions)(MTFace *tface, int has_vcol, int matnr))
{
	cgdm_drawFacesTex_common(dm, setDrawOptions, NULL, NULL);
}

static void cgdm_drawMappedFacesTex(DerivedMesh *dm, int (*setDrawOptions)(void *userData, int index), void *userData)
{
	cgdm_drawFacesTex_common(dm, NULL, setDrawOptions, userData);
}

static void cgdm_drawUVEdges(DerivedMesh *dm)
{

	MFace *mf = dm->getTessFaceArray(dm);
	MTFace *tf = DM_get_tessface_data_layer(dm, CD_MTFACE);
	int i;
	
	if (tf) {
		glBegin(GL_LINES);
		for(i = 0; i < dm->numFaceData; i++, mf++, tf++) {
			if(!(mf->flag&ME_HIDE)) {
				glVertex2fv(tf->uv[0]);
				glVertex2fv(tf->uv[1]);
	
				glVertex2fv(tf->uv[1]);
				glVertex2fv(tf->uv[2]);
	
				if(!mf->v4) {
					glVertex2fv(tf->uv[2]);
					glVertex2fv(tf->uv[0]);
				} else {
					glVertex2fv(tf->uv[2]);
					glVertex2fv(tf->uv[3]);
	
					glVertex2fv(tf->uv[3]);
					glVertex2fv(tf->uv[0]);
				}
			}
		}
		glEnd();
	}
}

static void ccgDM_drawMappedFaces(DerivedMesh *dm, int (*setDrawOptions)(void *userData, int index, int *drawSmooth_r), void *userData, int useColors) {
	CCGDerivedMesh *cgdm = (CCGDerivedMesh*) dm;
	CCGSubSurf *ss = cgdm->ss;
	MCol *mcol= NULL;
	int i, gridSize = ccgSubSurf_getGridSize(ss);
	char *faceFlags = cgdm->faceFlags;
	int gridFaces = gridSize - 1, totface;

	if(useColors) {
		mcol = dm->getTessFaceDataArray(dm, CD_WEIGHT_MCOL);
		if(!mcol)
			mcol = dm->getTessFaceDataArray(dm, CD_MCOL);
	}

	totface = ccgSubSurf_getNumFaces(ss);
	for(i = 0; i < totface; i++) {
		CCGFace *f = cgdm->faceMap[i].face;
		int S, x, y, numVerts = ccgSubSurf_getFaceNumVerts(f);
		int drawSmooth, index = ccgDM_getFaceMapIndex(ss, f);
		int origIndex;
		unsigned char *cp= NULL;

		origIndex = GET_INT_FROM_POINTER(ccgSubSurf_getFaceFaceHandle(ss, f));

		if(faceFlags) drawSmooth = (faceFlags[origIndex*2] & ME_SMOOTH);
		else drawSmooth = 1;

		if(mcol) {
			cp= (unsigned char*)mcol;
			mcol += gridFaces*gridFaces*numVerts*4;
		}

		if (index!=-1) {
			int draw;
			draw = setDrawOptions==NULL ? 1 : setDrawOptions(userData, index, &drawSmooth);
			
			if (draw) {
				if (draw==2) {
		  			glEnable(GL_POLYGON_STIPPLE);
		  			glPolygonStipple(stipple_quarttone);
				}
				
				for (S=0; S<numVerts; S++) {
					DMGridData *faceGridData = ccgSubSurf_getFaceGridDataArray(ss, f, S);
					if (drawSmooth) {
						glShadeModel(GL_SMOOTH);
						for (y=0; y<gridFaces; y++) {
							DMGridData *a, *b;
							glBegin(GL_QUAD_STRIP);
							for (x=0; x<gridFaces; x++) {
								a = &faceGridData[(y+0)*gridSize + x];
								b = &faceGridData[(y+1)*gridSize + x];
	
								if(cp) glColor3ub(cp[3], cp[2], cp[1]);
								glNormal3fv(a->no);
								glVertex3fv(a->co);
								if(cp) glColor3ub(cp[7], cp[6], cp[5]);
								glNormal3fv(b->no);
								glVertex3fv(b->co);

								if(x != gridFaces-1) {
									if(cp) cp += 16;
								}
							}

							a = &faceGridData[(y+0)*gridSize + x];
							b = &faceGridData[(y+1)*gridSize + x];

							if(cp) glColor3ub(cp[15], cp[14], cp[13]);
							glNormal3fv(a->no);
							glVertex3fv(a->co);
							if(cp) glColor3ub(cp[11], cp[10], cp[9]);
							glNormal3fv(b->no);
							glVertex3fv(b->co);

							if(cp) cp += 16;

							glEnd();
						}
					} else {
						glShadeModel(GL_FLAT);
						glBegin(GL_QUADS);
						for (y=0; y<gridFaces; y++) {
							for (x=0; x<gridFaces; x++) {
								float *a = faceGridData[(y+0)*gridSize + x].co;
								float *b = faceGridData[(y+0)*gridSize + x + 1].co;
								float *c = faceGridData[(y+1)*gridSize + x + 1].co;
								float *d = faceGridData[(y+1)*gridSize + x].co;

								ccgDM_glNormalFast(a, b, c, d);
	
								if(cp) glColor3ub(cp[7], cp[6], cp[5]);
								glVertex3fv(d);
								if(cp) glColor3ub(cp[11], cp[10], cp[9]);
								glVertex3fv(c);
								if(cp) glColor3ub(cp[15], cp[14], cp[13]);
								glVertex3fv(b);
								if(cp) glColor3ub(cp[3], cp[2], cp[1]);
								glVertex3fv(a);

								if(cp) cp += 16;
							}
						}
						glEnd();
					}
				}
				if (draw==2)
					glDisable(GL_POLYGON_STIPPLE);
			}
		}
	}
}
static void cgdm_drawMappedEdges(DerivedMesh *dm, int (*setDrawOptions)(void *userData, int index), void *userData) {
	CCGDerivedMesh *cgdm = (CCGDerivedMesh*) dm;
	CCGSubSurf *ss = cgdm->ss;
	CCGEdgeIterator *ei = ccgSubSurf_getEdgeIterator(ss);
	int i, useAging, edgeSize = ccgSubSurf_getEdgeSize(ss);

	ccgSubSurf_getUseAgeCounts(ss, &useAging, NULL, NULL, NULL);

	for (; !ccgEdgeIterator_isStopped(ei); ccgEdgeIterator_next(ei)) {
		CCGEdge *e = ccgEdgeIterator_getCurrent(ei);
		DMGridData *edgeData = ccgSubSurf_getEdgeDataArray(ss, e);
		int index = ccgDM_getEdgeMapIndex(ss, e);

		glBegin(GL_LINE_STRIP);
		if (index!=-1 && (!setDrawOptions || setDrawOptions(userData, index))) {
			if (useAging && !(G.f&G_BACKBUFSEL)) {
				int ageCol = 255-ccgSubSurf_getEdgeAge(ss, e)*4;
				glColor3ub(0, ageCol>0?ageCol:0, 0);
			}

			for (i=0; i<edgeSize-1; i++) {
				glVertex3fv(edgeData[i].co);
				glVertex3fv(edgeData[i+1].co);
			}
		}
		glEnd();
	}

	ccgEdgeIterator_free(ei);
}
static void cgdm_drawMappedEdgesInterp(DerivedMesh *dm, int (*setDrawOptions)(void *userData, int index), void (*setDrawInterpOptions)(void *userData, int index, float t), void *userData) {
	CCGDerivedMesh *cgdm = (CCGDerivedMesh*) dm;
	CCGSubSurf *ss = cgdm->ss;
	CCGEdgeIterator *ei = ccgSubSurf_getEdgeIterator(ss);
	int i, useAging, edgeSize = ccgSubSurf_getEdgeSize(ss);

	ccgSubSurf_getUseAgeCounts(ss, &useAging, NULL, NULL, NULL);

	for (; !ccgEdgeIterator_isStopped(ei); ccgEdgeIterator_next(ei)) {
		CCGEdge *e = ccgEdgeIterator_getCurrent(ei);
		DMGridData *edgeData = ccgSubSurf_getEdgeDataArray(ss, e);
		int index = ccgDM_getEdgeMapIndex(ss, e);

		glBegin(GL_LINE_STRIP);
		if (index!=-1 && (!setDrawOptions || setDrawOptions(userData, index))) {
			for (i=0; i<edgeSize; i++) {
				setDrawInterpOptions(userData, index, (float) i/(edgeSize-1));

				if (useAging && !(G.f&G_BACKBUFSEL)) {
					int ageCol = 255-ccgSubSurf_getEdgeAge(ss, e)*4;
					glColor3ub(0, ageCol>0?ageCol:0, 0);
				}

				glVertex3fv(edgeData[i].co);
			}
		}
		glEnd();
	}

	ccgEdgeIterator_free(ei);
}
static void cgdm_foreachMappedFaceCenter(DerivedMesh *dm, void (*func)(void *userData, int index, float *co, float *no), void *userData) {
	CCGDerivedMesh *cgdm = (CCGDerivedMesh*) dm;
	CCGSubSurf *ss = cgdm->ss;
	CCGFaceIterator *fi = ccgSubSurf_getFaceIterator(ss);

	for (; !ccgFaceIterator_isStopped(fi); ccgFaceIterator_next(fi)) {
		CCGFace *f = ccgFaceIterator_getCurrent(fi);
		int index = ccgDM_getFaceMapIndex(ss, f);

		if (index!=-1) {
				/* Face center data normal isn't updated atm. */
			DMGridData *vd = ccgSubSurf_getFaceGridData(ss, f, 0, 0, 0);

			func(userData, index, vd->co, vd->no);
		}
	}

	ccgFaceIterator_free(fi);
}

static void cgdm_release(DerivedMesh *dm) {
	CCGDerivedMesh *cgdm = (CCGDerivedMesh*) dm;

	if (DM_release(dm)) {
		/* Before freeing, need to update the displacement map */
		if(cgdm->multires.modified) {
			/* Check that mmd still exists */
			if(!cgdm->multires.local_mmd && BLI_findindex(&cgdm->multires.ob->modifiers, cgdm->multires.mmd) < 0)
				cgdm->multires.mmd = NULL;
			if(cgdm->multires.mmd)
				cgdm->multires.update(dm);
		}

		if(cgdm->pbvh) BLI_pbvh_free(cgdm->pbvh);
		if(cgdm->gridFaces) MEM_freeN(cgdm->gridFaces);
		if(cgdm->gridData) MEM_freeN(cgdm->gridData);
		if(cgdm->gridAdjacency) MEM_freeN(cgdm->gridAdjacency);
		if(cgdm->gridOffset) MEM_freeN(cgdm->gridOffset);
		if(cgdm->freeSS) ccgSubSurf_free(cgdm->ss);
		if(cgdm->reverseFaceMap) MEM_freeN(cgdm->reverseFaceMap);

		BLI_edgehash_free(cgdm->ehash, NULL);
		
		MEM_freeN(cgdm->edgeFlags);
		MEM_freeN(cgdm->faceFlags);
		MEM_freeN(cgdm->vertMap);
		MEM_freeN(cgdm->edgeMap);
		MEM_freeN(cgdm->faceMap);
		MEM_freeN(cgdm);
	}
}

void ccg_loops_to_corners(CustomData *fdata, CustomData *ldata, 
			  CustomData *pdata, int loopstart, int findex, 
			  int polyindex, int numTex, int numCol) 
{
	MTFace *texface;
	MTexPoly *texpoly;
	MCol *mcol;
	MLoopCol *mloopcol;
	MLoopUV *mloopuv;
	int i, j, hasWCol = CustomData_has_layer(ldata, CD_WEIGHT_MLOOPCOL);

	for(i=0; i < numTex; i++){
		texface = CustomData_get_n(fdata, CD_MTFACE, findex, i);
		texpoly = CustomData_get_n(pdata, CD_MTEXPOLY, polyindex, i);
		
		texface->tpage = texpoly->tpage;
		texface->flag = texpoly->flag;
		texface->transp = texpoly->transp;
		texface->mode = texpoly->mode;
		texface->tile = texpoly->tile;
		texface->unwrap = texpoly->unwrap;

		mloopuv = CustomData_get_n(ldata, CD_MLOOPUV, loopstart, i);
		for (j=0; j<4; j++, mloopuv++) {
			texface->uv[j][0] = mloopuv->uv[0];
			texface->uv[j][1] = mloopuv->uv[1];
		}
	}

	for(i=0; i < numCol; i++){
		mloopcol = CustomData_get_n(ldata, CD_MLOOPCOL, loopstart, i);
		mcol = CustomData_get_n(fdata, CD_MCOL, findex, i);

		for (j=0; j<4; j++, mloopcol++) {
			mcol[j].r = mloopcol->r;
			mcol[j].g = mloopcol->g;
			mcol[j].b = mloopcol->b;
			mcol[j].a = mloopcol->a;
		}
	}
	
	if (hasWCol) {
		mloopcol = CustomData_get(ldata, loopstart, CD_WEIGHT_MLOOPCOL);
		mcol = CustomData_get(fdata, findex, CD_WEIGHT_MCOL);

		for (j=0; j<4; j++, mloopcol++) {
			mcol[j].r = mloopcol->r;
			mcol[j].g = mloopcol->g;
			mcol[j].b = mloopcol->b;
			mcol[j].a = mloopcol->a;
		}
	}
}

static void *ccgDM_get_vert_data_layer(DerivedMesh *dm, int type)
{
	if(type == CD_ORIGINDEX) {
		/* create origindex on demand to save memory */
		CCGDerivedMesh *cgdm= (CCGDerivedMesh*)dm;
		CCGSubSurf *ss= cgdm->ss;
		int *origindex;
		int a, index, totnone, totorig;

		DM_add_vert_layer(dm, CD_ORIGINDEX, CD_CALLOC, NULL);
		origindex= DM_get_vert_data_layer(dm, CD_ORIGINDEX);

		totorig = ccgSubSurf_getNumVerts(ss);
		totnone= dm->numVertData - totorig;

		/* original vertices are at the end */
		for(a=0; a<totnone; a++)
			origindex[a]= ORIGINDEX_NONE;

		for(index=0; index<totorig; index++, a++) {
			CCGVert *v = cgdm->vertMap[index].vert;
			origindex[a] = ccgDM_getVertMapIndex(cgdm->ss, v);
		}

		return origindex;
	}

	return DM_get_vert_data_layer(dm, type);
}

static void *ccgDM_get_edge_data_layer(DerivedMesh *dm, int type)
{
	if(type == CD_ORIGINDEX) {
		/* create origindex on demand to save memory */
		CCGDerivedMesh *cgdm= (CCGDerivedMesh*)dm;
		CCGSubSurf *ss= cgdm->ss;
		int *origindex;
		int a, i, index, totnone, totorig, totedge;
		int edgeSize= ccgSubSurf_getEdgeSize(ss);

		DM_add_edge_layer(dm, CD_ORIGINDEX, CD_CALLOC, NULL);
		origindex= DM_get_edge_data_layer(dm, CD_ORIGINDEX);

		totedge= ccgSubSurf_getNumEdges(ss);
		totorig= totedge*(edgeSize - 1);
		totnone= dm->numEdgeData - totorig;

		/* original edges are at the end */
		for(a=0; a<totnone; a++)
			origindex[a]= ORIGINDEX_NONE;

		for(index=0; index<totedge; index++) {
			CCGEdge *e= cgdm->edgeMap[index].edge;
			int mapIndex= ccgDM_getEdgeMapIndex(ss, e);

			for(i = 0; i < edgeSize - 1; i++, a++)
				origindex[a]= mapIndex;
		}

		return origindex;
	}

	return DM_get_edge_data_layer(dm, type);
}

static void *ccgDM_get_face_data_layer(DerivedMesh *dm, int type)
{
	if(type == CD_ORIGINDEX) {
		/* create origindex on demand to save memory */
		CCGDerivedMesh *cgdm= (CCGDerivedMesh*)dm;
		CCGSubSurf *ss= cgdm->ss;
		int *origindex;
		int a, i, index, totface;
		int gridFaces = ccgSubSurf_getGridSize(ss) - 1;

		DM_add_face_layer(dm, CD_ORIGINDEX, CD_CALLOC, NULL);
		origindex= DM_get_tessface_data_layer(dm, CD_ORIGINDEX);

		totface= ccgSubSurf_getNumFaces(ss);

		for(a=0, index=0; index<totface; index++) {
			CCGFace *f = cgdm->faceMap[index].face;
			int numVerts = ccgSubSurf_getFaceNumVerts(f);
			int mapIndex = ccgDM_getFaceMapIndex(ss, f);

			for(i=0; i<gridFaces*gridFaces*numVerts; i++, a++)
				origindex[a]= mapIndex;
		}

		return origindex;
	}

	return DM_get_tessface_data_layer(dm, type);
}

static int ccgDM_getNumGrids(DerivedMesh *dm)
{
	CCGDerivedMesh *cgdm= (CCGDerivedMesh*)dm;
	int index, numFaces, numGrids;

	numFaces= ccgSubSurf_getNumFaces(cgdm->ss);
	numGrids= 0;

	for(index=0; index<numFaces; index++) {
		CCGFace *f = cgdm->faceMap[index].face;
		numGrids += ccgSubSurf_getFaceNumVerts(f);
	}

	return numGrids;
}

static int ccgDM_getGridSize(DerivedMesh *dm)
{
	CCGDerivedMesh *cgdm= (CCGDerivedMesh*)dm;
	return ccgSubSurf_getGridSize(cgdm->ss);
}

static int cgdm_adjacent_grid(CCGSubSurf *ss, int *gridOffset, CCGFace *f, int S, int offset)
{
	CCGFace *adjf;
	CCGEdge *e;
	int i, j= 0, numFaces, fIndex, numEdges= 0;

	e = ccgSubSurf_getFaceEdge(ss, f, S);
	numFaces = ccgSubSurf_getEdgeNumFaces(e);

	if(numFaces != 2)
		return -1;

	for(i = 0; i < numFaces; i++) {
		adjf = ccgSubSurf_getEdgeFace(e, i);

		if(adjf != f) {
			numEdges = ccgSubSurf_getFaceNumVerts(adjf);
			for(j = 0; j < numEdges; j++)
				if(ccgSubSurf_getFaceEdge(ss, adjf, j) == e)
					break;

			if(j != numEdges)
				break;
		}
	}
	
	fIndex = GET_INT_FROM_POINTER(ccgSubSurf_getFaceFaceHandle(ss, adjf));

	return gridOffset[fIndex] + (j + offset)%numEdges;
}

static void cgdm_create_grids(DerivedMesh *dm)
{
	CCGDerivedMesh *cgdm= (CCGDerivedMesh*)dm;
	CCGSubSurf *ss= cgdm->ss;
	DMGridData **gridData;
	DMGridAdjacency *gridAdjacency, *adj;
	CCGFace **gridFaces;
	int *gridOffset;
	int index, numFaces, numGrids, S, gIndex, gridSize;

	if(cgdm->gridData)
		return;
	
	numGrids = ccgDM_getNumGrids(dm);
	numFaces = ccgSubSurf_getNumFaces(ss);
	gridSize = ccgDM_getGridSize(dm);

	/* compute offset into grid array for each face */
	gridOffset = MEM_mallocN(sizeof(int)*numFaces, "cgdm.gridOffset");

	for(gIndex = 0, index = 0; index < numFaces; index++) {
		CCGFace *f = cgdm->faceMap[index].face;
		int numVerts = ccgSubSurf_getFaceNumVerts(f);

		gridOffset[index] = gIndex;
		gIndex += numVerts;
	}

	/* compute grid data */
	gridData = MEM_mallocN(sizeof(DMGridData*)*numGrids, "cgdm.gridData");
	gridAdjacency = MEM_mallocN(sizeof(DMGridAdjacency)*numGrids, "cgdm.gridAdjacency");
	gridFaces = MEM_mallocN(sizeof(CCGFace*)*numGrids, "cgdm.gridFaces");

	for(gIndex = 0, index = 0; index < numFaces; index++) {
		CCGFace *f = cgdm->faceMap[index].face;
		int numVerts = ccgSubSurf_getFaceNumVerts(f);

		for(S = 0; S < numVerts; S++, gIndex++) {
			int prevS = (S - 1 + numVerts) % numVerts;
			int nextS = (S + 1 + numVerts) % numVerts;

			gridData[gIndex] = ccgSubSurf_getFaceGridDataArray(ss, f, S);
			gridFaces[gIndex] = f;

			adj = &gridAdjacency[gIndex];

			adj->index[0] = gIndex - S + nextS;
			adj->rotation[0] = 3;
			adj->index[1] = cgdm_adjacent_grid(ss, gridOffset, f, prevS, 0);
			adj->rotation[1] = 1;
			adj->index[2] = cgdm_adjacent_grid(ss, gridOffset, f, S, 1);
			adj->rotation[2] = 3;
			adj->index[3] = gIndex - S + prevS;
			adj->rotation[3] = 1;
		}
	}

	cgdm->gridData = gridData;
	cgdm->gridFaces = gridFaces;
	cgdm->gridAdjacency = gridAdjacency;
	cgdm->gridOffset = gridOffset;
}

static DMGridData **ccgDM_getGridData(DerivedMesh *dm)
{
	CCGDerivedMesh *cgdm= (CCGDerivedMesh*)dm;

	cgdm_create_grids(dm);
	return cgdm->gridData;
}

static DMGridAdjacency *ccgDM_getGridAdjacency(DerivedMesh *dm)
{
	CCGDerivedMesh *cgdm= (CCGDerivedMesh*)dm;

	cgdm_create_grids(dm);
	return cgdm->gridAdjacency;
}

static int *ccgDM_getGridOffset(DerivedMesh *dm)
{
	CCGDerivedMesh *cgdm= (CCGDerivedMesh*)dm;

	cgdm_create_grids(dm);
	return cgdm->gridOffset;
}

static struct PBVH *ccgDM_getPBVH(Object *ob, DerivedMesh *dm)
{
	CCGDerivedMesh *cgdm= (CCGDerivedMesh*)dm;
	int gridSize, numGrids;

	if(cgdm->pbvh)
		return cgdm->pbvh;

	if(cgdm->multires.mmd) {
		cgdm_create_grids(dm);

		gridSize = ccgDM_getGridSize(dm);
		numGrids = ccgDM_getNumGrids(dm);

		cgdm->pbvh = BLI_pbvh_new();
		BLI_pbvh_build_grids(cgdm->pbvh, cgdm->gridData, cgdm->gridAdjacency,
			numGrids, gridSize, (void**)cgdm->gridFaces);
	}
	else if(ob->type == OB_MESH) {
		Mesh *me= ob->data;

		cgdm->pbvh = BLI_pbvh_new();
		BLI_pbvh_build_mesh(cgdm->pbvh, me->mface, me->mvert,
			       me->totface, me->totvert);
	}

	return cgdm->pbvh;
}

static CCGDerivedMesh *getCCGDerivedMesh(CCGSubSurf *ss,
                                         int drawInteriorEdges,
                                         int useSubsurfUv,
                                         DerivedMesh *dm)
{
	CCGDerivedMesh *cgdm = MEM_callocN(sizeof(*cgdm), "cgdm");
	CCGVertIterator *vi;
	CCGEdgeIterator *ei;
	CCGFaceIterator *fi;
	int index, totvert, totedge, totface;
	int i;
	int vertNum, edgeNum, faceNum;
	int *vertOrigIndex, *faceOrigIndex, *polyOrigIndex; /* *edgeOrigIndex - as yet, unused  */
	short *edgeFlags;
	char *faceFlags;
	int *loopidx = NULL, *vertidx = NULL;
	BLI_array_declare(loopidx);
	BLI_array_declare(vertidx);
	int loopindex, loopindex2;
	int edgeSize, has_edge_origindex;
	int gridSize;
	int gridFaces, gridCuts;
	int gridSideVerts;
	int gridSideEdges;
	int numTex, numCol;
	int gridInternalEdges;
	float *w = NULL, one = 1.0f;
	WeightTable wtable = {0};
	MCol *mcol;
	MEdge *medge = NULL, medge2;
	MFace *mface = NULL;
	MPoly *mpoly = NULL;

<<<<<<< HEAD
	DM_from_template(&cgdm->dm, dm, ccgSubSurf_getNumFinalVerts(ss),
=======
	DM_from_template(&ccgdm->dm, dm, DM_TYPE_CCGDM,
					 ccgSubSurf_getNumFinalVerts(ss),
>>>>>>> 3b1585b1
					 ccgSubSurf_getNumFinalEdges(ss),
					 ccgSubSurf_getNumFinalFaces(ss),
					 ccgSubSurf_getNumFinalFaces(ss)*4, 
					 ccgSubSurf_getNumFinalFaces(ss));
	
	numTex = CustomData_number_of_layers(&cgdm->dm.loopData, CD_MLOOPUV);
	numCol = CustomData_number_of_layers(&cgdm->dm.loopData, CD_MLOOPCOL);
	
	if (numTex && CustomData_number_of_layers(&cgdm->dm.faceData, CD_MTFACE) != numTex)
		CustomData_from_bmeshpoly(&cgdm->dm.faceData, &cgdm->dm.polyData, &cgdm->dm.loopData, ccgSubSurf_getNumFinalFaces(ss));
	else if (numCol && CustomData_number_of_layers(&cgdm->dm.faceData, CD_MCOL) != numCol)
		CustomData_from_bmeshpoly(&cgdm->dm.faceData, &cgdm->dm.polyData, &cgdm->dm.loopData, ccgSubSurf_getNumFinalFaces(ss));

	cgdm->dm.getMinMax = cgdm_getMinMax;
	cgdm->dm.getNumVerts = cgdm_getNumVerts;
	cgdm->dm.getNumTessFaces = cgdm_getNumTessFaces;
	cgdm->dm.getNumFaces = cgdm_getNumTessFaces;

	cgdm->dm.getNumGrids = ccgDM_getNumGrids;
	cgdm->dm.getGridSize = ccgDM_getGridSize;
	cgdm->dm.getGridData = ccgDM_getGridData;
	cgdm->dm.getGridAdjacency = ccgDM_getGridAdjacency;
	cgdm->dm.getGridOffset = ccgDM_getGridOffset;
	cgdm->dm.getPBVH = ccgDM_getPBVH;

	cgdm->dm.newFaceIter = cgdm_newFaceIter;
	cgdm->dm.getNumEdges = cgdm_getNumEdges;
	cgdm->dm.getVert = cgdm_getFinalVert;
	cgdm->dm.getEdge = cgdm_getFinalEdge;
	cgdm->dm.getTessFace = cgdm_getFinalFace;
	cgdm->dm.copyVertArray = cgdm_copyFinalVertArray;
	cgdm->dm.copyEdgeArray = cgdm_copyFinalEdgeArray;
	cgdm->dm.copyTessFaceArray = cgdm_copyFinalFaceArray;
	cgdm->dm.getVertData = DM_get_vert_data;
	cgdm->dm.getEdgeData = DM_get_edge_data;
	cgdm->dm.getTessFaceData = DM_get_face_data;
	cgdm->dm.getVertDataArray = DM_get_vert_data_layer;
	cgdm->dm.getEdgeDataArray = DM_get_edge_data_layer;
	cgdm->dm.getTessFaceDataArray = DM_get_tessface_data_layer;

	cgdm->dm.getVertCos = cgdm_getVertCos;
	cgdm->dm.foreachMappedVert = cgdm_foreachMappedVert;
	cgdm->dm.foreachMappedEdge = cgdm_foreachMappedEdge;
	cgdm->dm.foreachMappedFaceCenter = cgdm_foreachMappedFaceCenter;
	
	cgdm->dm.drawVerts = cgdm_drawVerts;
	cgdm->dm.drawEdges = cgdm_drawEdges;
	cgdm->dm.drawLooseEdges = cgdm_drawLooseEdges;
	cgdm->dm.drawFacesSolid = ccgDM_drawFacesSolid;
	cgdm->dm.drawFacesColored = cgdm_drawFacesColored;
	cgdm->dm.drawFacesTex = cgdm_drawFacesTex;
	cgdm->dm.drawFacesGLSL = cgdm_drawFacesGLSL;
	cgdm->dm.drawMappedFaces = ccgDM_drawMappedFaces;
	cgdm->dm.drawMappedFacesTex = cgdm_drawMappedFacesTex;
	cgdm->dm.drawMappedFacesGLSL = cgdm_drawMappedFacesGLSL;
	cgdm->dm.drawUVEdges = cgdm_drawUVEdges;

	cgdm->dm.drawMappedEdgesInterp = cgdm_drawMappedEdgesInterp;
	cgdm->dm.drawMappedEdges = cgdm_drawMappedEdges;
	
	cgdm->dm.release = cgdm_release;
	
	cgdm->ss = ss;
	cgdm->drawInteriorEdges = drawInteriorEdges;
	cgdm->useSubsurfUv = useSubsurfUv;

	totvert = ccgSubSurf_getNumVerts(ss);
	cgdm->vertMap = MEM_mallocN(totvert * sizeof(*cgdm->vertMap), "vertMap");
	vi = ccgSubSurf_getVertIterator(ss);
	for(; !ccgVertIterator_isStopped(vi); ccgVertIterator_next(vi)) {
		CCGVert *v = ccgVertIterator_getCurrent(vi);

		cgdm->vertMap[GET_INT_FROM_POINTER(ccgSubSurf_getVertVertHandle(v))].vert = v;
	}
	ccgVertIterator_free(vi);

	totedge = ccgSubSurf_getNumEdges(ss);
	cgdm->edgeMap = MEM_mallocN(totedge * sizeof(*cgdm->edgeMap), "edgeMap");
	ei = ccgSubSurf_getEdgeIterator(ss);
	for(; !ccgEdgeIterator_isStopped(ei); ccgEdgeIterator_next(ei)) {
		CCGEdge *e = ccgEdgeIterator_getCurrent(ei);

		cgdm->edgeMap[GET_INT_FROM_POINTER(ccgSubSurf_getEdgeEdgeHandle(e))].edge = e;
	}

	totface = ccgSubSurf_getNumFaces(ss);
	cgdm->faceMap = MEM_mallocN(totface * sizeof(*cgdm->faceMap), "faceMap");
	fi = ccgSubSurf_getFaceIterator(ss);
	for(; !ccgFaceIterator_isStopped(fi); ccgFaceIterator_next(fi)) {
		CCGFace *f = ccgFaceIterator_getCurrent(fi);

		cgdm->faceMap[GET_INT_FROM_POINTER(ccgSubSurf_getFaceFaceHandle(ss, f))].face = f;
	}
	ccgFaceIterator_free(fi);

	cgdm->reverseFaceMap = MEM_callocN(sizeof(int)*ccgSubSurf_getNumFinalFaces(ss), "reverseFaceMap");

	edgeSize = ccgSubSurf_getEdgeSize(ss);
	gridSize = ccgSubSurf_getGridSize(ss);
	gridFaces = gridSize - 1;
	gridSideVerts = gridSize - 2;
	gridCuts = gridSize - 2;
	/*gridInternalVerts = gridSideVerts * gridSideVerts; - as yet, unused */
	gridSideEdges = gridSize - 1;
	gridInternalEdges = (gridSideEdges - 1) * gridSideEdges * 2; 

	vertNum = 0;
	edgeNum = 0;
	faceNum = 0;

	/* mvert = dm->getVertArray(dm); - as yet unused */
	medge = dm->getEdgeArray(dm);
	mface = dm->getTessFaceArray(dm);

	mpoly = CustomData_get_layer(&dm->polyData, CD_MPOLY);
	/*CDDM hack*/
	edgeFlags = cgdm->edgeFlags = MEM_callocN(sizeof(short)*totedge, "faceFlags");
	faceFlags = cgdm->faceFlags = MEM_callocN(sizeof(char)*2*totface, "faceFlags");

	vertOrigIndex = DM_get_vert_data_layer(&cgdm->dm, CD_ORIGINDEX);
	/*edgeOrigIndex = DM_get_edge_data_layer(&cgdm->dm, CD_ORIGINDEX);*/
	faceOrigIndex = DM_get_tessface_data_layer(&cgdm->dm, CD_ORIGINDEX);

	polyOrigIndex = DM_get_face_data_layer(&cgdm->dm, CD_ORIGINDEX);

	if (!CustomData_has_layer(&cgdm->dm.faceData, CD_MCOL))
		DM_add_tessface_layer(&cgdm->dm, CD_MCOL, CD_CALLOC, NULL);

	mcol = DM_get_tessface_data_layer(&cgdm->dm, CD_MCOL);
	has_edge_origindex = CustomData_has_layer(&cgdm->dm.edgeData, CD_ORIGINDEX);

	faceNum = 0;
	loopindex = loopindex2 = 0; //current loop index
	for (index = 0; index < totface; index++) {
		CCGFace *f = cgdm->faceMap[index].face;
		int numVerts = ccgSubSurf_getFaceNumVerts(f);
		int numFinalEdges = numVerts * (gridSideEdges + gridInternalEdges);
		int mapIndex = ccgDM_getFaceMapIndex(ss, f);
		int origIndex = GET_INT_FROM_POINTER(ccgSubSurf_getFaceFaceHandle(ss, f));
		int g2_wid = gridCuts+2;
		float *w2;
		int s, x, y;

		w = get_ss_weights(&wtable, gridCuts, numVerts);

		cgdm->faceMap[index].startVert = vertNum;
		cgdm->faceMap[index].startEdge = edgeNum;
		cgdm->faceMap[index].startFace = faceNum;
		
		faceFlags[0] = mpoly[origIndex].flag;
		faceFlags[1] = mpoly[origIndex].mat_nr;
		faceFlags += 2;

		/* set the face base vert */
		*((int*)ccgSubSurf_getFaceUserData(ss, f)) = vertNum;

		BLI_array_empty(loopidx);		
		for (s=0; s<numVerts; s++) {
			BLI_array_growone(loopidx);
			loopidx[s] = loopindex++;
		}
		
		BLI_array_empty(vertidx);
		for(s = 0; s < numVerts; s++) {
			CCGVert *v = ccgSubSurf_getFaceVert(ss, f, s);
			
			BLI_array_growone(vertidx);
			vertidx[s] = GET_INT_FROM_POINTER(ccgSubSurf_getVertVertHandle(v));
		}
		

		/*I think this is for interpolating the center vert?*/
		w2 = w; // + numVerts*(g2_wid-1)*(g2_wid-1); //numVerts*((g2_wid-1)*g2_wid+g2_wid-1);
		DM_interp_vert_data(dm, &cgdm->dm, vertidx, w2,
		                    numVerts, vertNum);
		if (vertOrigIndex) {
			*vertOrigIndex = ORIGINDEX_NONE;
			++vertOrigIndex;
		}

		++vertNum;

		/*interpolate per-vert data*/
		for(s = 0; s < numVerts; s++) {
			for(x = 1; x < gridFaces; x++) {
				w2 = w + s*numVerts*g2_wid*g2_wid + x*numVerts;
				DM_interp_vert_data(dm, &cgdm->dm, vertidx, w2,
						    numVerts, vertNum);

				if (vertOrigIndex) {
					*vertOrigIndex = ORIGINDEX_NONE;
					++vertOrigIndex;
				}

				++vertNum;
			}
		}

		/*interpolate per-vert data*/
		for(s = 0; s < numVerts; s++) {
			for(y = 1; y < gridFaces; y++) {
				for(x = 1; x < gridFaces; x++) {
					w2 = w + s*numVerts*g2_wid*g2_wid + (y*g2_wid+x)*numVerts;
					DM_interp_vert_data(dm, &cgdm->dm, vertidx, w2,
							    numVerts, vertNum);

					if (vertOrigIndex) {
						*vertOrigIndex = ORIGINDEX_NONE;
						++vertOrigIndex;
					}

					++vertNum;
				}
			}
		}

		if (has_edge_origindex) {
			for(i = 0; i < numFinalEdges; ++i)
				*(int *)DM_get_edge_data(&cgdm->dm, edgeNum + i,
							 CD_ORIGINDEX) = ORIGINDEX_NONE;
		}

		for (s=0; s<numVerts; s++) {
			/*interpolate per-face data*/
			for (y=0; y<gridFaces; y++) {
				for (x=0; x<gridFaces; x++) {
					w2 = w + s*numVerts*g2_wid*g2_wid + (y*g2_wid+x)*numVerts;
					CustomData_interp(&dm->loopData, &cgdm->dm.loopData, 
					                  loopidx, w2, NULL, numVerts, loopindex2);
					loopindex2++;

					w2 = w + s*numVerts*g2_wid*g2_wid + ((y+1)*g2_wid+(x))*numVerts;
					CustomData_interp(&dm->loopData, &cgdm->dm.loopData, 
					                  loopidx, w2, NULL, numVerts, loopindex2);
					loopindex2++;

					w2 = w + s*numVerts*g2_wid*g2_wid + ((y+1)*g2_wid+(x+1))*numVerts;
					CustomData_interp(&dm->loopData, &cgdm->dm.loopData, 
					                  loopidx, w2, NULL, numVerts, loopindex2);
					loopindex2++;
					
					w2 = w + s*numVerts*g2_wid*g2_wid + ((y)*g2_wid+(x+1))*numVerts;
					CustomData_interp(&dm->loopData, &cgdm->dm.loopData, 
					                  loopidx, w2, NULL, numVerts, loopindex2);
					loopindex2++;

					/*copy over poly data, e.g. mtexpoly*/
					CustomData_copy_data(&dm->polyData, &cgdm->dm.polyData, origIndex, faceNum, 1);

					/*generate tesselated face data used for drawing*/
					ccg_loops_to_corners(&cgdm->dm.faceData, &cgdm->dm.loopData, 
						&cgdm->dm.polyData, loopindex2-4, faceNum, faceNum, numTex, numCol);
					
					/*set original index data*/
					if (faceOrigIndex) {
						*faceOrigIndex = origIndex;
						faceOrigIndex++;
					}
					if (polyOrigIndex) {
						*polyOrigIndex = origIndex;
						polyOrigIndex++;
					}

					cgdm->reverseFaceMap[faceNum] = index;

					faceNum++;
				}
			}
		}

		edgeNum += numFinalEdges;
	}

	for(index = 0; index < totedge; ++index) {
		CCGEdge *e = cgdm->edgeMap[index].edge;
		int numFinalEdges = edgeSize - 1;
		int mapIndex = ccgDM_getEdgeMapIndex(ss, e);
		int x;
		int vertIdx[2];
		int edgeIdx = GET_INT_FROM_POINTER(ccgSubSurf_getEdgeEdgeHandle(e));

		CCGVert *v;
		v = ccgSubSurf_getEdgeVert0(e);
		vertIdx[0] = GET_INT_FROM_POINTER(ccgSubSurf_getVertVertHandle(v));
		v = ccgSubSurf_getEdgeVert1(e);
		vertIdx[1] = GET_INT_FROM_POINTER(ccgSubSurf_getVertVertHandle(v));

		cgdm->edgeMap[index].startVert = vertNum;
		cgdm->edgeMap[index].startEdge = edgeNum;

		if(edgeIdx >= 0 && edgeFlags)
			edgeFlags[edgeIdx] = medge[edgeIdx].flag;

		/* set the edge base vert */
		*((int*)ccgSubSurf_getEdgeUserData(ss, e)) = vertNum;

		for(x = 1; x < edgeSize - 1; x++) {
			float w[2];
			w[1] = (float) x / (edgeSize - 1);
			w[0] = 1 - w[1];
			DM_interp_vert_data(dm, &cgdm->dm, vertIdx, w, 2, vertNum);
			if (vertOrigIndex) {
				*vertOrigIndex = ORIGINDEX_NONE;
				++vertOrigIndex;
			}
			++vertNum;
		}

		for(i = 0; i < numFinalEdges; ++i) {
			if (has_edge_origindex) {
				*(int *)DM_get_edge_data(&cgdm->dm, edgeNum + i,
			                         CD_ORIGINDEX) = mapIndex;
			}
		}

		edgeNum += numFinalEdges;
	}

	for(index = 0; index < totvert; ++index) {
		CCGVert *v = cgdm->vertMap[index].vert;
		int mapIndex = ccgDM_getVertMapIndex(cgdm->ss, v);
		int vidx;

		vidx = GET_INT_FROM_POINTER(ccgSubSurf_getVertVertHandle(v));

		cgdm->vertMap[index].startVert = vertNum;

		/* set the vert base vert */
		*((int*) ccgSubSurf_getVertUserData(ss, v)) = vertNum;

		DM_copy_vert_data(dm, &cgdm->dm, vidx, vertNum, 1);

		if (vertOrigIndex) {
			*vertOrigIndex = mapIndex;
			++vertOrigIndex;
		}
		++vertNum;
	}

	cgdm->dm.numVertData = vertNum;
	cgdm->dm.numEdgeData = edgeNum;
	cgdm->dm.numFaceData = faceNum;
	cgdm->dm.numLoopData = loopindex2;
	cgdm->dm.numPolyData = faceNum;

	BLI_array_free(vertidx);
	BLI_array_free(loopidx);
	free_ss_weights(&wtable);

	cgdm->ehash = BLI_edgehash_new();
	for (i=0; i<cgdm->dm.numEdgeData; i++) {
		cgdm_getFinalEdge((DerivedMesh*)cgdm, i, &medge2);
		BLI_edgehash_insert(cgdm->ehash, medge2.v1, medge2.v2, SET_INT_IN_POINTER(i));
	}

	return cgdm;
}

/***/

struct DerivedMesh *subsurf_make_derived_from_derived(
                        struct DerivedMesh *dm,
                        struct SubsurfModifierData *smd,
                        int useRenderParams, float (*vertCos)[3],
                        int isFinalCalc, int editMode)
{
	int useSimple = smd->subdivType == ME_SIMPLE_SUBSURF;
	int useAging = smd->flags & eSubsurfModifierFlag_DebugIncr;
	int useSubsurfUv = smd->flags & eSubsurfModifierFlag_SubsurfUv;
	int drawInteriorEdges = !(smd->flags & eSubsurfModifierFlag_ControlEdges);
	CCGDerivedMesh *result = NULL;

	if(editMode) {
		smd->emCache = _getSubSurf(smd->emCache, smd->levels, useAging, 0,
		                           useSimple);
		ss_sync_from_derivedmesh(smd->emCache, dm, vertCos, useSimple);

		result = getCCGDerivedMesh(smd->emCache,
		                           drawInteriorEdges,
	                               useSubsurfUv, dm);
	} else if(useRenderParams) {
		/* Do not use cache in render mode. */
		CCGSubSurf *ss;
		int levels;
		
		levels= smd->renderLevels; // XXX get_render_subsurf_level(&scene->r, smd->renderLevels);
		if(levels == 0)
			return dm;
		
		ss = _getSubSurf(NULL, levels, 0, 1, useSimple);

		ss_sync_from_derivedmesh(ss, dm, vertCos, useSimple);

		result = getCCGDerivedMesh(ss,
			drawInteriorEdges, useSubsurfUv, dm);

		result->freeSS = 1;
	} else {
		int useIncremental = 1; //(smd->flags & eSubsurfModifierFlag_Incremental);
		int useAging = smd->flags & eSubsurfModifierFlag_DebugIncr;
		CCGSubSurf *ss;
		
		/* It is quite possible there is a much better place to do this. It
		 * depends a bit on how rigourously we expect this function to never
		 * be called in editmode. In semi-theory we could share a single
		 * cache, but the handles used inside and outside editmode are not
		 * the same so we would need some way of converting them. Its probably
		 * not worth the effort. But then why am I even writing this long
		 * comment that no one will read? Hmmm. - zr
		 */
		if(smd->emCache) {
			ccgSubSurf_free(smd->emCache);
			smd->emCache = NULL;
		}

		if(useIncremental && isFinalCalc) {
			smd->mCache = ss = _getSubSurf(smd->mCache, smd->levels,
			                               useAging, 0, useSimple);

			ss_sync_from_derivedmesh(ss, dm, vertCos, useSimple);

			result = getCCGDerivedMesh(smd->mCache,
		                               drawInteriorEdges,
	                                   useSubsurfUv, dm);
		} else {
			if (smd->mCache && isFinalCalc) {
				ccgSubSurf_free(smd->mCache);
				smd->mCache = NULL;
			}

			ss = _getSubSurf(NULL, smd->levels, 0, 1, useSimple);
			ss_sync_from_derivedmesh(ss, dm, vertCos, useSimple);

			result = getCCGDerivedMesh(ss, drawInteriorEdges, useSubsurfUv, dm);

			if(isFinalCalc)
				smd->mCache = ss;
			else
				result->freeSS = 1;
		}
	}
	
	return result;
}

void subsurf_calculate_limit_positions(Mesh *me, float (*positions_r)[3]) 
{
	/* Finds the subsurf limit positions for the verts in a mesh 
	 * and puts them in an array of floats. Please note that the 
	 * calculated vert positions is incorrect for the verts 
	 * on the boundary of the mesh.
	 */
	CCGSubSurf *ss = _getSubSurf(NULL, 1, 0, 1, 0);
	float edge_sum[3], face_sum[3];
	CCGVertIterator *vi;
	DerivedMesh *dm = CDDM_from_mesh(me, NULL);

	ss_sync_from_derivedmesh(ss, dm, NULL, 0);

	vi = ccgSubSurf_getVertIterator(ss);
	for (; !ccgVertIterator_isStopped(vi); ccgVertIterator_next(vi)) {
		CCGVert *v = ccgVertIterator_getCurrent(vi);
		int idx = GET_INT_FROM_POINTER(ccgSubSurf_getVertVertHandle(v));
		int N = ccgSubSurf_getVertNumEdges(v);
		int numFaces = ccgSubSurf_getVertNumFaces(v);
		float *co;
		int i;
                
		edge_sum[0]= edge_sum[1]= edge_sum[2]= 0.0;
		face_sum[0]= face_sum[1]= face_sum[2]= 0.0;

		for (i=0; i<N; i++) {
			CCGEdge *e = ccgSubSurf_getVertEdge(v, i);
			add_v3_v3v3(edge_sum, edge_sum, ccgSubSurf_getEdgeData(ss, e, 1));
		}
		for (i=0; i<numFaces; i++) {
			CCGFace *f = ccgSubSurf_getVertFace(v, i);
			add_v3_v3v3(face_sum, face_sum, ccgSubSurf_getFaceCenterData(f));
		}

		/* ad-hoc correction for boundary vertices, to at least avoid them
		   moving completely out of place (brecht) */
		if(numFaces && numFaces != N)
			mul_v3_fl(face_sum, (float)N/(float)numFaces);

		co = ccgSubSurf_getVertData(ss, v);
		positions_r[idx][0] = (co[0]*N*N + edge_sum[0]*4 + face_sum[0])/(N*(N+5));
		positions_r[idx][1] = (co[1]*N*N + edge_sum[1]*4 + face_sum[1])/(N*(N+5));
		positions_r[idx][2] = (co[2]*N*N + edge_sum[2]*4 + face_sum[2])/(N*(N+5));
	}
	ccgVertIterator_free(vi);

	ccgSubSurf_free(ss);

	dm->release(dm);
}
<|MERGE_RESOLUTION|>--- conflicted
+++ resolved
@@ -2947,12 +2947,8 @@
 	MFace *mface = NULL;
 	MPoly *mpoly = NULL;
 
-<<<<<<< HEAD
-	DM_from_template(&cgdm->dm, dm, ccgSubSurf_getNumFinalVerts(ss),
-=======
-	DM_from_template(&ccgdm->dm, dm, DM_TYPE_CCGDM,
+	DM_from_template(&cgdm->dm, dm, DM_TYPE_CCGDM,
 					 ccgSubSurf_getNumFinalVerts(ss),
->>>>>>> 3b1585b1
 					 ccgSubSurf_getNumFinalEdges(ss),
 					 ccgSubSurf_getNumFinalFaces(ss),
 					 ccgSubSurf_getNumFinalFaces(ss)*4, 
