--- conflicted
+++ resolved
@@ -68,12 +68,12 @@
 
 ModifierTypeInfo *modifierType_getInfo(ModifierType type)
 {
-	static ModifierTypeInfo *types[NUM_MODIFIER_TYPES]= {NULL};
+	static ModifierTypeInfo *types[NUM_MODIFIER_TYPES] = {NULL};
 	static int types_init = 1;
 
 	if (types_init) {
 		modifier_type_init(types); /* MOD_utils.c */
-		types_init= 0;
+		types_init = 0;
 	}
 
 	/* type unsigned, no need to check < 0 */
@@ -96,12 +96,7 @@
 	BLI_strncpy(md->name, mti->name, sizeof(md->name));
 
 	md->type = type;
-<<<<<<< HEAD
-	md->mode = eModifierMode_Realtime
-			| eModifierMode_Render | eModifierMode_Expanded;
-=======
 	md->mode = eModifierMode_Realtime | eModifierMode_Render | eModifierMode_Expanded;
->>>>>>> e6a02281
 
 	if (mti->flags & eModifierTypeFlag_EnableInEditmode)
 		md->mode |= eModifierMode_Editmode;
@@ -141,8 +136,8 @@
 {
 	ModifierTypeInfo *mti = modifierType_getInfo(md->type);
 
-	return (mti->type==eModifierTypeType_OnlyDeform ||
-			(mti->flags & eModifierTypeFlag_SupportsMapping));
+	return (mti->type == eModifierTypeType_OnlyDeform ||
+	        (mti->flags & eModifierTypeFlag_SupportsMapping));
 }
 
 int modifier_isPreview(ModifierData *md)
@@ -162,8 +157,8 @@
 {
 	ModifierData *md = ob->modifiers.first;
 
-	for (; md; md=md->next)
-		if (md->type==type)
+	for (; md; md = md->next)
+		if (md->type == type)
 			break;
 
 	return md;
@@ -179,7 +174,7 @@
 	ModifierData *md = ob->modifiers.first;
 	/* int qRedraw = 0; */
 
-	for (; md; md=md->next) {
+	for (; md; md = md->next) {
 		if (md->error) {
 			MEM_freeN(md->error);
 			md->error = NULL;
@@ -190,11 +185,11 @@
 }
 
 void modifiers_foreachObjectLink(Object *ob, ObjectWalkFunc walk,
-				 void *userData)
+                                 void *userData)
 {
 	ModifierData *md = ob->modifiers.first;
 
-	for (; md; md=md->next) {
+	for (; md; md = md->next) {
 		ModifierTypeInfo *mti = modifierType_getInfo(md->type);
 
 		if (mti->foreachObjectLink)
@@ -206,7 +201,7 @@
 {
 	ModifierData *md = ob->modifiers.first;
 
-	for (; md; md=md->next) {
+	for (; md; md = md->next) {
 		ModifierTypeInfo *mti = modifierType_getInfo(md->type);
 
 		if (mti->foreachIDLink) mti->foreachIDLink(md, ob, walk, userData);
@@ -222,7 +217,7 @@
 {
 	ModifierData *md = ob->modifiers.first;
 
-	for (; md; md=md->next) {
+	for (; md; md = md->next) {
 		ModifierTypeInfo *mti = modifierType_getInfo(md->type);
 
 		if (mti->foreachTexLink)
@@ -244,12 +239,12 @@
 {
 	ModifierTypeInfo *mti = modifierType_getInfo(md->type);
 
-	md->scene= scene;
-
-	return (	(md->mode & eModifierMode_Realtime) &&
-			(md->mode & eModifierMode_Editmode) &&
-			(!mti->isDisabled || !mti->isDisabled(md, 0)) &&
-			modifier_supportsMapping(md));	
+	md->scene = scene;
+
+	return ((md->mode & eModifierMode_Realtime) &&
+	        (md->mode & eModifierMode_Editmode) &&
+	        (!mti->isDisabled || !mti->isDisabled(md, 0)) &&
+	        modifier_supportsMapping(md));
 }
 
 int modifier_sameTopology(ModifierData *md)
@@ -273,7 +268,7 @@
 	va_start(ap, format);
 	vsnprintf(buffer, sizeof(buffer), format, ap);
 	va_end(ap);
-	buffer[sizeof(buffer) - 1]= '\0';
+	buffer[sizeof(buffer) - 1] = '\0';
 
 	if (md->error)
 		MEM_freeN(md->error);
@@ -291,19 +286,19 @@
  */
 int modifiers_getCageIndex(struct Scene *scene, Object *ob, int *lastPossibleCageIndex_r, int virtual_)
 {
-	ModifierData *md = (virtual_)? modifiers_getVirtualModifierList(ob): ob->modifiers.first;
+	ModifierData *md = (virtual_) ? modifiers_getVirtualModifierList(ob) : ob->modifiers.first;
 	int i, cageIndex = -1;
 
 	if (lastPossibleCageIndex_r) {
 		/* ensure the value is initialized */
-		*lastPossibleCageIndex_r= -1;
+		*lastPossibleCageIndex_r = -1;
 	}
 
 	/* Find the last modifier acting on the cage. */
-	for (i=0; md; i++,md=md->next) {
+	for (i = 0; md; i++, md = md->next) {
 		ModifierTypeInfo *mti = modifierType_getInfo(md->type);
 
-		md->scene= scene;
+		md->scene = scene;
 
 		if (!(md->mode & eModifierMode_Realtime)) continue;
 		if (!(md->mode & eModifierMode_Editmode)) continue;
@@ -348,7 +343,7 @@
 {
 	ModifierTypeInfo *mti = modifierType_getInfo(md->type);
 
-	md->scene= scene;
+	md->scene = scene;
 
 	if ((md->mode & required_mode) != required_mode) return 0;
 	if (mti->isDisabled && mti->isDisabled(md, required_mode == eModifierMode_Render)) return 0;
@@ -400,7 +395,7 @@
 	}
 
 	/* reverse the list so it's in the correct order */
-	BLI_linklist_reverse((LinkNode**)&dataMasks);
+	BLI_linklist_reverse((LinkNode **)&dataMasks);
 
 	return dataMasks;
 }
@@ -420,6 +415,7 @@
 	return tmp_md;
 }
 
+/* NOTE: these aren't used anymore */
 ModifierData *modifiers_getVirtualModifierList(Object *ob)
 {
 	/* Kinda hacky, but should be fine since we are never
@@ -434,19 +430,19 @@
 
 	if (init) {
 		md = modifier_new(eModifierType_Armature);
-		amd = *((ArmatureModifierData*) md);
+		amd = *((ArmatureModifierData *) md);
 		modifier_free(md);
 
 		md = modifier_new(eModifierType_Curve);
-		cmd = *((CurveModifierData*) md);
+		cmd = *((CurveModifierData *) md);
 		modifier_free(md);
 
 		md = modifier_new(eModifierType_Lattice);
-		lmd = *((LatticeModifierData*) md);
+		lmd = *((LatticeModifierData *) md);
 		modifier_free(md);
 
 		md = modifier_new(eModifierType_ShapeKey);
-		smd = *((ShapeKeyModifierData*) md);
+		smd = *((ShapeKeyModifierData *) md);
 		modifier_free(md);
 
 		amd.modifier.mode |= eModifierMode_Virtual;
@@ -460,19 +456,19 @@
 	md = ob->modifiers.first;
 
 	if (ob->parent) {
-		if (ob->parent->type==OB_ARMATURE && ob->partype==PARSKEL) {
+		if (ob->parent->type == OB_ARMATURE && ob->partype == PARSKEL) {
 			amd.object = ob->parent;
 			amd.modifier.next = md;
-			amd.deformflag= ((bArmature *)(ob->parent->data))->deformflag;
+			amd.deformflag = ((bArmature *)(ob->parent->data))->deformflag;
 			md = &amd.modifier;
 		}
-		else if (ob->parent->type==OB_CURVE && ob->partype==PARSKEL) {
+		else if (ob->parent->type == OB_CURVE && ob->partype == PARSKEL) {
 			cmd.object = ob->parent;
 			cmd.defaxis = ob->trackflag + 1;
 			cmd.modifier.next = md;
 			md = &cmd.modifier;
 		}
-		else if (ob->parent->type==OB_LATTICE && ob->partype==PARSKEL) {
+		else if (ob->parent->type == OB_LATTICE && ob->partype == PARSKEL) {
 			lmd.object = ob->parent;
 			lmd.modifier.next = md;
 			md = &lmd.modifier;
@@ -482,9 +478,9 @@
 	/* shape key modifier, not yet for curves */
 	if (ELEM(ob->type, OB_MESH, OB_LATTICE) && ob_get_key(ob)) {
 		if (ob->type == OB_MESH && (ob->shapeflag & OB_SHAPE_EDIT_MODE))
-			smd.modifier.mode |= eModifierMode_Editmode|eModifierMode_OnCage;
+			smd.modifier.mode |= eModifierMode_Editmode | eModifierMode_OnCage;
 		else
-			smd.modifier.mode &= ~eModifierMode_Editmode|eModifierMode_OnCage;
+			smd.modifier.mode &= ~eModifierMode_Editmode | eModifierMode_OnCage;
 
 		smd.modifier.next = md;
 		md = &smd.modifier;
@@ -499,12 +495,12 @@
 Object *modifiers_isDeformedByArmature(Object *ob)
 {
 	ModifierData *md = modifiers_getVirtualModifierList(ob);
-	ArmatureModifierData *amd= NULL;
+	ArmatureModifierData *amd = NULL;
 	
 	/* return the first selected armature, this lets us use multiple armatures */
-	for (; md; md=md->next) {
-		if (md->type==eModifierType_Armature) {
-			amd = (ArmatureModifierData*) md;
+	for (; md; md = md->next) {
+		if (md->type == eModifierType_Armature) {
+			amd = (ArmatureModifierData *) md;
 			if (amd->object && (amd->object->flag & SELECT))
 				return amd->object;
 		}
@@ -523,12 +519,12 @@
 Object *modifiers_isDeformedByLattice(Object *ob)
 {
 	ModifierData *md = modifiers_getVirtualModifierList(ob);
-	LatticeModifierData *lmd= NULL;
+	LatticeModifierData *lmd = NULL;
 	
 	/* return the first selected lattice, this lets us use multiple lattices */
-	for (; md; md=md->next) {
-		if (md->type==eModifierType_Lattice) {
-			lmd = (LatticeModifierData*) md;
+	for (; md; md = md->next) {
+		if (md->type == eModifierType_Lattice) {
+			lmd = (LatticeModifierData *) md;
 			if (lmd->object && (lmd->object->flag & SELECT))
 				return lmd->object;
 		}
@@ -546,10 +542,10 @@
 {
 	ModifierData *md = modifiers_getVirtualModifierList(ob);
 
-	for (; md; md=md->next) {
-		if (md->type==eModifierType_Armature) {
-			ArmatureModifierData *amd = (ArmatureModifierData*) md;
-			if (amd->object && amd->object->data==arm) 
+	for (; md; md = md->next) {
+		if (md->type == eModifierType_Armature) {
+			ArmatureModifierData *amd = (ArmatureModifierData *) md;
+			if (amd->object && amd->object->data == arm)
 				return 1;
 		}
 	}
@@ -559,9 +555,9 @@
 
 int modifier_isCorrectableDeformed(ModifierData *md)
 {
-	if (md->type==eModifierType_Armature)
+	if (md->type == eModifierType_Armature)
 		return 1;
-	if (md->type==eModifierType_ShapeKey)
+	if (md->type == eModifierType_ShapeKey)
 		return 1;
 	
 	return 0;
@@ -571,11 +567,11 @@
 {
 	ModifierData *md = modifiers_getVirtualModifierList(ob);
 	
-	for (; md; md=md->next) {
-		if (ob->mode==OB_MODE_EDIT && (md->mode & eModifierMode_Editmode)==0);
+	for (; md; md = md->next) {
+		if (ob->mode == OB_MODE_EDIT && (md->mode & eModifierMode_Editmode) == 0) ;
 		else 
-			if (modifier_isCorrectableDeformed(md))
-				return 1;
+		if (modifier_isCorrectableDeformed(md))
+			return 1;
 	}
 	return 0;
 }
@@ -596,22 +592,22 @@
 
 int modifiers_indexInObject(Object *ob, ModifierData *md_seek)
 {
-	int i= 0;
+	int i = 0;
 	ModifierData *md;
 	
-	for (md=ob->modifiers.first; (md && md_seek!=md); md=md->next, i++);
-	if (!md) return -1; /* modifier isn't in the object */
+	for (md = ob->modifiers.first; (md && md_seek != md); md = md->next, i++) ;
+	if (!md) return -1;  /* modifier isn't in the object */
 	return i;
 }
 
 void modifier_freeTemporaryData(ModifierData *md)
 {
 	if (md->type == eModifierType_Armature) {
-		ArmatureModifierData *amd= (ArmatureModifierData*)md;
+		ArmatureModifierData *amd = (ArmatureModifierData *)md;
 
 		if (amd->prevCos) {
 			MEM_freeN(amd->prevCos);
-			amd->prevCos= NULL;
+			amd->prevCos = NULL;
 		}
 	}
 }
@@ -628,7 +624,7 @@
 
 	for (md = ob->modifiers.first; md; md = md->next) {
 		if (md->type == eModifierType_Multires) {
-			MultiresModifierData *mmd = (MultiresModifierData*)md;
+			MultiresModifierData *mmd = (MultiresModifierData *)md;
 
 			multiresModifier_set_levels_from_disps(mmd, ob);
 		}
