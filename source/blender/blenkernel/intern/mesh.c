
/*  mesh.c
 *
 *  
 * 
 * $Id$
 *
 * ***** BEGIN GPL LICENSE BLOCK *****
 *
 * This program is free software; you can redistribute it and/or
 * modify it under the terms of the GNU General Public License
 * as published by the Free Software Foundation; either version 2
 * of the License, or (at your option) any later version.
 *
 * This program is distributed in the hope that it will be useful,
 * but WITHOUT ANY WARRANTY; without even the implied warranty of
 * MERCHANTABILITY or FITNESS FOR A PARTICULAR PURPOSE.  See the
 * GNU General Public License for more details.
 *
 * You should have received a copy of the GNU General Public License
 * along with this program; if not, write to the Free Software Foundation,
 * Inc., 51 Franklin Street, Fifth Floor, Boston, MA 02110-1301, USA.
 *
 * The Original Code is Copyright (C) 2001-2002 by NaN Holding BV.
 * All rights reserved.
 *
 * Contributor(s): Blender Foundation
 *
 * ***** END GPL LICENSE BLOCK *****
 */

/** \file blender/blenkernel/intern/mesh.c
 *  \ingroup bke
 */


#include <stdlib.h>
#include <string.h>
#include <stdio.h>
#include <math.h>

#include "MEM_guardedalloc.h"

#include "DNA_scene_types.h"
#include "DNA_material_types.h"
#include "DNA_object_types.h"
#include "DNA_key_types.h"
#include "DNA_meshdata_types.h"
#include "DNA_ipo_types.h"
#include "DNA_customdata_types.h"

#include "BLI_blenlib.h"
#include "BLI_editVert.h"
#include "BLI_math.h"
#include "BLI_edgehash.h"
#include "BLI_utildefines.h"
#include "BLI_scanfill.h"

#include "BKE_animsys.h"
#include "BKE_main.h"
#include "BKE_customdata.h"
#include "BKE_DerivedMesh.h"
#include "BKE_global.h"
#include "BKE_mesh.h"
#include "BKE_displist.h"
#include "BKE_library.h"
#include "BKE_material.h"
#include "BKE_modifier.h"
#include "BKE_multires.h"
#include "BKE_key.h"
/* these 2 are only used by conversion functions */
#include "BKE_curve.h"
/* -- */
#include "BKE_object.h"
#include "BKE_tessmesh.h"
#include "BLI_edgehash.h"

#include "BLI_blenlib.h"
#include "BLI_editVert.h"
#include "BLI_math.h"
#include "BLI_cellalloc.h"
#include "BLI_array.h"
#include "BLI_edgehash.h"

#include "bmesh.h"

enum {
	MESHCMP_DVERT_WEIGHTMISMATCH = 1,
	MESHCMP_DVERT_GROUPMISMATCH,
	MESHCMP_DVERT_TOTGROUPMISMATCH,
	MESHCMP_LOOPCOLMISMATCH,
	MESHCMP_LOOPUVMISMATCH,
	MESHCMP_LOOPMISMATCH,
	MESHCMP_POLYVERTMISMATCH,
	MESHCMP_POLYMISMATCH,
	MESHCMP_EDGEUNKNOWN,
	MESHCMP_VERTCOMISMATCH,
	MESHCMP_CDLAYERS_MISMATCH,
};

static char *cmpcode_to_str(int code)
{
	switch (code) {
		case MESHCMP_DVERT_WEIGHTMISMATCH:
			return "Vertex Weight Mismatch";
		case MESHCMP_DVERT_GROUPMISMATCH:
					return "Vertex Group Mismatch";
		case MESHCMP_DVERT_TOTGROUPMISMATCH:
					return "Vertex Doesn't Belong To Same Number Of Groups";
		case MESHCMP_LOOPCOLMISMATCH:
					return "Vertex Color Mismatch";
		case MESHCMP_LOOPUVMISMATCH:
					return "UV Mismatch";
		case MESHCMP_LOOPMISMATCH:
					return "Loop Mismatch";
		case MESHCMP_POLYVERTMISMATCH:
					return "Loop Vert Mismatch In Poly Test";
		case MESHCMP_POLYMISMATCH:
					return "Loop Vert Mismatch";
		case MESHCMP_EDGEUNKNOWN:
					return "Edge Mismatch";
		case MESHCMP_VERTCOMISMATCH:
					return "Vertex Coordinate Mismatch";
		case MESHCMP_CDLAYERS_MISMATCH:
					"CustomData Layer Count Mismatch";
		default:
				return "Mesh Comparison Code Unknown";
		}
}

/*thresh is threshold for comparing vertices, uvs, vertex colors,
  weights, etc.*/
int customdata_compare(CustomData *c1, CustomData *c2, Mesh *m1, Mesh *m2, float thresh)
{
	CustomDataLayer *l1, *l2;
	int i, i1=0, i2=0, tot, j;
	
	for (i=0; i<c1->totlayer; i++) {
		if (ELEM7(c1->layers[i].type, CD_MVERT, CD_MEDGE, CD_MPOLY, 
				  CD_MLOOPUV, CD_MLOOPCOL, CD_MTEXPOLY, CD_MDEFORMVERT)) 		
			i1++;
	}
	
	for (i=0; i<c2->totlayer; i++) {
		if (ELEM7(c2->layers[i].type, CD_MVERT, CD_MEDGE, CD_MPOLY, 
				  CD_MLOOPUV, CD_MLOOPCOL, CD_MTEXPOLY, CD_MDEFORMVERT)) 		
			i2++;
	}
	
	if (i1 != i2)
		return MESHCMP_CDLAYERS_MISMATCH;
	
	l1 = c1->layers; l2 = c2->layers;
	tot = i1;
	i1 = 0; i2 = 0; 
	for (i=0; i < tot; i++) {
		while (i1 < c1->totlayer && !ELEM7(l1->type, CD_MVERT, CD_MEDGE, CD_MPOLY, 
				  CD_MLOOPUV, CD_MLOOPCOL, CD_MTEXPOLY, CD_MDEFORMVERT))
			i1++, l1++;

		while (i2 < c2->totlayer && !ELEM7(l2->type, CD_MVERT, CD_MEDGE, CD_MPOLY, 
				  CD_MLOOPUV, CD_MLOOPCOL, CD_MTEXPOLY, CD_MDEFORMVERT))
			i2++, l2++;
		
		if (l1->type == CD_MVERT) {
			MVert *v1 = l1->data;
			MVert *v2 = l2->data;
			int vtot = m1->totvert;
			
			for (j=0; j<vtot; j++, v1++, v2++) {
				if (len_v3v3(v1->co, v2->co) > thresh)
					return MESHCMP_VERTCOMISMATCH;
				/*I don't care about normals, let's just do coodinates*/
			}
		}
		
		/*we're order-agnostic for edges here*/
		if (l1->type == CD_MEDGE) {
			MEdge *e1 = l1->data;
			MEdge *e2 = l2->data;
			EdgeHash *eh = BLI_edgehash_new();
			int etot = m1->totedge;
		
			for (j=0; j<etot; j++, e1++) {
				BLI_edgehash_insert(eh, e1->v1, e1->v2, e1);
			}
			
			for (j=0; j<etot; j++, e2++) {
				if (!BLI_edgehash_lookup(eh, e2->v1, e2->v2))
					return MESHCMP_EDGEUNKNOWN;
			}
			BLI_edgehash_free(eh, NULL);
		}
		
		if (l1->type == CD_MPOLY) {
			MPoly *p1 = l1->data;
			MPoly *p2 = l2->data;
			int ptot = m1->totpoly;
		
			for (j=0; j<ptot; j++, p1++, p2++) {
				MLoop *lp1, *lp2;
				int k;
				
				if (p1->totloop != p2->totloop)
					return MESHCMP_POLYMISMATCH;
				
				lp1 = m1->mloop + p1->loopstart;
				lp2 = m2->mloop + p2->loopstart;
				
				for (k=0; k<p1->totloop; k++, lp1++, lp2++) {
					if (lp1->v != lp2->v)
						return MESHCMP_POLYVERTMISMATCH;
				}
			}
		}
		if (l1->type == CD_MLOOP) {
			MLoop *lp1 = l1->data;
			MLoop *lp2 = l2->data;
			int ltot = m1->totloop;
		
			for (j=0; j<ltot; j++, lp1++, lp2++) {
				if (lp1->v != lp2->v)
					return MESHCMP_LOOPMISMATCH;
			}
		}
		if (l1->type == CD_MLOOPUV) {
			MLoopUV *lp1 = l1->data;
			MLoopUV *lp2 = l2->data;
			int ltot = m1->totloop;
		
			for (j=0; j<ltot; j++, lp1++, lp2++) {
				if (len_v2v2(lp1->uv, lp2->uv) > thresh)
					return MESHCMP_LOOPUVMISMATCH;
			}
		}
		
		if (l1->type == CD_MLOOPCOL) {
			MLoopCol *lp1 = l1->data;
			MLoopCol *lp2 = l2->data;
			int ltot = m1->totloop;
		
			for (j=0; j<ltot; j++, lp1++, lp2++) {
				if (ABS(lp1->r - lp2->r) > thresh || 
				    ABS(lp1->g - lp2->g) > thresh || 
				    ABS(lp1->b - lp2->b) > thresh || 
				    ABS(lp1->a - lp2->a) > thresh)
				{
					return MESHCMP_LOOPCOLMISMATCH;
				}
			}
		}

		if (l1->type == CD_MDEFORMVERT) {
			MDeformVert *dv1 = l1->data;
			MDeformVert *dv2 = l2->data;
			int dvtot = m1->totvert;
		
			for (j=0; j<dvtot; j++, dv1++, dv2++) {
				int k;
				MDeformWeight *dw1 = dv1->dw, *dw2=dv2->dw;
				
				if (dv1->totweight != dv2->totweight)
					return MESHCMP_DVERT_TOTGROUPMISMATCH;
				
				for (k=0; k<dv1->totweight; k++, dw1++, dw2++) {
					if (dw1->def_nr != dw2->def_nr)
						return MESHCMP_DVERT_GROUPMISMATCH;
					if (ABS(dw1->weight - dw2->weight) > thresh)
						return MESHCMP_DVERT_WEIGHTMISMATCH;
				}
			}
		}
	}
	
	return 0;
}

/*used for testing.  returns an error string the two meshes don't match*/
char *mesh_cmp(Mesh *me1, Mesh *me2, float thresh)
{
	int c;
	
	if (!me1 || !me2)
		return "Requires two input meshes";
	
	if (me1->totvert != me2->totvert) 
		return "Number of verts don't match";
	
	if (me1->totedge != me2->totedge)
		return "Number of edges don't match";
	
	if (me1->totpoly != me2->totpoly)
		return "Number of faces don't match";
				
	if (me1->totloop !=me2->totloop)
		return "Number of loops don't match";
	
	if ((c = customdata_compare(&me1->vdata, &me2->vdata, me1, me2, thresh)))
		return cmpcode_to_str(c);

	if ((c = customdata_compare(&me1->edata, &me2->edata, me1, me2, thresh)))
		return cmpcode_to_str(c);

	if ((c = customdata_compare(&me1->ldata, &me2->ldata, me1, me2, thresh)))
		return cmpcode_to_str(c);

	if ((c = customdata_compare(&me1->pdata, &me2->pdata, me1, me2, thresh)))
		return cmpcode_to_str(c);
	
	return NULL;
}

static void mesh_ensure_tesselation_customdata(Mesh *me)
{
	int tottex, totcol;

	tottex = CustomData_number_of_layers(&me->fdata, CD_MTFACE);
	totcol = CustomData_number_of_layers(&me->fdata, CD_MCOL);
	
	if (tottex != CustomData_number_of_layers(&me->pdata, CD_MTEXPOLY) ||
	    totcol != CustomData_number_of_layers(&me->ldata, CD_MLOOPCOL))
	{
		CustomData_free(&me->fdata, me->totface);
		
		me->mface = NULL;
		me->mtface = NULL;
		me->mcol = NULL;
		me->totface = 0;

		memset(&me->fdata, 0, sizeof(&me->fdata));

		CustomData_from_bmeshpoly(&me->fdata, &me->pdata, &me->ldata, me->totface);
		printf("Warning! Tesselation uvs or vcol data got out of sync, had to reset!\n");
	}
}

/*this ensures grouped customdata (e.g. mtexpoly and mloopuv and mtface, or
  mloopcol and mcol) have the same relative active/render/clone/mask indices.*/
void mesh_update_linked_customdata(Mesh *me)
{
	int act;

	if (me->edit_btmesh)
		BMEdit_UpdateLinkedCustomData(me->edit_btmesh);

	mesh_ensure_tesselation_customdata(me);

	if (CustomData_has_layer(&me->pdata, CD_MTEXPOLY)) {
		act = CustomData_get_active_layer(&me->pdata, CD_MTEXPOLY);
		CustomData_set_layer_active(&me->ldata, CD_MLOOPUV, act);
		CustomData_set_layer_active(&me->fdata, CD_MTFACE, act);

		act = CustomData_get_render_layer(&me->pdata, CD_MTEXPOLY);
		CustomData_set_layer_render(&me->ldata, CD_MLOOPUV, act);
		CustomData_set_layer_render(&me->fdata, CD_MTFACE, act);

		act = CustomData_get_clone_layer(&me->pdata, CD_MTEXPOLY);
		CustomData_set_layer_clone(&me->ldata, CD_MLOOPUV, act);
		CustomData_set_layer_clone(&me->fdata, CD_MTFACE, act);

		act = CustomData_get_stencil_layer(&me->pdata, CD_MTEXPOLY);
		CustomData_set_layer_stencil(&me->ldata, CD_MLOOPUV, act);
		CustomData_set_layer_stencil(&me->fdata, CD_MTFACE, act);
	}

	if (CustomData_has_layer(&me->ldata, CD_MLOOPCOL)) {
		act = CustomData_get_active_layer(&me->ldata, CD_MLOOPCOL);
		CustomData_set_layer_active(&me->fdata, CD_MCOL, act);

		act = CustomData_get_render_layer(&me->ldata, CD_MLOOPCOL);
		CustomData_set_layer_render(&me->fdata, CD_MCOL, act);

		act = CustomData_get_clone_layer(&me->ldata, CD_MLOOPCOL);
		CustomData_set_layer_clone(&me->fdata, CD_MCOL, act);

		act = CustomData_get_stencil_layer(&me->ldata, CD_MLOOPCOL);
		CustomData_set_layer_stencil(&me->fdata, CD_MCOL, act);
	}
}

void mesh_update_customdata_pointers(Mesh *me)
{
	mesh_update_linked_customdata(me);

	me->mvert = CustomData_get_layer(&me->vdata, CD_MVERT);
	me->dvert = CustomData_get_layer(&me->vdata, CD_MDEFORMVERT);
	me->msticky = CustomData_get_layer(&me->vdata, CD_MSTICKY);

	me->medge = CustomData_get_layer(&me->edata, CD_MEDGE);

	me->mface = CustomData_get_layer(&me->fdata, CD_MFACE);
	me->mcol = CustomData_get_layer(&me->fdata, CD_MCOL);
	me->mtface = CustomData_get_layer(&me->fdata, CD_MTFACE);
	
	me->mpoly = CustomData_get_layer(&me->pdata, CD_MPOLY);
	me->mloop = CustomData_get_layer(&me->ldata, CD_MLOOP);

	me->mtpoly = CustomData_get_layer(&me->pdata, CD_MTEXPOLY);
	me->mloopcol = CustomData_get_layer(&me->ldata, CD_MLOOPCOL);
	me->mloopuv = CustomData_get_layer(&me->ldata, CD_MLOOPUV);
}

/* Note: unlinking is called when me->id.us is 0, question remains how
 * much unlinking of Library data in Mesh should be done... probably
 * we need a more generic method, like the expand() functions in
 * readfile.c */

void unlink_mesh(Mesh *me)
{
	int a;
	
	if(me==NULL) return;
	
	for(a=0; a<me->totcol; a++) {
		if(me->mat[a]) me->mat[a]->id.us--;
		me->mat[a]= NULL;
	}

	if(me->key) {
		   me->key->id.us--;
		if (me->key->id.us == 0 && me->key->ipo )
			me->key->ipo->id.us--;
	}
	me->key= NULL;
	
	if(me->texcomesh) me->texcomesh= NULL;
}


/* do not free mesh itself */
void free_mesh(Mesh *me, int unlink)
{
	if (unlink)
		unlink_mesh(me);

	if(me->pv) {
		if(me->pv->vert_map) MEM_freeN(me->pv->vert_map);
		if(me->pv->edge_map) MEM_freeN(me->pv->edge_map);
		if(me->pv->old_faces) MEM_freeN(me->pv->old_faces);
		if(me->pv->old_edges) MEM_freeN(me->pv->old_edges);
		me->totvert= me->pv->totvert;
		me->totedge= me->pv->totedge;
		me->totface= me->pv->totface;
		MEM_freeN(me->pv);
	}

	CustomData_free(&me->vdata, me->totvert);
	CustomData_free(&me->edata, me->totedge);
	CustomData_free(&me->fdata, me->totface);
	CustomData_free(&me->ldata, me->totloop);
	CustomData_free(&me->pdata, me->totpoly);

	if(me->adt) {
		BKE_free_animdata(&me->id);
		me->adt= NULL;
	}
	
	if(me->mat) MEM_freeN(me->mat);
	
	if(me->bb) MEM_freeN(me->bb);
	if(me->mselect) MEM_freeN(me->mselect);
	if(me->edit_btmesh) MEM_freeN(me->edit_btmesh);
}

void copy_dverts(MDeformVert *dst, MDeformVert *src, int copycount)
{
	/* Assumes dst is already set up */
	int i;

	if (!src || !dst)
		return;

	memcpy (dst, src, copycount * sizeof(MDeformVert));
	
	for (i=0; i<copycount; i++){
		if (src[i].dw){
			dst[i].dw = BLI_cellalloc_calloc (sizeof(MDeformWeight)*src[i].totweight, "copy_deformWeight");
			memcpy (dst[i].dw, src[i].dw, sizeof (MDeformWeight)*src[i].totweight);
		}
	}

}

void free_dverts(MDeformVert *dvert, int totvert)
{
	/* Instead of freeing the verts directly,
	call this function to delete any special
	vert data */
	int	i;

	if (!dvert)
		return;

	/* Free any special data from the verts */
	for (i=0; i<totvert; i++){
		if (dvert[i].dw) BLI_cellalloc_free (dvert[i].dw);
	}
	MEM_freeN (dvert);
}

Mesh *add_mesh(const char *name)
{
	Mesh *me;
	
	me= alloc_libblock(&G.main->mesh, ID_ME, name);
	
	me->size[0]= me->size[1]= me->size[2]= 1.0;
	me->smoothresh= 30;
	me->texflag= AUTOSPACE;
	me->flag= ME_TWOSIDED;
	me->bb= unit_boundbox();
	me->drawflag= ME_DRAWEDGES|ME_DRAWFACES|ME_DRAWCREASES;
	
	return me;
}

Mesh *copy_mesh(Mesh *me)
{
	Mesh *men;
	MTFace *tface;
	MTexPoly *txface;
	int a, i;
	
	men= copy_libblock(me);
	
	men->mat= MEM_dupallocN(me->mat);
	for(a=0; a<men->totcol; a++) {
		id_us_plus((ID *)men->mat[a]);
	}
	id_us_plus((ID *)men->texcomesh);

	CustomData_copy(&me->vdata, &men->vdata, CD_MASK_MESH, CD_DUPLICATE, men->totvert);
	CustomData_copy(&me->edata, &men->edata, CD_MASK_MESH, CD_DUPLICATE, men->totedge);
	CustomData_copy(&me->fdata, &men->fdata, CD_MASK_MESH, CD_DUPLICATE, men->totface);
	CustomData_copy(&me->ldata, &men->ldata, CD_MASK_MESH, CD_DUPLICATE, men->totloop);
	CustomData_copy(&me->pdata, &men->pdata, CD_MASK_MESH, CD_DUPLICATE, men->totpoly);
	mesh_update_customdata_pointers(men);

	/* ensure indirect linked data becomes lib-extern */
	for(i=0; i<me->fdata.totlayer; i++) {
		if(me->fdata.layers[i].type == CD_MTFACE) {
			tface= (MTFace*)me->fdata.layers[i].data;

			for(a=0; a<me->totface; a++, tface++)
				if(tface->tpage)
					id_lib_extern((ID*)tface->tpage);
		}
	}

	for(i=0; i<me->pdata.totlayer; i++) {
		if(me->pdata.layers[i].type == CD_MTEXPOLY) {
			txface= (MTexPoly*)me->pdata.layers[i].data;

			for(a=0; a<me->totpoly; a++, txface++)
				if(txface->tpage)
					id_lib_extern((ID*)txface->tpage);
		}
	}

	men->mselect= NULL;
	men->edit_mesh= NULL;
	men->pv= NULL; /* looks like this is no-longer supported but NULL just incase */

	men->bb= MEM_dupallocN(men->bb);
	
	men->key= copy_key(me->key);
	if(men->key) men->key->from= (ID *)men;

	return men;
}

<<<<<<< HEAD
BMesh *BKE_mesh_to_bmesh(Mesh *me, Object *ob)
{
	BMesh *bm;
	int allocsize[4] = {512,512,2048,512};

	bm = BM_Make_Mesh(ob, allocsize);

	BMO_CallOpf(bm, "mesh_to_bmesh mesh=%p object=%p set_shapekey=%i", me, ob, 1);

	return bm;
}

void make_local_tface(Mesh *me)
=======
static void make_local_tface(Main *bmain, Mesh *me)
>>>>>>> 770119d1
{
	MTFace *tface;
	MTexPoly *txface;
	Image *ima;
	int a, i;
	
	for(i=0; i<me->pdata.totlayer; i++) {
		if(me->pdata.layers[i].type == CD_MTEXPOLY) {
			txface= (MTexPoly*)me->fdata.layers[i].data;
			
			for(a=0; a<me->totpoly; a++, txface++) {
				/* special case: ima always local immediately */
				if(txface->tpage) {
					ima= txface->tpage;
					if(ima->id.lib) {
						ima->id.lib= 0;
						ima->id.flag= LIB_LOCAL;
						new_id(0, (ID *)ima, 0);
					}
				}
			}
		}
	}

	for(i=0; i<me->fdata.totlayer; i++) {
		if(me->fdata.layers[i].type == CD_MTFACE) {
			tface= (MTFace*)me->fdata.layers[i].data;
			
			for(a=0; a<me->totface; a++, tface++) {
				/* special case: ima always local immediately */
				if(tface->tpage) {
					ima= tface->tpage;
					if(ima->id.lib) {
						ima->id.lib= NULL;
						ima->id.flag= LIB_LOCAL;
						new_id(&bmain->image, (ID *)ima, NULL);
					}
				}
			}
		}
	}

}

static void expand_local_mesh(Main *bmain, Mesh *me)
{
	id_lib_extern((ID *)me->texcomesh);

	if(me->mtface) {
		/* why is this an exception? - should not really make local when extern'ing - campbell */
		make_local_tface(bmain, me);
	}

	if(me->mat) {
		extern_local_matarar(me->mat, me->totcol);
	}
}

void make_local_mesh(Mesh *me)
{
	Main *bmain= G.main;
	Object *ob;
	int local=0, lib=0;

	/* - only lib users: do nothing
	 * - only local users: set flag
	 * - mixed: make copy
	 */

	if(me->id.lib==NULL) return;
	if(me->id.us==1) {
		me->id.lib= NULL;
		me->id.flag= LIB_LOCAL;

		new_id(&bmain->mesh, (ID *)me, NULL);
		expand_local_mesh(bmain, me);
		return;
	}

	for(ob= bmain->object.first; ob && ELEM(0, lib, local); ob= ob->id.next) {
		if(me == ob->data) {
			if(ob->id.lib) lib= 1;
			else local= 1;
		}
	}

	if(local && lib==0) {
		me->id.lib= NULL;
		me->id.flag= LIB_LOCAL;

		new_id(&bmain->mesh, (ID *)me, NULL);
		expand_local_mesh(bmain, me);
	}
	else if(local && lib) {
		Mesh *men= copy_mesh(me);
		men->id.us= 0;

		for(ob= bmain->object.first; ob; ob= ob->id.next) {
			if(me == ob->data) {
				if(ob->id.lib==NULL) {
					set_mesh(ob, men);
				}
			}
		}
	}
}

void boundbox_mesh(Mesh *me, float *loc, float *size)
{
	BoundBox *bb;
	float min[3], max[3];
	float mloc[3], msize[3];
	
	if(me->bb==NULL) me->bb= MEM_callocN(sizeof(BoundBox), "boundbox");
	bb= me->bb;

	if (!loc) loc= mloc;
	if (!size) size= msize;
	
	INIT_MINMAX(min, max);
	if(!minmax_mesh(me, min, max)) {
		min[0] = min[1] = min[2] = -1.0f;
		max[0] = max[1] = max[2] = 1.0f;
	}

	mid_v3_v3v3(loc, min, max);
		
	size[0]= (max[0]-min[0])/2.0f;
	size[1]= (max[1]-min[1])/2.0f;
	size[2]= (max[2]-min[2])/2.0f;
	
	boundbox_set_from_min_max(bb, min, max);
}

void tex_space_mesh(Mesh *me)
{
	float loc[3], size[3];
	int a;

	boundbox_mesh(me, loc, size);

	if(me->texflag & AUTOSPACE) {
		for (a=0; a<3; a++) {
			if(size[a]==0.0f) size[a]= 1.0f;
			else if(size[a]>0.0f && size[a]<0.00001f) size[a]= 0.00001f;
			else if(size[a]<0.0f && size[a]> -0.00001f) size[a]= -0.00001f;
		}

		copy_v3_v3(me->loc, loc);
		copy_v3_v3(me->size, size);
		zero_v3(me->rot);
	}
}

BoundBox *mesh_get_bb(Object *ob)
{
	Mesh *me= ob->data;

	if(ob->bb)
		return ob->bb;

	if (!me->bb)
		tex_space_mesh(me);

	return me->bb;
}

void mesh_get_texspace(Mesh *me, float *loc_r, float *rot_r, float *size_r)
{
	if (!me->bb) {
		tex_space_mesh(me);
	}

	if (loc_r) VECCOPY(loc_r, me->loc);
	if (rot_r) VECCOPY(rot_r, me->rot);
	if (size_r) VECCOPY(size_r, me->size);
}

float *get_mesh_orco_verts(Object *ob)
{
	Mesh *me = ob->data;
	MVert *mvert = NULL;
	Mesh *tme = me->texcomesh?me->texcomesh:me;
	int a, totvert;
	float (*vcos)[3] = NULL;

	/* Get appropriate vertex coordinates */
	vcos = MEM_callocN(sizeof(*vcos)*me->totvert, "orco mesh");
	mvert = tme->mvert;
	totvert = MIN2(tme->totvert, me->totvert);

	for(a=0; a<totvert; a++, mvert++) {
		copy_v3_v3(vcos[a], mvert->co);
	}

	return (float*)vcos;
}

void transform_mesh_orco_verts(Mesh *me, float (*orco)[3], int totvert, int invert)
{
	float loc[3], size[3];
	int a;

	mesh_get_texspace(me->texcomesh?me->texcomesh:me, loc, NULL, size);

	if(invert) {
		for(a=0; a<totvert; a++) {
			float *co = orco[a];
			madd_v3_v3v3v3(co, loc, co, size);
		}
	}
	else {
		for(a=0; a<totvert; a++) {
			float *co = orco[a];
			co[0] = (co[0]-loc[0])/size[0];
			co[1] = (co[1]-loc[1])/size[1];
			co[2] = (co[2]-loc[2])/size[2];
		}
	}
}

/* rotates the vertices of a face in case v[2] or v[3] (vertex index) is = 0.
   this is necessary to make the if(mface->v4) check for quads work */
int test_index_face(MFace *mface, CustomData *fdata, int mfindex, int nr)
{
	/* first test if the face is legal */
	if((mface->v3 || nr==4) && mface->v3==mface->v4) {
		mface->v4= 0;
		nr--;
	}
	if((mface->v2 || mface->v4) && mface->v2==mface->v3) {
		mface->v3= mface->v4;
		mface->v4= 0;
		nr--;
	}
	if(mface->v1==mface->v2) {
		mface->v2= mface->v3;
		mface->v3= mface->v4;
		mface->v4= 0;
		nr--;
	}

	/* check corrupt cases, bowtie geometry, cant handle these because edge data wont exist so just return 0 */
	if(nr==3) {
		if(
		/* real edges */
			mface->v1==mface->v2 ||
			mface->v2==mface->v3 ||
			mface->v3==mface->v1
		) {
			return 0;
		}
	}
	else if(nr==4) {
		if(
		/* real edges */
			mface->v1==mface->v2 ||
			mface->v2==mface->v3 ||
			mface->v3==mface->v4 ||
			mface->v4==mface->v1 ||
		/* across the face */
			mface->v1==mface->v3 ||
			mface->v2==mface->v4
		) {
			return 0;
		}
	}

	/* prevent a zero at wrong index location */
	if(nr==3) {
		if(mface->v3==0) {
			static int corner_indices[4] = {1, 2, 0, 3};

			SWAP(int, mface->v1, mface->v2);
			SWAP(int, mface->v2, mface->v3);

			if(fdata)
				CustomData_swap(fdata, mfindex, corner_indices);
		}
	}
	else if(nr==4) {
		if(mface->v3==0 || mface->v4==0) {
			static int corner_indices[4] = {2, 3, 0, 1};

			SWAP(int, mface->v1, mface->v3);
			SWAP(int, mface->v2, mface->v4);

			if(fdata)
				CustomData_swap(fdata, mfindex, corner_indices);
		}
	}

	return nr;
}

Mesh *get_mesh(Object *ob)
{
	
	if(ob==NULL) return NULL;
	if(ob->type==OB_MESH) return ob->data;
	else return NULL;
}

void set_mesh(Object *ob, Mesh *me)
{
	Mesh *old=NULL;

	multires_force_update(ob);
	
	if(ob==NULL) return;
	
	if(ob->type==OB_MESH) {
		old= ob->data;
		if (old)
			old->id.us--;
		ob->data= me;
		id_us_plus((ID *)me);
	}
	
	test_object_materials((ID *)me);

	test_object_modifiers(ob);
}

/* ************** make edges in a Mesh, for outside of editmode */

struct edgesort {
	int v1, v2;
	short is_loose, is_draw;
};

/* edges have to be added with lowest index first for sorting */
static void to_edgesort(struct edgesort *ed, int v1, int v2, short is_loose, short is_draw)
{
	if(v1<v2) {
		ed->v1= v1; ed->v2= v2;
	}
	else {
		ed->v1= v2; ed->v2= v1;
	}
	ed->is_loose= is_loose;
	ed->is_draw= is_draw;
}

static int vergedgesort(const void *v1, const void *v2)
{
	const struct edgesort *x1=v1, *x2=v2;

	if( x1->v1 > x2->v1) return 1;
	else if( x1->v1 < x2->v1) return -1;
	else if( x1->v2 > x2->v2) return 1;
	else if( x1->v2 < x2->v2) return -1;
	
	return 0;
}

static void mfaces_strip_loose(MFace *mface, int *totface)
{
	int a,b;

	for (a=b=0; a<*totface; a++) {
		if (mface[a].v3) {
			if (a!=b) {
				memcpy(&mface[b],&mface[a],sizeof(mface[b]));
			}
			b++;
		}
	}

	*totface= b;
}

/* Create edges based on known verts and faces */
static void make_edges_mdata(MVert *UNUSED(allvert), MFace *allface, MLoop *allloop,
	MPoly *allpoly, int UNUSED(totvert), int totface, int totloop, int totpoly, 
	int old, MEdge **alledge, int *_totedge)
{
	MPoly *mpoly;
	MLoop *mloop;
	MFace *mface;
	MEdge *medge;
	EdgeHash *hash = BLI_edgehash_new();
	struct edgesort *edsort, *ed;
	int a, b, totedge=0, final=0;

	/* we put all edges in array, sort them, and detect doubles that way */

	for(a= totface, mface= allface; a>0; a--, mface++) {
		if(mface->v4) totedge+=4;
		else if(mface->v3) totedge+=3;
		else totedge+=1;
	}

	if(totedge==0) {
		/* flag that mesh has edges */
		(*alledge)= MEM_callocN(0, "make mesh edges");
		(*_totedge) = 0;
		return;
	}

	ed= edsort= MEM_mallocN(totedge*sizeof(struct edgesort), "edgesort");

	for(a= totface, mface= allface; a>0; a--, mface++) {
		to_edgesort(ed++, mface->v1, mface->v2, !mface->v3, mface->edcode & ME_V1V2);
		if(mface->v4) {
			to_edgesort(ed++, mface->v2, mface->v3, 0, mface->edcode & ME_V2V3);
			to_edgesort(ed++, mface->v3, mface->v4, 0, mface->edcode & ME_V3V4);
			to_edgesort(ed++, mface->v4, mface->v1, 0, mface->edcode & ME_V4V1);
		}
		else if(mface->v3) {
			to_edgesort(ed++, mface->v2, mface->v3, 0, mface->edcode & ME_V2V3);
			to_edgesort(ed++, mface->v3, mface->v1, 0, mface->edcode & ME_V3V1);
		}
	}

	qsort(edsort, totedge, sizeof(struct edgesort), vergedgesort);

	/* count final amount */
	for(a=totedge, ed=edsort; a>1; a--, ed++) {
		/* edge is unique when it differs from next edge, or is last */
		if(ed->v1 != (ed+1)->v1 || ed->v2 != (ed+1)->v2) final++;
	}
	final++;

	(*alledge)= medge= MEM_callocN(sizeof (MEdge) * final, "make_edges mdge");
	(*_totedge)= final;

	for(a=totedge, ed=edsort; a>1; a--, ed++) {
		/* edge is unique when it differs from next edge, or is last */
		if(ed->v1 != (ed+1)->v1 || ed->v2 != (ed+1)->v2) {
			medge->v1= ed->v1;
			medge->v2= ed->v2;
			if(old==0 || ed->is_draw) medge->flag= ME_EDGEDRAW|ME_EDGERENDER;
			if(ed->is_loose) medge->flag|= ME_LOOSEEDGE;

			/* order is swapped so extruding this edge as a surface wont flip face normals
			 * with cyclic curves */
			if(ed->v1+1 != ed->v2) {
				SWAP(int, medge->v1, medge->v2);
			}
			medge++;
		}
		else {
			/* equal edge, we merge the drawflag */
			(ed+1)->is_draw |= ed->is_draw;
		}
	}
	/* last edge */
	medge->v1= ed->v1;
	medge->v2= ed->v2;
	medge->flag= ME_EDGEDRAW;
	if(ed->is_loose) medge->flag|= ME_LOOSEEDGE;
	medge->flag |= ME_EDGERENDER;

	MEM_freeN(edsort);
	
	/*set edge members of mloops*/
	medge= *alledge;
	for (a=0; a<*_totedge; a++, medge++) {
		BLI_edgehash_insert(hash, medge->v1, medge->v2, SET_INT_IN_POINTER(a));
	}
	
	mpoly = allpoly;
	for (a=0; a<totpoly; a++, mpoly++) {
		mloop = allloop + mpoly->loopstart;
		for (b=0; b<mpoly->totloop; b++) {
			int v1, v2;
			
			v1 = mloop[b].v;
			v2 = mloop[(b+1)%mpoly->totloop].v;
			mloop[b].e = GET_INT_FROM_POINTER(BLI_edgehash_lookup(hash, v1, v2));
		}
	}
	
	BLI_edgehash_free(hash, NULL);
}

void make_edges(Mesh *me, int old)
{
	MEdge *medge;
	int totedge=0;

	make_edges_mdata(me->mvert, me->mface, me->mloop, me->mpoly, me->totvert, me->totface, me->totloop, me->totpoly, old, &medge, &totedge);
	if(totedge==0) {
		/* flag that mesh has edges */
		me->medge = medge;
		me->totedge = 0;
		return;
	}

	medge= CustomData_add_layer(&me->edata, CD_MEDGE, CD_ASSIGN, medge, totedge);
	me->medge= medge;
	me->totedge= totedge;

	mesh_strip_loose_faces(me);
}

void mesh_strip_loose_faces(Mesh *me)
{
	int a,b;

	for (a=b=0; a<me->totface; a++) {
		if (me->mface[a].v3) {
			if (a!=b) {
				memcpy(&me->mface[b],&me->mface[a],sizeof(me->mface[b]));
				CustomData_copy_data(&me->fdata, &me->fdata, a, b, 1);
				CustomData_free_elem(&me->fdata, a, 1);
			}
			b++;
		}
	}
	me->totface = b;
}

void mesh_strip_loose_edges(Mesh *me)
{
	int a,b;

	for (a=b=0; a<me->totedge; a++) {
		if (me->medge[a].v1!=me->medge[a].v2) {
			if (a!=b) {
				memcpy(&me->medge[b],&me->medge[a],sizeof(me->medge[b]));
				CustomData_copy_data(&me->edata, &me->edata, a, b, 1);
				CustomData_free_elem(&me->edata, a, 1);
			}
			b++;
		}
	}
	me->totedge = b;
}

void mball_to_mesh(ListBase *lb, Mesh *me)
{
	DispList *dl;
	MVert *mvert;
	MFace *mface;
	float *nors, *verts;
	int a, *index;
	
	dl= lb->first;
	if(dl==NULL) return;

	if(dl->type==DL_INDEX4) {
		me->totvert= dl->nr;
		me->totface= dl->parts;
		
		mvert= CustomData_add_layer(&me->vdata, CD_MVERT, CD_CALLOC, NULL, dl->nr);
		mface= CustomData_add_layer(&me->fdata, CD_MFACE, CD_CALLOC, NULL, dl->parts);
		me->mvert= mvert;
		me->mface= mface;

		a= dl->nr;
		nors= dl->nors;
		verts= dl->verts;
		while(a--) {
			VECCOPY(mvert->co, verts);
			normal_float_to_short_v3(mvert->no, nors);
			mvert++;
			nors+= 3;
			verts+= 3;
		}
		
		a= dl->parts;
		index= dl->index;
		while(a--) {
			mface->v1= index[0];
			mface->v2= index[1];
			mface->v3= index[2];
			mface->v4= index[3];
			mface->flag= ME_SMOOTH;

			test_index_face(mface, NULL, 0, (mface->v3==mface->v4)? 3: 4);

			mface++;
			index+= 4;
		}

		make_edges(me, 0);	// all edges
		convert_mfaces_to_mpolys(me);
	}
}

/* Initialize mverts, medges and, faces for converting nurbs to mesh and derived mesh */
/* return non-zero on error */
int nurbs_to_mdata(Object *ob, MVert **allvert, int *totvert,
	MEdge **alledge, int *totedge, MFace **allface, MLoop **allloop, MPoly **allpoly, 
	int *totface, int *totloop, int *totpoly)
{
	return nurbs_to_mdata_customdb(ob, &ob->disp,
		allvert, totvert, alledge, totedge, allface, allloop, allpoly, totface, totloop, totpoly);
}

/* Initialize mverts, medges and, faces for converting nurbs to mesh and derived mesh */
/* use specified dispbase  */
int nurbs_to_mdata_customdb(Object *ob, ListBase *dispbase, MVert **allvert, int *_totvert,
	MEdge **alledge, int *_totedge, MFace **allface, MLoop **allloop, MPoly **allpoly, 
	int *_totface, int *_totloop, int *_totpoly)
{
	DispList *dl;
	Curve *cu;
	MVert *mvert;
	MFace *mface;
	MPoly *mpoly;
	MLoop *mloop;
	float *data;
	int a, b, ofs, vertcount, startvert, totvert=0, totvlak=0;
	int p1, p2, p3, p4, *index;
	int conv_polys= 0;
	int i, j;

	cu= ob->data;

	conv_polys|= cu->flag & CU_3D;		/* 2d polys are filled with DL_INDEX3 displists */
	conv_polys|= ob->type == OB_SURF;	/* surf polys are never filled */

	/* count */
	dl= dispbase->first;
	while(dl) {
		if(dl->type==DL_SEGM) {
			totvert+= dl->parts*dl->nr;
			totvlak+= dl->parts*(dl->nr-1);
		}
		else if(dl->type==DL_POLY) {
			if(conv_polys) {
				totvert+= dl->parts*dl->nr;
				totvlak+= dl->parts*dl->nr;
			}
		}
		else if(dl->type==DL_SURF) {
			totvert+= dl->parts*dl->nr;
			totvlak+= (dl->parts-1+((dl->flag & DL_CYCL_V)==2))*(dl->nr-1+(dl->flag & DL_CYCL_U));
		}
		else if(dl->type==DL_INDEX3) {
			totvert+= dl->nr;
			totvlak+= dl->parts;
		}
		dl= dl->next;
	}

	if(totvert==0) {
		/* error("can't convert"); */
		/* Make Sure you check ob->data is a curve */
		return -1;
	}

	*allvert= mvert= MEM_callocN(sizeof (MVert) * totvert, "nurbs_init mvert");
	*allface= mface= MEM_callocN(sizeof (MFace) * totvlak, "nurbs_init mface");
<<<<<<< HEAD
	*allloop = mloop = MEM_callocN(sizeof(MLoop) * totvlak * 4, "nurbs_init mloop");
	*allpoly = mpoly = MEM_callocN(sizeof(MPoly) * totvlak * 4, "nurbs_init mloop");
	
=======

>>>>>>> 770119d1
	/* verts and faces */
	vertcount= 0;

	dl= dispbase->first;
	while(dl) {
		int smooth= dl->rt & CU_SMOOTH ? 1 : 0;

		if(dl->type==DL_SEGM) {
			startvert= vertcount;
			a= dl->parts*dl->nr;
			data= dl->verts;
			while(a--) {
				VECCOPY(mvert->co, data);
				data+=3;
				vertcount++;
				mvert++;
			}

			for(a=0; a<dl->parts; a++) {
				ofs= a*dl->nr;
				for(b=1; b<dl->nr; b++) {
					mface->v1= startvert+ofs+b-1;
					mface->v2= startvert+ofs+b;
					if(smooth) mface->flag |= ME_SMOOTH;
					mface++;
				}
			}

		}
		else if(dl->type==DL_POLY) {
			if(conv_polys) {
				startvert= vertcount;
				a= dl->parts*dl->nr;
				data= dl->verts;
				while(a--) {
					VECCOPY(mvert->co, data);
					data+=3;
					vertcount++;
					mvert++;
				}

				for(a=0; a<dl->parts; a++) {
					ofs= a*dl->nr;
					for(b=0; b<dl->nr; b++) {
						mface->v1= startvert+ofs+b;
						if(b==dl->nr-1) mface->v2= startvert+ofs;
						else mface->v2= startvert+ofs+b+1;
						if(smooth) mface->flag |= ME_SMOOTH;
						mface++;
					}
				}
			}
		}
		else if(dl->type==DL_INDEX3) {
			startvert= vertcount;
			a= dl->nr;
			data= dl->verts;
			while(a--) {
				VECCOPY(mvert->co, data);
				data+=3;
				vertcount++;
				mvert++;
			}

			a= dl->parts;
			index= dl->index;
			while(a--) {
				mface->v1= startvert+index[0];
				mface->v2= startvert+index[2];
				mface->v3= startvert+index[1];
				mface->v4= 0;
				mface->mat_nr= (unsigned char)dl->col;
				test_index_face(mface, NULL, 0, 3);

				if(smooth) mface->flag |= ME_SMOOTH;
				mface++;
				index+= 3;
			}


		}
		else if(dl->type==DL_SURF) {
			startvert= vertcount;
			a= dl->parts*dl->nr;
			data= dl->verts;
			while(a--) {
				VECCOPY(mvert->co, data);
				data+=3;
				vertcount++;
				mvert++;
			}

			for(a=0; a<dl->parts; a++) {

				if( (dl->flag & DL_CYCL_V)==0 && a==dl->parts-1) break;

				if(dl->flag & DL_CYCL_U) {			/* p2 -> p1 -> */
					p1= startvert+ dl->nr*a;	/* p4 -> p3 -> */
					p2= p1+ dl->nr-1;		/* -----> next row */
					p3= p1+ dl->nr;
					p4= p2+ dl->nr;
					b= 0;
				}
				else {
					p2= startvert+ dl->nr*a;
					p1= p2+1;
					p4= p2+ dl->nr;
					p3= p1+ dl->nr;
					b= 1;
				}
				if( (dl->flag & DL_CYCL_V) && a==dl->parts-1) {
					p3-= dl->parts*dl->nr;
					p4-= dl->parts*dl->nr;
				}

				for(; b<dl->nr; b++) {
					mface->v1= p1;
					mface->v2= p3;
					mface->v3= p4;
					mface->v4= p2;
					mface->mat_nr= (unsigned char)dl->col;
					test_index_face(mface, NULL, 0, 4);

					if(smooth) mface->flag |= ME_SMOOTH;
					mface++;

					p4= p3;
					p3++;
					p2= p1;
					p1++;
				}
			}

		}

		dl= dl->next;
	}
	
	mface= *allface;
	j = 0;
	for (i=0; i<totvert; i++, mpoly++, mface++) {
		int k;
		
		if (!mface->v3) {
			mpoly--;
			i--;
			continue;
		}
		
		if (mface >= *allface + totvlak)
			break;
		
		mpoly->loopstart= j;
		mpoly->totloop= mface->v4 ? 4 : 3;
		for (k=0; k<mpoly->totloop; k++, mloop++) {
			mloop->v = (&mface->v1)[k];
		}
	}
	
	*_totpoly= i;
	*_totloop= j;
	*_totvert= totvert;
	*_totface= totvlak;

	make_edges_mdata(*allvert, *allface, *allloop, *allpoly, totvert, totvlak, *_totloop, *_totpoly, 0, alledge, _totedge);
	mfaces_strip_loose(*allface, _totface);

	return 0;
}

/* this may fail replacing ob->data, be sure to check ob->type */
void nurbs_to_mesh(Object *ob)
{
	Main *bmain= G.main;
	Object *ob1;
	DerivedMesh *dm= ob->derivedFinal;
	Mesh *me;
	Curve *cu;
	MVert *allvert= NULL;
	MEdge *alledge= NULL;
	MFace *allface= NULL;
	MLoop *allloop = NULL;
	MPoly *allpoly = NULL;
	int totvert, totedge, totface, totloop, totpoly;

	cu= ob->data;

	if (dm == NULL) {
		if (nurbs_to_mdata (ob, &allvert, &totvert, &alledge, &totedge, &allface, &allloop, &allpoly, &totface, &totloop, &totpoly) != 0) {
			/* Error initializing */
			return;
		}

		/* make mesh */
		me= add_mesh("Mesh");
		me->totvert= totvert;
		me->totface= totface;
		me->totedge= totedge;
		me->totloop = totloop;
		me->totpoly = totpoly;

		me->mvert= CustomData_add_layer(&me->vdata, CD_MVERT, CD_ASSIGN, allvert, me->totvert);
		me->medge= CustomData_add_layer(&me->edata, CD_MEDGE, CD_ASSIGN, alledge, me->totedge);
		me->mface= CustomData_add_layer(&me->fdata, CD_MFACE, CD_ASSIGN, allface, me->totface);
		me->mloop= CustomData_add_layer(&me->ldata, CD_MLOOP, CD_ASSIGN, allloop, me->totloop);
		me->mpoly= CustomData_add_layer(&me->pdata, CD_MPOLY, CD_ASSIGN, allpoly, me->totpoly);

		mesh_calc_normals(me->mvert, me->totvert, me->mloop, me->mpoly, me->totloop, me->totpoly, NULL, NULL, 0, NULL, NULL);
	} else {
		me= add_mesh("Mesh");
		DM_to_mesh(dm, me, ob);
	}

	me->totcol= cu->totcol;
	me->mat= cu->mat;

	tex_space_mesh(me);

	cu->mat= NULL;
	cu->totcol= 0;

	if(ob->data) {
		free_libblock(&bmain->curve, ob->data);
	}
	ob->data= me;
	ob->type= OB_MESH;

	/* other users */
	ob1= bmain->object.first;
	while(ob1) {
		if(ob1->data==cu) {
			ob1->type= OB_MESH;
		
			ob1->data= ob->data;
			id_us_plus((ID *)ob->data);
		}
		ob1= ob1->id.next;
	}
}

typedef struct EdgeLink {
	Link *next, *prev;
	void *edge;
} EdgeLink;

typedef struct VertLink {
	Link *next, *prev;
	int index;
} VertLink;

static void prependPolyLineVert(ListBase *lb, int index)
{
	VertLink *vl= MEM_callocN(sizeof(VertLink), "VertLink");
	vl->index = index;
	BLI_addhead(lb, vl);
}

static void appendPolyLineVert(ListBase *lb, int index)
{
	VertLink *vl= MEM_callocN(sizeof(VertLink), "VertLink");
	vl->index = index;
	BLI_addtail(lb, vl);
}

void mesh_to_curve(Scene *scene, Object *ob)
{
	/* make new mesh data from the original copy */
	DerivedMesh *dm= mesh_get_derived_final(scene, ob, CD_MASK_MESH);

	MVert *mverts= dm->getVertArray(dm);
	MEdge *med, *medge= dm->getEdgeArray(dm);
	MFace *mf,  *mface= dm->getTessFaceArray(dm);

	int totedge = dm->getNumEdges(dm);
	int totface = dm->getNumTessFaces(dm);
	int totedges = 0;
	int i, needsFree = 0;

	/* only to detect edge polylines */
	EdgeHash *eh = BLI_edgehash_new();
	EdgeHash *eh_edge = BLI_edgehash_new();


	ListBase edges = {NULL, NULL};

	/* create edges from all faces (so as to find edges not in any faces) */
	mf= mface;
	for (i = 0; i < totface; i++, mf++) {
		if (!BLI_edgehash_haskey(eh, mf->v1, mf->v2))
			BLI_edgehash_insert(eh, mf->v1, mf->v2, NULL);
		if (!BLI_edgehash_haskey(eh, mf->v2, mf->v3))
			BLI_edgehash_insert(eh, mf->v2, mf->v3, NULL);

		if (mf->v4) {
			if (!BLI_edgehash_haskey(eh, mf->v3, mf->v4))
				BLI_edgehash_insert(eh, mf->v3, mf->v4, NULL);
			if (!BLI_edgehash_haskey(eh, mf->v4, mf->v1))
				BLI_edgehash_insert(eh, mf->v4, mf->v1, NULL);
		} else {
			if (!BLI_edgehash_haskey(eh, mf->v3, mf->v1))
				BLI_edgehash_insert(eh, mf->v3, mf->v1, NULL);
		}
	}

	med= medge;
	for(i=0; i<totedge; i++, med++) {
		if (!BLI_edgehash_haskey(eh, med->v1, med->v2)) {
			EdgeLink *edl= MEM_callocN(sizeof(EdgeLink), "EdgeLink");

			BLI_edgehash_insert(eh_edge, med->v1, med->v2, NULL);
			edl->edge= med;

			BLI_addtail(&edges, edl);	totedges++;
		}
	}
	BLI_edgehash_free(eh_edge, NULL);
	BLI_edgehash_free(eh, NULL);

	if(edges.first) {
		Curve *cu = add_curve(ob->id.name+2, OB_CURVE);
		cu->flag |= CU_3D;

		while(edges.first) {
			/* each iteration find a polyline and add this as a nurbs poly spline */

			ListBase polyline = {NULL, NULL}; /* store a list of VertLink's */
			int closed = FALSE;
			int totpoly= 0;
			MEdge *med_current= ((EdgeLink *)edges.last)->edge;
			int startVert= med_current->v1;
			int endVert= med_current->v2;
			int ok= TRUE;

			appendPolyLineVert(&polyline, startVert);	totpoly++;
			appendPolyLineVert(&polyline, endVert);		totpoly++;
			BLI_freelinkN(&edges, edges.last);			totedges--;

			while(ok) { /* while connected edges are found... */
				ok = FALSE;
				i= totedges;
				while(i) {
					EdgeLink *edl;

					i-=1;
					edl= BLI_findlink(&edges, i);
					med= edl->edge;

					if(med->v1==endVert) {
						endVert = med->v2;
						appendPolyLineVert(&polyline, med->v2);	totpoly++;
						BLI_freelinkN(&edges, edl);				totedges--;
						ok= TRUE;
					}
					else if(med->v2==endVert) {
						endVert = med->v1;
						appendPolyLineVert(&polyline, endVert);	totpoly++;
						BLI_freelinkN(&edges, edl);				totedges--;
						ok= TRUE;
					}
					else if(med->v1==startVert) {
						startVert = med->v2;
						prependPolyLineVert(&polyline, startVert);	totpoly++;
						BLI_freelinkN(&edges, edl);					totedges--;
						ok= TRUE;
					}
					else if(med->v2==startVert) {
						startVert = med->v1;
						prependPolyLineVert(&polyline, startVert);	totpoly++;
						BLI_freelinkN(&edges, edl);					totedges--;
						ok= TRUE;
					}
				}
			}

			/* Now we have a polyline, make into a curve */
			if(startVert==endVert) {
				BLI_freelinkN(&polyline, polyline.last);
				totpoly--;
				closed = TRUE;
			}

			/* --- nurbs --- */
			{
				Nurb *nu;
				BPoint *bp;
				VertLink *vl;

				/* create new 'nurb' within the curve */
				nu = (Nurb *)MEM_callocN(sizeof(Nurb), "MeshNurb");

				nu->pntsu= totpoly;
				nu->pntsv= 1;
				nu->orderu= 4;
				nu->flagu= CU_NURB_ENDPOINT | (closed ? CU_NURB_CYCLIC:0);	/* endpoint */
				nu->resolu= 12;

				nu->bp= (BPoint *)MEM_callocN(sizeof(BPoint)*totpoly, "bpoints");

				/* add points */
				vl= polyline.first;
				for (i=0, bp=nu->bp; i < totpoly; i++, bp++, vl=(VertLink *)vl->next) {
					copy_v3_v3(bp->vec, mverts[vl->index].co);
					bp->f1= SELECT;
					bp->radius = bp->weight = 1.0;
				}
				BLI_freelistN(&polyline);

				/* add nurb to curve */
				BLI_addtail(&cu->nurb, nu);
			}
			/* --- done with nurbs --- */
		}

		((Mesh *)ob->data)->id.us--;
		ob->data= cu;
		ob->type= OB_CURVE;

		/* curve objects can't contain DM in usual cases, we could free memory */
		needsFree= 1;
	}

	dm->needsFree = needsFree;
	dm->release(dm);

	if (needsFree) {
		ob->derivedFinal = NULL;

		/* curve object could have got bounding box only in special cases */
		if(ob->bb) {
			MEM_freeN(ob->bb);
			ob->bb= NULL;
		}
	}
}

void mesh_delete_material_index(Mesh *me, int index)
{
	int i;

	for (i=0; i<me->totpoly; i++) {
		MPoly *mp = &((MPoly*) me->mpoly)[i];
		if (mp->mat_nr && mp->mat_nr>=index) 
			mp->mat_nr--;
	}
	
	for (i=0; i<me->totface; i++) {
		MFace *mf = &((MFace*) me->mface)[i];
		if (mf->mat_nr && mf->mat_nr>=index) 
			mf->mat_nr--;
	}
}

void mesh_set_smooth_flag(Object *meshOb, int enableSmooth) 
{
	Mesh *me = meshOb->data;
	int i;

	for (i=0; i<me->totpoly; i++) {
		MPoly *mp = &((MPoly*) me->mpoly)[i];

		if (enableSmooth) {
			mp->flag |= ME_SMOOTH;
		} else {
			mp->flag &= ~ME_SMOOTH;
		}
	}
	
	for (i=0; i<me->totface; i++) {
		MFace *mf = &((MFace*) me->mface)[i];

		if (enableSmooth) {
			mf->flag |= ME_SMOOTH;
		} else {
			mf->flag &= ~ME_SMOOTH;
		}
	}

	mesh_calc_normals(me->mvert, me->totvert, me->mloop, me->mpoly, me->totloop, 
					  me->totpoly, NULL, NULL, 0, NULL, NULL);
}

void mesh_calc_normals(MVert *mverts, int numVerts, MLoop *mloop, MPoly *mpolys, 
	int UNUSED(numLoops), int numPolys, float (*polyNors_r)[3], MFace *mfaces, int numFaces, 
	int *origIndexFace, float (*faceNors_r)[3])
{
	float (*pnors)[3] = polyNors_r, (*fnors)[3] = faceNors_r;
	float (*tnorms)[3] = NULL;
	int i, j;
	MFace *mf;
	MPoly *mp;
	MLoop *ml;
	
	if(numPolys == 0) return;
	
	/*first go through and calculate normals for all the polys*/
	tnorms = MEM_callocN(sizeof(float)*3*numVerts, "tnorms cdderivedmesh.c");
	if (!pnors) 
		pnors = MEM_callocN(sizeof(float)*3*numPolys, "poly_nors cdderivedmesh.c");
	if (!fnors)
		fnors = MEM_callocN(sizeof(float)*3*numFaces, "face nors cdderivedmesh.c");
	
	mp = mpolys;
	for (i=0; i<numPolys; i++, mp++) {
		mesh_calc_poly_normal(mp, mloop+mp->loopstart, mverts, pnors[i]);
		
		ml = mloop + mp->loopstart;
		/*this is kindof hackish, probably need to calculate quads around face center for
		  ngons, not this weird quad-fitting thing I've got going here*/
		for (j=0; j<mp->totloop; j += 4, ml += 4) {
			int v1, v2, v3, v4;
			
			v1 = ml->v; 
			v2 = mloop[mp->loopstart+(j+1)%mp->totloop].v;
			v3 = mloop[mp->loopstart+(j+2)%mp->totloop].v;
			v4 = mloop[mp->loopstart+(j+3)%mp->totloop].v;
					
			accumulate_vertex_normals(tnorms[v1], tnorms[v2], tnorms[v3], v4 != v1 ? tnorms[v4] : NULL,
									  pnors[i], mverts[v1].co, mverts[v2].co, mverts[v3].co, v4!=v1 ? mverts[v4].co : NULL);
			
		}
	}
	
	/* following Mesh convention; we use vertex coordinate itself for normal in this case */
	for(i=0; i<numVerts; i++) {
		MVert *mv= &mverts[i];
		float *no= tnorms[i];
		
		if(normalize_v3(no) == 0.0f)
			normalize_v3_v3(no, mv->co);

		normal_float_to_short_v3(mv->no, no);
	}
	
	if (origIndexFace && fnors==faceNors_r && numFaces) {
		mf = mfaces;
		for (i=0; i<numFaces; i++, mf++, origIndexFace++) {
			if (*origIndexFace < numPolys) {
				VECCOPY(fnors[i], pnors[*origIndexFace]);
			} else {
				/*eek, we're not corrusponding to polys*/
				printf("error in mesh_calc_normals; tesselation face indices are incorrect.  normals may look bad.\n");
			}
		}
	}
	
	MEM_freeN(tnorms);
	if (fnors != faceNors_r)
		MEM_freeN(fnors);
	if (pnors != polyNors_r)
		MEM_freeN(pnors);
	
	fnors = pnors = NULL;
	
}

void mesh_calc_tessface_normals(MVert *mverts, int numVerts, MFace *mfaces, int numFaces, float (*faceNors_r)[3]) 
{
	float (*tnorms)[3]= MEM_callocN(numVerts*sizeof(*tnorms), "tnorms");
	float (*fnors)[3]= (faceNors_r)? faceNors_r: MEM_callocN(sizeof(*fnors)*numFaces, "meshnormals");
	int i;

	for(i=0; i<numFaces; i++) {
		MFace *mf= &mfaces[i];
		float *f_no= fnors[i];
		float *n4 = (mf->v4)? tnorms[mf->v4]: NULL;
		float *c4 = (mf->v4)? mverts[mf->v4].co: NULL;

		if(mf->v4)
			normal_quad_v3(f_no, mverts[mf->v1].co, mverts[mf->v2].co, mverts[mf->v3].co, mverts[mf->v4].co);
		else
			normal_tri_v3(f_no, mverts[mf->v1].co, mverts[mf->v2].co, mverts[mf->v3].co);

		accumulate_vertex_normals(tnorms[mf->v1], tnorms[mf->v2], tnorms[mf->v3], n4,
			f_no, mverts[mf->v1].co, mverts[mf->v2].co, mverts[mf->v3].co, c4);
	}

	/* following Mesh convention; we use vertex coordinate itself for normal in this case */
	for(i=0; i<numVerts; i++) {
		MVert *mv= &mverts[i];
		float *no= tnorms[i];
		
		if(normalize_v3(no) == 0.0f)
			normalize_v3_v3(no, mv->co);

		normal_float_to_short_v3(mv->no, no);
	}
	
	MEM_freeN(tnorms);

	if(fnors != faceNors_r)
		MEM_freeN(fnors);
}


void bmesh_corners_to_loops(Mesh *me, int findex, int loopstart, int numTex, int numCol) 
{
	MTFace *texface;
	MTexPoly *texpoly;
	MCol *mcol;
	MLoopCol *mloopcol;
	MLoopUV *mloopuv;
	MFace *mf;
	int i;

	for(i=0; i < numTex; i++){
		texface = CustomData_get_n(&me->fdata, CD_MTFACE, findex, i);
		texpoly = CustomData_get_n(&me->pdata, CD_MTEXPOLY, findex, i); 
		mf = me->mface + findex;
		
		texpoly->tpage = texface->tpage;
		texpoly->flag = texface->flag;
		texpoly->transp = texface->transp;
		texpoly->mode = texface->mode;
		texpoly->tile = texface->tile;
		texpoly->unwrap = texface->unwrap;
	
		mloopuv = CustomData_get_n(&me->ldata, CD_MLOOPUV, loopstart, i);
		mloopuv->uv[0] = texface->uv[0][0]; mloopuv->uv[1] = texface->uv[0][1]; mloopuv++;
		mloopuv->uv[0] = texface->uv[1][0]; mloopuv->uv[1] = texface->uv[1][1]; mloopuv++;
		mloopuv->uv[0] = texface->uv[2][0]; mloopuv->uv[1] = texface->uv[2][1]; mloopuv++;

		if (mf->v4) {
			mloopuv->uv[0] = texface->uv[3][0]; mloopuv->uv[1] = texface->uv[3][1]; mloopuv++;
		}
	}

	for(i=0; i < numCol; i++){
		mf = me->mface + findex;
		mloopcol = CustomData_get_n(&me->ldata, CD_MLOOPCOL, loopstart, i);
		mcol = CustomData_get_n(&me->fdata, CD_MCOL, findex, i);

		mloopcol->r = mcol[0].r; mloopcol->g = mcol[0].g; mloopcol->b = mcol[0].b; mloopcol->a = mcol[0].a; mloopcol++;
		mloopcol->r = mcol[1].r; mloopcol->g = mcol[1].g; mloopcol->b = mcol[1].b; mloopcol->a = mcol[1].a; mloopcol++;
		mloopcol->r = mcol[2].r; mloopcol->g = mcol[2].g; mloopcol->b = mcol[2].b; mloopcol->a = mcol[2].a; mloopcol++;
		if (mf->v4) {
			mloopcol->r = mcol[3].r; mloopcol->g = mcol[3].g; mloopcol->b = mcol[3].b; mloopcol->a = mcol[3].a; mloopcol++;
		}
	}
	
	if (CustomData_has_layer(&me->fdata, CD_MDISPS)) {
		MDisps *ld = CustomData_get(&me->ldata, loopstart, CD_MDISPS);
		MDisps *fd = CustomData_get(&me->fdata, findex, CD_MDISPS);
		float (*disps)[3] = fd->disps;
		int i, tot = mf->v4 ? 4 : 3;
		int side, corners;
		
		corners = multires_mdisp_corners(fd);
		side = sqrt(fd->totdisp / corners);
		
		for (i=0; i<tot; i++, disps += side*side, ld++) {
			ld->totdisp = side*side;
			
			if (ld->disps)
				BLI_cellalloc_free(ld->disps);
			
			ld->disps = BLI_cellalloc_malloc(sizeof(float)*3*side*side, "converted loop mdisps");
			memcpy(ld->disps, disps, sizeof(float)*3*side*side);
		}
	}
}

void convert_mfaces_to_mpolys(Mesh *mesh)
{
	MFace *mf;
	MLoop *ml;
	MPoly *mp;
	MEdge *me;
	EdgeHash *eh;
	int numTex, numCol;
	int i, j, totloop;

	mesh->totpoly = mesh->totface;
	mesh->mpoly = MEM_callocN(sizeof(MPoly)*mesh->totpoly, "mpoly converted");
	CustomData_add_layer(&mesh->pdata, CD_MPOLY, CD_ASSIGN, mesh->mpoly, mesh->totpoly);

	numTex = CustomData_number_of_layers(&mesh->fdata, CD_MTFACE);
	numCol = CustomData_number_of_layers(&mesh->fdata, CD_MCOL);
	
	totloop = 0;
	mf = mesh->mface;
	for (i=0; i<mesh->totface; i++, mf++) {
		totloop += mf->v4 ? 4 : 3;
	}
	
	mesh->totloop = totloop;
	mesh->mloop = MEM_callocN(sizeof(MLoop)*mesh->totloop, "mloop converted");

	CustomData_add_layer(&mesh->ldata, CD_MLOOP, CD_ASSIGN, mesh->mloop, totloop);
	CustomData_to_bmeshpoly(&mesh->fdata, &mesh->pdata, &mesh->ldata,
		mesh->totloop, mesh->totpoly);

	eh = BLI_edgehash_new();

	/*build edge hash*/
	me = mesh->medge;
	for (i=0; i<mesh->totedge; i++, me++) {
		BLI_edgehash_insert(eh, me->v1, me->v2, SET_INT_IN_POINTER(i));
	}

	j = 0; /*current loop index*/
	ml = mesh->mloop;
	mf = mesh->mface;
	mp = mesh->mpoly;
	for (i=0; i<mesh->totface; i++, mf++, mp++) {
		mp->loopstart = j;
		
		mp->totloop = mf->v4 ? 4 : 3;

		mp->mat_nr = mf->mat_nr;
		mp->flag = mf->flag;
		
		#define ML(v1, v2) {ml->v = mf->v1; ml->e = GET_INT_FROM_POINTER(BLI_edgehash_lookup(eh, mf->v1, mf->v2)); ml++; j++;}
		
		ML(v1, v2);
		ML(v2, v3);
		if (mf->v4) {
			ML(v3, v4);
			ML(v4, v1);
		} else {
			ML(v3, v1);
		}
		
		#undef ML

		bmesh_corners_to_loops(mesh, i, mp->loopstart, numTex, numCol);
	}

	/*BMESH_TODO now to deal with fgons*/

	BLI_edgehash_free(eh, NULL);
}

float (*mesh_getVertexCos(Mesh *me, int *numVerts_r))[3]
{
	int i, numVerts = me->totvert;
	float (*cos)[3] = MEM_mallocN(sizeof(*cos)*numVerts, "vertexcos1");
	
	if (numVerts_r) *numVerts_r = numVerts;
	for (i=0; i<numVerts; i++)
		VECCOPY(cos[i], me->mvert[i].co);
	
	return cos;
}

UvVertMap *make_uv_vert_map(struct MFace *mface, struct MTFace *tface, unsigned int totface, unsigned int totvert, int selected, float *limit)
{
	UvVertMap *vmap;
	UvMapVert *buf;
	MFace *mf;
	MTFace *tf;
	unsigned int a;
	int	i, totuv, nverts;

	totuv = 0;

	/* generate UvMapVert array */
	mf= mface;
	tf= tface;
	for(a=0; a<totface; a++, mf++, tf++)
		if(!selected || (!(mf->flag & ME_HIDE) && (mf->flag & ME_FACE_SEL)))
			totuv += (mf->v4)? 4: 3;
		
	if(totuv==0)
		return NULL;
	
	vmap= (UvVertMap*)MEM_callocN(sizeof(*vmap), "UvVertMap");
	if (!vmap)
		return NULL;

	vmap->vert= (UvMapVert**)MEM_callocN(sizeof(*vmap->vert)*totvert, "UvMapVert*");
	buf= vmap->buf= (UvMapVert*)MEM_callocN(sizeof(*vmap->buf)*totuv, "UvMapVert");

	if (!vmap->vert || !vmap->buf) {
		free_uv_vert_map(vmap);
		return NULL;
	}

	mf= mface;
	tf= tface;
	for(a=0; a<totface; a++, mf++, tf++) {
		if(!selected || (!(mf->flag & ME_HIDE) && (mf->flag & ME_FACE_SEL))) {
			nverts= (mf->v4)? 4: 3;

			for(i=0; i<nverts; i++) {
				buf->tfindex= i;
				buf->f= a;
				buf->separate = 0;
				buf->next= vmap->vert[*(&mf->v1 + i)];
				vmap->vert[*(&mf->v1 + i)]= buf;
				buf++;
			}
		}
	}
	
	/* sort individual uvs for each vert */
	tf= tface;
	for(a=0; a<totvert; a++) {
		UvMapVert *newvlist= NULL, *vlist=vmap->vert[a];
		UvMapVert *iterv, *v, *lastv, *next;
		float *uv, *uv2, uvdiff[2];

		while(vlist) {
			v= vlist;
			vlist= vlist->next;
			v->next= newvlist;
			newvlist= v;

			uv= (tf+v->f)->uv[v->tfindex];
			lastv= NULL;
			iterv= vlist;

			while(iterv) {
				next= iterv->next;

				uv2= (tf+iterv->f)->uv[iterv->tfindex];
				sub_v2_v2v2(uvdiff, uv2, uv);


				if(fabsf(uv[0]-uv2[0]) < limit[0] && fabsf(uv[1]-uv2[1]) < limit[1]) {
					if(lastv) lastv->next= next;
					else vlist= next;
					iterv->next= newvlist;
					newvlist= iterv;
				}
				else
					lastv=iterv;

				iterv= next;
			}

			newvlist->separate = 1;
		}

		vmap->vert[a]= newvlist;
	}
	
	return vmap;
}

UvMapVert *get_uv_map_vert(UvVertMap *vmap, unsigned int v)
{
	return vmap->vert[v];
}

void free_uv_vert_map(UvVertMap *vmap)
{
	if (vmap) {
		if (vmap->vert) MEM_freeN(vmap->vert);
		if (vmap->buf) MEM_freeN(vmap->buf);
		MEM_freeN(vmap);
	}
}

/* Generates a map where the key is the vertex and the value is a list
   of faces that use that vertex as a corner. The lists are allocated
   from one memory pool. */
void create_vert_face_map(ListBase **map, IndexNode **mem, const MFace *mface, const int totvert, const int totface)
{
	int i,j;
	IndexNode *node = NULL;
	
	(*map) = MEM_callocN(sizeof(ListBase) * totvert, "vert face map");
	(*mem) = MEM_callocN(sizeof(IndexNode) * totface*4, "vert face map mem");
	node = *mem;
	
	/* Find the users */
	for(i = 0; i < totface; ++i){
		for(j = 0; j < (mface[i].v4?4:3); ++j, ++node) {
			node->index = i;
			BLI_addtail(&(*map)[((unsigned int*)(&mface[i]))[j]], node);
		}
	}
}

/* Generates a map where the key is the vertex and the value is a list
   of edges that use that vertex as an endpoint. The lists are allocated
   from one memory pool. */
void create_vert_edge_map(ListBase **map, IndexNode **mem, const MEdge *medge, const int totvert, const int totedge)
{
	int i, j;
	IndexNode *node = NULL;
 
	(*map) = MEM_callocN(sizeof(ListBase) * totvert, "vert edge map");
	(*mem) = MEM_callocN(sizeof(IndexNode) * totedge * 2, "vert edge map mem");
	node = *mem;

	/* Find the users */
	for(i = 0; i < totedge; ++i){
		for(j = 0; j < 2; ++j, ++node) {
			node->index = i;
			BLI_addtail(&(*map)[((unsigned int*)(&medge[i].v1))[j]], node);
		}
	}
}

/* Partial Mesh Visibility */
PartialVisibility *mesh_pmv_copy(PartialVisibility *pmv)
{
	PartialVisibility *n= MEM_dupallocN(pmv);
	n->vert_map= MEM_dupallocN(pmv->vert_map);
	n->edge_map= MEM_dupallocN(pmv->edge_map);
	n->old_edges= MEM_dupallocN(pmv->old_edges);
	n->old_faces= MEM_dupallocN(pmv->old_faces);
	return n;
}

void mesh_pmv_free(PartialVisibility *pv)
{
	MEM_freeN(pv->vert_map);
	MEM_freeN(pv->edge_map);
	MEM_freeN(pv->old_faces);
	MEM_freeN(pv->old_edges);
	MEM_freeN(pv);
}

void mesh_pmv_revert(Mesh *me)
{
	if(me->pv) {
		unsigned i;
		MVert *nve, *old_verts;
		
		/* Reorder vertices */
		nve= me->mvert;
		old_verts = MEM_mallocN(sizeof(MVert)*me->pv->totvert,"PMV revert verts");
		for(i=0; i<me->pv->totvert; ++i)
			old_verts[i]= nve[me->pv->vert_map[i]];

		/* Restore verts, edges and faces */
		CustomData_free_layer_active(&me->vdata, CD_MVERT, me->totvert);
		CustomData_free_layer_active(&me->edata, CD_MEDGE, me->totedge);
		CustomData_free_layer_active(&me->fdata, CD_MFACE, me->totface);

		CustomData_add_layer(&me->vdata, CD_MVERT, CD_ASSIGN, old_verts, me->pv->totvert);
		CustomData_add_layer(&me->edata, CD_MEDGE, CD_ASSIGN, me->pv->old_edges, me->pv->totedge);
		CustomData_add_layer(&me->fdata, CD_MFACE, CD_ASSIGN, me->pv->old_faces, me->pv->totface);
		mesh_update_customdata_pointers(me);

		me->totvert= me->pv->totvert;
		me->totedge= me->pv->totedge;
		me->totface= me->pv->totface;

		me->pv->old_edges= NULL;
		me->pv->old_faces= NULL;

		/* Free maps */
		MEM_freeN(me->pv->edge_map);
		me->pv->edge_map= NULL;
		MEM_freeN(me->pv->vert_map);
		me->pv->vert_map= NULL;
	}
}

void mesh_pmv_off(Mesh *me)
{
	if(me->pv) {
		mesh_pmv_revert(me);
		MEM_freeN(me->pv);
		me->pv= NULL;
	}
}

void mesh_loops_to_tri_corners(CustomData *fdata, CustomData *ldata, 
			   CustomData *pdata, int lindex[3], int findex, 
			   int polyindex) 
{
	MTFace *texface;
	MTexPoly *texpoly;
	MCol *mcol;
	MLoopCol *mloopcol;
	MLoopUV *mloopuv;
	int i, j, hasWCol = CustomData_has_layer(ldata, CD_WEIGHT_MLOOPCOL);
	int numTex = CustomData_number_of_layers(pdata, CD_MTEXPOLY);
	int numCol = CustomData_number_of_layers(ldata, CD_MLOOPCOL);
	
	for(i=0; i < numTex; i++){
		texface = CustomData_get_n(fdata, CD_MTFACE, findex, i);
		texpoly = CustomData_get_n(pdata, CD_MTEXPOLY, polyindex, i);
		
		texface->tpage = texpoly->tpage;
		texface->flag = texpoly->flag;
		texface->transp = texpoly->transp;
		texface->mode = texpoly->mode;
		texface->tile = texpoly->tile;
		texface->unwrap = texpoly->unwrap;

		for (j=0; j<3; j++) {
			mloopuv = CustomData_get_n(ldata, CD_MLOOPUV, lindex[j], i);
			texface->uv[j][0] = mloopuv->uv[0];
			texface->uv[j][1] = mloopuv->uv[1];
		}
	}

	for(i=0; i < numCol; i++){
		mcol = CustomData_get_n(fdata, CD_MCOL, findex, i);

		for (j=0; j<3; j++) {
			mloopcol = CustomData_get_n(ldata, CD_MLOOPCOL, lindex[j], i);
			mcol[j].r = mloopcol->r;
			mcol[j].g = mloopcol->g;
			mcol[j].b = mloopcol->b;
			mcol[j].a = mloopcol->a;
		}
	}

	if (hasWCol) {
		mcol = CustomData_get(fdata,  findex, CD_WEIGHT_MCOL);

		for (j=0; j<3; j++) {
			mloopcol = CustomData_get(ldata, lindex[j], CD_WEIGHT_MLOOPCOL);
			mcol[j].r = mloopcol->r;
			mcol[j].g = mloopcol->g;
			mcol[j].b = mloopcol->b;
			mcol[j].a = mloopcol->a;
		}
	}
}

/*
  this function recreates a tesselation.
  returns number of tesselation faces.

  use_poly_origindex sets whether or not the tesselation faces' origindex
  layer should point to original poly indices or real poly indices.

  use_face_origindex sets the tesselation faces' origindex layer
  to point to the tesselation faces themselves, not the polys.

  if both of the above are 0, it'll use the indices of the mpolys of the MPoly
  data in pdata, and ignore the origindex layer altogether.
 */
int mesh_recalcTesselation(CustomData *fdata, 
                           CustomData *ldata, CustomData *pdata,
                           MVert *mvert, int totface, int totloop, 
                           int totpoly, int use_poly_origindex, 
			   int use_face_origindex)
{
	MPoly *mp, *mpoly;
	MLoop *ml, *mloop;
	MFace *mf = NULL, *mface;
	BLI_array_declare(mf);
	EditVert *v, *lastv, *firstv;
	EditFace *f;
	BLI_array_declare(origIndex);
	int i, j, k, lindex[4], *origIndex = NULL, *polyorigIndex;
	int numTex, numCol;

	mpoly = CustomData_get_layer(pdata, CD_MPOLY);
	mloop = CustomData_get_layer(ldata, CD_MLOOP);

	numTex = CustomData_number_of_layers(ldata, CD_MLOOPUV);
	numCol = CustomData_number_of_layers(ldata, CD_MLOOPCOL);
	
	k = 0;
	mp = mpoly;
	polyorigIndex = use_poly_origindex? CustomData_get_layer(pdata, CD_ORIGINDEX) : NULL;
	for (i=0; i<totpoly; i++, mp++) {
		if (mp->totloop > 2) {		
			ml = mloop + mp->loopstart;
			
			BLI_begin_edgefill();
			firstv = NULL;
			lastv = NULL;
			for (j=0; j<mp->totloop; j++, ml++) {
				v = BLI_addfillvert(mvert[ml->v].co);
				if (polyorigIndex && use_poly_origindex)
					v->tmp.l = polyorigIndex[i];
				else
					v->tmp.l = i;
	
				v->keyindex = mp->loopstart + j;
	
				if (lastv)
					BLI_addfilledge(lastv, v);
	
				if (!firstv)
					firstv = v;
				lastv = v;
			}
			BLI_addfilledge(lastv, firstv);
			
			BLI_edgefill(2);
			for (f=fillfacebase.first; f; f=f->next) {
				BLI_array_growone(mf);
				BLI_array_growone(origIndex);
	
				/*these are loop indices, they'll be transformed
				  into vert indices later.*/
				mf[k].v1 = f->v1->keyindex;
				mf[k].v2 = f->v2->keyindex;
				mf[k].v3 = f->v3->keyindex;
				
				/*put poly index in mf->v4*/
				mf[k].v4 = f->v1->tmp.l;
				
				mf[k].mat_nr = mp->mat_nr;
				mf[k].flag = mp->flag;
				origIndex[k] = use_face_origindex ? k : f->v1->tmp.l;
	
				k++;
			}
	
			BLI_end_edgefill();
		}
	}

	CustomData_free(fdata, totface);
	memset(fdata, 0, sizeof(CustomData));
	totface = k;
	
	CustomData_add_layer(fdata, CD_MFACE, CD_ASSIGN, mf, totface);
	CustomData_add_layer(fdata, CD_ORIGINDEX, CD_ASSIGN, origIndex, totface);
	CustomData_from_bmeshpoly(fdata, pdata, ldata, totface);

	mface = mf;
	for (i=0; i<totface; i++, mf++) {
		/*sort loop indices to ensure winding is correct*/
		if (mf->v1 > mf->v2) SWAP(int, mf->v1, mf->v2);
		if (mf->v2 > mf->v3) SWAP(int, mf->v2, mf->v3);
		if (mf->v1 > mf->v2) SWAP(int, mf->v1, mf->v2);

		if (mf->v1 > mf->v2) SWAP(int, mf->v1, mf->v2);
		if (mf->v2 > mf->v3) SWAP(int, mf->v2, mf->v3);
		if (mf->v1 > mf->v2) SWAP(int, mf->v1, mf->v2);
	
		lindex[0] = mf->v1;
		lindex[1] = mf->v2;
		lindex[2] = mf->v3;

		/*transform loop indices to vert indices*/
		mf->v1 = mloop[mf->v1].v;
		mf->v2 = mloop[mf->v2].v;
		mf->v3 = mloop[mf->v3].v;

		mesh_loops_to_tri_corners(fdata, ldata, pdata,
			lindex, i, mf->v4);
		
		mf->v4 = 0;
	}

	return totface;
}

/*
 * COMPUTE POLY NORMAL
 *
 * Computes the normal of a planar 
 * polygon See Graphics Gems for 
 * computing newell normal.
 *
*/
static void mesh_calc_ngon_normal(MPoly *mpoly, MLoop *loopstart, 
				  MVert *mvert, float *normal)
{

	MVert *v1, *v2, *v3;
	double u[3],  v[3], w[3];
	double n[3] = {0.0, 0.0, 0.0}, l;
	int i, s=0;

	for(i = 0; i < mpoly->totloop; i++){
		v1 = mvert + loopstart[i].v;
		v2 = mvert + loopstart[(i+1)%mpoly->totloop].v;
		v3 = mvert + loopstart[(i+2)%mpoly->totloop].v;
		
		VECCOPY(u, v1->co);
		VECCOPY(v, v2->co);
		VECCOPY(w, v3->co);

		/*this fixes some weird numerical error*/
		if (i==0) {
			u[0] += 0.0001f;
			u[1] += 0.0001f;
			u[2] += 0.0001f;
		}
		
		/* newell's method
		
		so thats?:
		(a[1] - b[1]) * (a[2] + b[2]);
		a[1]*b[2] - b[1]*a[2] - b[1]*b[2] + a[1]*a[2]

		odd.  half of that is the cross product. . .what's the
		other half?

		also could be like a[1]*(b[2] + a[2]) - b[1]*(a[2] - b[2])
		*/

		n[0] += (u[1] - v[1]) * (u[2] + v[2]);
		n[1] += (u[2] - v[2]) * (u[0] + v[0]);
		n[2] += (u[0] - v[0]) * (u[1] + v[1]);
	}
	
	l = n[0]*n[0]+n[1]*n[1]+n[2]*n[2];
	l = sqrt(l);

	if (l == 0.0) {
		normal[0] = 0.0f;
		normal[1] = 0.0f;
		normal[2] = 1.0f;

		return;
	} else l = 1.0f / l;

	n[0] *= l;
	n[1] *= l;
	n[2] *= l;
	
	normal[0] = (float) n[0];
	normal[1] = (float) n[1];
	normal[2] = (float) n[2];

}

void mesh_calc_poly_normal(MPoly *mpoly, MLoop *loopstart, 
                           MVert *mvarray, float *no)
{
	if(mpoly->totloop > 4) {
		mesh_calc_ngon_normal(mpoly, loopstart, mvarray, no);
	}
	else if(mpoly->totloop == 3){
		MVert *v1, *v2, *v3;

		v1 = mvarray + (loopstart++)->v;
		v2 = mvarray + (loopstart++)->v;
		v3 = mvarray + loopstart->v;
		normal_tri_v3( no,v1->co, v2->co, v3->co);
	}
	else if(mpoly->totloop == 4){
		MVert *v1, *v2, *v3, *v4;

		v1 = mvarray + (loopstart++)->v;
		v2 = mvarray + (loopstart++)->v;
		v3 = mvarray + (loopstart++)->v;
		v4 = mvarray + loopstart->v;
		normal_quad_v3( no,v1->co, v2->co, v3->co, v4->co);
	}
	else{ /*horrible, two sided face!*/
		no[0] = 0.0;
		no[1] = 0.0;
		no[2] = 1.0;
	}
}

/* basic vertex data functions */
int minmax_mesh(Mesh *me, float min[3], float max[3])
{
	int i= me->totvert;
	MVert *mvert;
	for(mvert= me->mvert; i--; mvert++) {
		DO_MINMAX(mvert->co, min, max);
	}
	
	return (me->totvert != 0);
}

int mesh_center_median(Mesh *me, float cent[3])
{
	int i= me->totvert;
	MVert *mvert;
	zero_v3(cent);
	for(mvert= me->mvert; i--; mvert++) {
		add_v3_v3(cent, mvert->co);
	}
	/* otherwise we get NAN for 0 verts */
	if(me->totvert) {
		mul_v3_fl(cent, 1.0f/(float)me->totvert);
	}

	return (me->totvert != 0);
}

int mesh_center_bounds(Mesh *me, float cent[3])
{
	float min[3], max[3];
	INIT_MINMAX(min, max);
	if(minmax_mesh(me, min, max)) {
		mid_v3_v3v3(cent, min, max);
		return 1;
	}

	return 0;
}

void mesh_translate(Mesh *me, float offset[3], int do_keys)
{
	int i= me->totvert;
	MVert *mvert;
	for(mvert= me->mvert; i--; mvert++) {
		add_v3_v3(mvert->co, offset);
	}
	
	if (do_keys && me->key) {
		KeyBlock *kb;
		for (kb=me->key->block.first; kb; kb=kb->next) {
			float *fp= kb->data;
			for (i= kb->totelem; i--; fp+=3) {
				add_v3_v3(fp, offset);
			}
		}
	}
}<|MERGE_RESOLUTION|>--- conflicted
+++ resolved
@@ -336,7 +336,7 @@
 
 /*this ensures grouped customdata (e.g. mtexpoly and mloopuv and mtface, or
   mloopcol and mcol) have the same relative active/render/clone/mask indices.*/
-void mesh_update_linked_customdata(Mesh *me)
+static void mesh_update_linked_customdata(Mesh *me)
 {
 	int act;
 
@@ -558,7 +558,7 @@
 	}
 
 	men->mselect= NULL;
-	men->edit_mesh= NULL;
+	men->edit_btmesh= NULL;
 	men->pv= NULL; /* looks like this is no-longer supported but NULL just incase */
 
 	men->bb= MEM_dupallocN(men->bb);
@@ -569,7 +569,6 @@
 	return men;
 }
 
-<<<<<<< HEAD
 BMesh *BKE_mesh_to_bmesh(Mesh *me, Object *ob)
 {
 	BMesh *bm;
@@ -582,10 +581,7 @@
 	return bm;
 }
 
-void make_local_tface(Mesh *me)
-=======
 static void make_local_tface(Main *bmain, Mesh *me)
->>>>>>> 770119d1
 {
 	MTFace *tface;
 	MTexPoly *txface;
@@ -1233,13 +1229,9 @@
 
 	*allvert= mvert= MEM_callocN(sizeof (MVert) * totvert, "nurbs_init mvert");
 	*allface= mface= MEM_callocN(sizeof (MFace) * totvlak, "nurbs_init mface");
-<<<<<<< HEAD
 	*allloop = mloop = MEM_callocN(sizeof(MLoop) * totvlak * 4, "nurbs_init mloop");
 	*allpoly = mpoly = MEM_callocN(sizeof(MPoly) * totvlak * 4, "nurbs_init mloop");
 	
-=======
-
->>>>>>> 770119d1
 	/* verts and faces */
 	vertcount= 0;
 
