--- conflicted
+++ resolved
@@ -1235,7 +1235,7 @@
 
 		length = sqrt(no[0]*no[0] + no[1]*no[1] + no[2]*no[2]);
 
-		if (length>FLT_EPSILON) {
+		if (length>EPSILON) {
 			float invLength = 1.0f/length;
 			no[0] *= invLength;
 			no[1] *= invLength;
@@ -1294,7 +1294,7 @@
 					float *no = FACE_getIFNo(f, lvl, S, x, y);
 					float length = sqrt(no[0]*no[0] + no[1]*no[1] + no[2]*no[2]);
 
-					if (length>FLT_EPSILON) {
+					if (length>EPSILON) {
 						float invLength = 1.0f/length;
 						no[0] *= invLength;
 						no[1] *= invLength;
@@ -2288,22 +2288,11 @@
 	return eCCGError_None;
 }
 
-<<<<<<< HEAD
 /* update normals for specified faces */
 CCGError ccgSubSurf_updateNormals(CCGSubSurf *ss, CCGFace **effectedF, int numEffectedF) {
 	CCGVert **effectedV;
 	CCGEdge **effectedE;
 	int i, numEffectedV, numEffectedE, freeF;
-=======
-			if (length>EPSILON) {
-				float invLength = 1.0f/length;
-				no[0] *= invLength;
-				no[1] *= invLength;
-				no[2] *= invLength;
-			} else {
-				NormZero(no);
-			}
->>>>>>> f1fa79a5
 
 	ccgSubSurf__allFaces(ss, &effectedF, &numEffectedF, &freeF);
 	ccgSubSurf__effectedFaceNeighbours(ss, effectedF, numEffectedF,
@@ -2338,41 +2327,9 @@
 	int numEffectedV, numEffectedE, freeF, i;
 	int curLvl, subdivLevels = ss->subdivLevels;
 
-<<<<<<< HEAD
 	ccgSubSurf__allFaces(ss, &effectedF, &numEffectedF, &freeF);
 	ccgSubSurf__effectedFaceNeighbours(ss, effectedF, numEffectedF,
 		&effectedV, &numEffectedV, &effectedE, &numEffectedE);
-=======
-			for (S=0; S<f->numVerts; S++) {
-				NormCopy(FACE_getIFNo(f, lvl, (S+1)%f->numVerts, 0, gridSize-1),
-						 FACE_getIFNo(f, lvl, S, gridSize-1, 0));
-			}
-		}
-		for (ptrIdx=0; ptrIdx<numEffectedF; ptrIdx++) {
-			CCGFace *f = (CCGFace*) effectedF[ptrIdx];
-			int S, x, y;
-
-			for (S=0; S<f->numVerts; S++) {
-				for (y=0; y<gridSize; y++) {
-					for (x=0; x<gridSize; x++) {
-						float *no = FACE_getIFNo(f, lvl, S, x, y);
-						float length = sqrt(no[0]*no[0] + no[1]*no[1] + no[2]*no[2]);
-
-						if (length>EPSILON) {
-							float invLength = 1.0f/length;
-							no[0] *= invLength;
-							no[1] *= invLength;
-							no[2] *= invLength;
-						} else {
-							NormZero(no);
-						}
-					}
-				}
-			}
-		}
-	}
-#undef FACE_getIFNo
->>>>>>> f1fa79a5
 
 	for (curLvl=lvl; curLvl<subdivLevels; curLvl++) {
 		ccgSubSurf__calcSubdivLevel(ss,
