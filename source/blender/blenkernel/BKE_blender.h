--- conflicted
+++ resolved
@@ -43,11 +43,7 @@
 struct ReportList;
 
 #define BLENDER_VERSION			250
-<<<<<<< HEAD
-#define BLENDER_SUBVERSION		11
-=======
 #define BLENDER_SUBVERSION		15
->>>>>>> 7a76bc9a
 
 #define BLENDER_MINVERSION		250
 #define BLENDER_MINSUBVERSION	0
