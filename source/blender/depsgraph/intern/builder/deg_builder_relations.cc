--- conflicted
+++ resolved
@@ -968,11 +968,7 @@
 	/* Iterate over all curves and build relations. */
 	PointerRNA id_ptr;
 	RNA_id_pointer_create(id, &id_ptr);
-<<<<<<< HEAD
-	BLI_LISTBASE_FOREACH (FCurve *, fcu, &adt->action->curves) {
-=======
 	BLI_LISTBASE_FOREACH(FCurve *, fcu, curves) {
->>>>>>> b3c4a2a8
 		PointerRNA ptr;
 		PropertyRNA *prop;
 		int index;
