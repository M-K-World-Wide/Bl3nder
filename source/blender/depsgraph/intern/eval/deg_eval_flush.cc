--- conflicted
+++ resolved
@@ -71,29 +71,10 @@
 
 namespace {
 
-<<<<<<< HEAD
-void flush_init_operation_node_func(void *data_v,
-                                    int i,
-                                    const ParallelRangeTLS * /*tls*/)
-=======
-// TODO(sergey): De-duplicate with depsgraph_tag,cc
-void lib_id_recalc_tag(Main *bmain, ID *id)
-{
-	id->recalc |= ID_RECALC;
-	DEG_id_type_tag(bmain, GS(id->name));
-}
-
-void lib_id_recalc_data_tag(Main *bmain, ID *id)
-{
-	id->recalc |= ID_RECALC_DATA;
-	DEG_id_type_tag(bmain, GS(id->name));
-}
-
 void flush_init_operation_node_func(
         void *__restrict data_v,
         const int i,
         const ParallelRangeTLS *__restrict /*tls*/)
->>>>>>> 2737837b
 {
 	Depsgraph *graph = (Depsgraph *)data_v;
 	OperationDepsNode *node = graph->operations[i];
