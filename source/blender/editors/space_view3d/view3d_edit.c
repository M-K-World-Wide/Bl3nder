/*
 * ***** BEGIN GPL LICENSE BLOCK *****
 *
 * This program is free software; you can redistribute it and/or
 * modify it under the terms of the GNU General Public License
 * as published by the Free Software Foundation; either version 2
 * of the License, or (at your option) any later version.
 *
 * This program is distributed in the hope that it will be useful,
 * but WITHOUT ANY WARRANTY; without even the implied warranty of
 * MERCHANTABILITY or FITNESS FOR A PARTICULAR PURPOSE.  See the
 * GNU General Public License for more details.
 *
 * You should have received a copy of the GNU General Public License
 * along with this program; if not, write to the Free Software Foundation,
 * Inc., 51 Franklin Street, Fifth Floor, Boston, MA 02110-1301, USA.
 *
 * The Original Code is Copyright (C) 2008 Blender Foundation.
 * All rights reserved.
 *
 *
 * Contributor(s): Blender Foundation
 *
 * ***** END GPL LICENSE BLOCK *****
 */

/** \file blender/editors/space_view3d/view3d_edit.c
 *  \ingroup spview3d
 *
 * 3D view manipulation/operators.
 */

#include <string.h>
#include <stdio.h>
#include <math.h>
#include <float.h>

#include "DNA_armature_types.h"
#include "DNA_camera_types.h"
#include "DNA_curve_types.h"
#include "DNA_object_types.h"
#include "DNA_scene_types.h"
#include "DNA_gpencil_types.h"

#include "MEM_guardedalloc.h"

#include "BLI_bitmap_draw_2d.h"
#include "BLI_blenlib.h"
#include "BLI_kdopbvh.h"
#include "BLI_math.h"
#include "BLI_utildefines.h"

#include "BKE_armature.h"
#include "BKE_camera.h"
#include "BKE_context.h"
#include "BKE_font.h"
#include "BKE_layer.h"
#include "BKE_library.h"
#include "BKE_object.h"
#include "BKE_paint.h"
#include "BKE_report.h"
#include "BKE_scene.h"
#include "BKE_screen.h"
#include "BKE_action.h"

#include "DEG_depsgraph.h"

#include "BIF_gl.h"

#include "WM_api.h"
#include "WM_types.h"

#include "RNA_access.h"
#include "RNA_define.h"

#include "ED_armature.h"
#include "ED_particle.h"
#include "ED_keyframing.h"
#include "ED_screen.h"
#include "ED_transform.h"
#include "ED_mesh.h"
#include "ED_gpencil.h"
#include "ED_view3d.h"

#include "DEG_depsgraph_query.h"

#include "UI_resources.h"

#include "PIL_time.h" /* smoothview */

#include "view3d_intern.h"  /* own include */

static bool view3d_ensure_persp(struct View3D *v3d, ARegion *ar);

/* -------------------------------------------------------------------- */
/** \name View Utilities
 *
 * Lock the camera to the view-port, allowing view manipulation to transform the camera.
 * \{ */

/**
 * Use to store the last view, before entering camera view.
 */
void ED_view3d_lastview_store(RegionView3D *rv3d)
{
	copy_qt_qt(rv3d->lviewquat, rv3d->viewquat);
	rv3d->lview = rv3d->view;
	if (rv3d->persp != RV3D_CAMOB) {
		rv3d->lpersp = rv3d->persp;
	}
}

void ED_view3D_lock_clear(View3D *v3d)
{
	v3d->ob_centre = NULL;
	v3d->ob_centre_bone[0] = '\0';
	v3d->ob_centre_cursor = false;
	v3d->flag2 &= ~V3D_LOCK_CAMERA;
}

bool ED_view3d_offset_lock_check(const  View3D *v3d, const  RegionView3D *rv3d)
{
	return (rv3d->persp != RV3D_CAMOB) && (v3d->ob_centre_cursor || v3d->ob_centre);
}

/**
 * For viewport operators that exit camera persp.
 *
 * \note This differs from simply setting ``rv3d->persp = persp`` because it
 * sets the ``ofs`` and ``dist`` values of the viewport so it matches the camera,
 * otherwise switching out of camera view may jump to a different part of the scene.
 */
static void view3d_persp_switch_from_camera(View3D *v3d, RegionView3D *rv3d, const char persp)
{
	BLI_assert(rv3d->persp == RV3D_CAMOB);
	BLI_assert(persp != RV3D_CAMOB);

	if (v3d->camera) {
		rv3d->dist = ED_view3d_offset_distance(v3d->camera->obmat, rv3d->ofs, VIEW3D_DIST_FALLBACK);
		ED_view3d_from_object(v3d->camera, rv3d->ofs, rv3d->viewquat, &rv3d->dist, NULL);
	}

	if (!ED_view3d_camera_lock_check(v3d, rv3d)) {
		rv3d->persp = persp;
	}
}

/** \} */

/* -------------------------------------------------------------------- */
/** \name Camera Lock API
 *
 * Lock the camera to the view-port, allowing view manipulation to transform the camera.
 * \{ */

/**
 * \return true when the view-port is locked to its camera.
 */
bool ED_view3d_camera_lock_check(const View3D *v3d, const RegionView3D *rv3d)
{
	return ((v3d->camera) &&
	        (!ID_IS_LINKED(v3d->camera)) &&
	        (v3d->flag2 & V3D_LOCK_CAMERA) &&
	        (rv3d->persp == RV3D_CAMOB));
}

/**
 * Apply the camera object transformation to the view-port.
 * (needed so we can use regular view-port manipulation operators, that sync back to the camera).
 */
void ED_view3d_camera_lock_init_ex(View3D *v3d, RegionView3D *rv3d, const bool calc_dist)
{
	if (ED_view3d_camera_lock_check(v3d, rv3d)) {
		if (calc_dist) {
			/* using a fallback dist is OK here since ED_view3d_from_object() compensates for it */
			rv3d->dist = ED_view3d_offset_distance(v3d->camera->obmat, rv3d->ofs, VIEW3D_DIST_FALLBACK);
		}
		ED_view3d_from_object(v3d->camera, rv3d->ofs, rv3d->viewquat, &rv3d->dist, NULL);
	}
}

void ED_view3d_camera_lock_init(View3D *v3d, RegionView3D *rv3d)
{
	ED_view3d_camera_lock_init_ex(v3d, rv3d, true);
}

/**
 * Apply the view-port transformation back to the camera object.
 *
 * \return true if the camera is moved.
 */
bool ED_view3d_camera_lock_sync(View3D *v3d, RegionView3D *rv3d)
{
	if (ED_view3d_camera_lock_check(v3d, rv3d)) {
		ObjectTfmProtectedChannels obtfm;
		Object *root_parent;

		if ((U.uiflag & USER_CAM_LOCK_NO_PARENT) == 0 && (root_parent = v3d->camera->parent)) {
			Object *ob_update;
			float tmat[4][4];
			float imat[4][4];
			float view_mat[4][4];
			float diff_mat[4][4];
			float parent_mat[4][4];

			while (root_parent->parent) {
				root_parent = root_parent->parent;
			}

			ED_view3d_to_m4(view_mat, rv3d->ofs, rv3d->viewquat, rv3d->dist);

			normalize_m4_m4(tmat, v3d->camera->obmat);

			invert_m4_m4(imat, tmat);
			mul_m4_m4m4(diff_mat, view_mat, imat);

			mul_m4_m4m4(parent_mat, diff_mat, root_parent->obmat);

			BKE_object_tfm_protected_backup(root_parent, &obtfm);
			BKE_object_apply_mat4(root_parent, parent_mat, true, false);
			BKE_object_tfm_protected_restore(root_parent, &obtfm, root_parent->protectflag);

			ob_update = v3d->camera;
			while (ob_update) {
				DEG_id_tag_update(&ob_update->id, OB_RECALC_OB);
				WM_main_add_notifier(NC_OBJECT | ND_TRANSFORM, ob_update);
				ob_update = ob_update->parent;
			}
		}
		else {
			/* always maintain the same scale */
			const short protect_scale_all = (OB_LOCK_SCALEX | OB_LOCK_SCALEY | OB_LOCK_SCALEZ);
			BKE_object_tfm_protected_backup(v3d->camera, &obtfm);
			ED_view3d_to_object(v3d->camera, rv3d->ofs, rv3d->viewquat, rv3d->dist);
			BKE_object_tfm_protected_restore(v3d->camera, &obtfm, v3d->camera->protectflag | protect_scale_all);

			DEG_id_tag_update(&v3d->camera->id, OB_RECALC_OB);
			WM_main_add_notifier(NC_OBJECT | ND_TRANSFORM, v3d->camera);
		}

		return true;
	}
	else {
		return false;
	}
}

bool ED_view3d_camera_autokey(
        Scene *scene, ID *id_key,
        struct bContext *C, const bool do_rotate, const bool do_translate)
{
	if (autokeyframe_cfra_can_key(scene, id_key)) {
		const float cfra = (float)CFRA;
		ListBase dsources = {NULL, NULL};

		/* add data-source override for the camera object */
		ANIM_relative_keyingset_add_source(&dsources, id_key, NULL, NULL);

		/* insert keyframes
		 * 1) on the first frame
		 * 2) on each subsequent frame
		 *    TODO: need to check in future that frame changed before doing this
		 */
		if (do_rotate) {
			struct KeyingSet *ks = ANIM_get_keyingset_for_autokeying(scene, ANIM_KS_ROTATION_ID);
			ANIM_apply_keyingset(C, &dsources, NULL, ks, MODIFYKEY_MODE_INSERT, cfra);
		}
		if (do_translate) {
			struct KeyingSet *ks = ANIM_get_keyingset_for_autokeying(scene, ANIM_KS_LOCATION_ID);
			ANIM_apply_keyingset(C, &dsources, NULL, ks, MODIFYKEY_MODE_INSERT, cfra);
		}

		/* free temp data */
		BLI_freelistN(&dsources);

		return true;
	}
	else {
		return false;
	}
}

/**
 * Call after modifying a locked view.
 *
 * \note Not every view edit currently auto-keys (numpad for eg),
 * this is complicated because of smoothview.
 */
bool ED_view3d_camera_lock_autokey(
        View3D *v3d, RegionView3D *rv3d,
        struct bContext *C, const bool do_rotate, const bool do_translate)
{
	/* similar to ED_view3d_cameracontrol_update */
	if (ED_view3d_camera_lock_check(v3d, rv3d)) {
		Scene *scene = CTX_data_scene(C);
		ID *id_key;
		Object *root_parent;
		if ((U.uiflag & USER_CAM_LOCK_NO_PARENT) == 0 && (root_parent = v3d->camera->parent)) {
			while (root_parent->parent) {
				root_parent = root_parent->parent;
			}
			id_key = &root_parent->id;
		}
		else {
			id_key = &v3d->camera->id;
		}

		return ED_view3d_camera_autokey(scene, id_key, C, do_rotate, do_translate);
	}
	else {
		return false;
	}
}

/** \} */

/* -------------------------------------------------------------------- */
/** \name Box View Support
 *
 * Use with quad-split so each view is clipped by the bounds of each view axis.
 * \{ */

static void view3d_boxview_clip(ScrArea *sa)
{
	ARegion *ar;
	BoundBox *bb = MEM_callocN(sizeof(BoundBox), "clipbb");
	float clip[6][4];
	float x1 = 0.0f, y1 = 0.0f, z1 = 0.0f, ofs[3] = {0.0f, 0.0f, 0.0f};
	int val;

	/* create bounding box */
	for (ar = sa->regionbase.first; ar; ar = ar->next) {
		if (ar->regiontype == RGN_TYPE_WINDOW) {
			RegionView3D *rv3d = ar->regiondata;

			if (rv3d->viewlock & RV3D_BOXCLIP) {
				if (ELEM(rv3d->view, RV3D_VIEW_TOP, RV3D_VIEW_BOTTOM)) {
					if (ar->winx > ar->winy) x1 = rv3d->dist;
					else x1 = ar->winx * rv3d->dist / ar->winy;

					if (ar->winx > ar->winy) y1 = ar->winy * rv3d->dist / ar->winx;
					else y1 = rv3d->dist;
					copy_v2_v2(ofs, rv3d->ofs);
				}
				else if (ELEM(rv3d->view, RV3D_VIEW_FRONT, RV3D_VIEW_BACK)) {
					ofs[2] = rv3d->ofs[2];

					if (ar->winx > ar->winy) z1 = ar->winy * rv3d->dist / ar->winx;
					else z1 = rv3d->dist;
				}
			}
		}
	}

	for (val = 0; val < 8; val++) {
		if (ELEM(val, 0, 3, 4, 7))
			bb->vec[val][0] = -x1 - ofs[0];
		else
			bb->vec[val][0] =  x1 - ofs[0];

		if (ELEM(val, 0, 1, 4, 5))
			bb->vec[val][1] = -y1 - ofs[1];
		else
			bb->vec[val][1] =  y1 - ofs[1];

		if (val > 3)
			bb->vec[val][2] = -z1 - ofs[2];
		else
			bb->vec[val][2] =  z1 - ofs[2];
	}

	/* normals for plane equations */
	normal_tri_v3(clip[0], bb->vec[0], bb->vec[1], bb->vec[4]);
	normal_tri_v3(clip[1], bb->vec[1], bb->vec[2], bb->vec[5]);
	normal_tri_v3(clip[2], bb->vec[2], bb->vec[3], bb->vec[6]);
	normal_tri_v3(clip[3], bb->vec[3], bb->vec[0], bb->vec[7]);
	normal_tri_v3(clip[4], bb->vec[4], bb->vec[5], bb->vec[6]);
	normal_tri_v3(clip[5], bb->vec[0], bb->vec[2], bb->vec[1]);

	/* then plane equations */
	for (val = 0; val < 6; val++) {
		clip[val][3] = -dot_v3v3(clip[val], bb->vec[val % 5]);
	}

	/* create bounding box */
	for (ar = sa->regionbase.first; ar; ar = ar->next) {
		if (ar->regiontype == RGN_TYPE_WINDOW) {
			RegionView3D *rv3d = ar->regiondata;

			if (rv3d->viewlock & RV3D_BOXCLIP) {
				rv3d->rflag |= RV3D_CLIPPING;
				memcpy(rv3d->clip, clip, sizeof(clip));
				if (rv3d->clipbb) MEM_freeN(rv3d->clipbb);
				rv3d->clipbb = MEM_dupallocN(bb);
			}
		}
	}
	MEM_freeN(bb);
}

/**
 * Find which axis values are shared between both views and copy to \a rv3d_dst
 * taking axis flipping into account.
 */
static void view3d_boxview_sync_axis(RegionView3D *rv3d_dst, RegionView3D *rv3d_src)
{
	/* absolute axis values above this are considered to be set (will be ~1.0f) */
	const float axis_eps = 0.5f;
	float viewinv[4];

	/* use the view rotation to identify which axis to sync on */
	float view_axis_all[4][3] = {
	    {1.0f, 0.0f, 0.0f},
	    {0.0f, 1.0f, 0.0f},
	    {1.0f, 0.0f, 0.0f},
	    {0.0f, 1.0f, 0.0f}};

	float *view_src_x = &view_axis_all[0][0];
	float *view_src_y = &view_axis_all[1][0];

	float *view_dst_x = &view_axis_all[2][0];
	float *view_dst_y = &view_axis_all[3][0];
	int i;


	/* we could use rv3d->viewinv, but better not depend on view matrix being updated */
	if (UNLIKELY(ED_view3d_quat_from_axis_view(rv3d_src->view, viewinv) == false)) {
		return;
	}
	invert_qt_normalized(viewinv);
	mul_qt_v3(viewinv, view_src_x);
	mul_qt_v3(viewinv, view_src_y);

	if (UNLIKELY(ED_view3d_quat_from_axis_view(rv3d_dst->view, viewinv) == false)) {
		return;
	}
	invert_qt_normalized(viewinv);
	mul_qt_v3(viewinv, view_dst_x);
	mul_qt_v3(viewinv, view_dst_y);

	/* check source and dest have a matching axis */
	for (i = 0; i < 3; i++) {
		if (((fabsf(view_src_x[i]) > axis_eps) || (fabsf(view_src_y[i]) > axis_eps)) &&
		    ((fabsf(view_dst_x[i]) > axis_eps) || (fabsf(view_dst_y[i]) > axis_eps)))
		{
			rv3d_dst->ofs[i] = rv3d_src->ofs[i];
		}
	}
}

/* sync center/zoom view of region to others, for view transforms */
static void view3d_boxview_sync(ScrArea *sa, ARegion *ar)
{
	ARegion *artest;
	RegionView3D *rv3d = ar->regiondata;
	short clip = 0;

	for (artest = sa->regionbase.first; artest; artest = artest->next) {
		if (artest != ar && artest->regiontype == RGN_TYPE_WINDOW) {
			RegionView3D *rv3dtest = artest->regiondata;

			if (rv3dtest->viewlock & RV3D_LOCKED) {
				rv3dtest->dist = rv3d->dist;
				view3d_boxview_sync_axis(rv3dtest, rv3d);
				clip |= rv3dtest->viewlock & RV3D_BOXCLIP;

				ED_region_tag_redraw(artest);
			}
		}
	}

	if (clip) {
		view3d_boxview_clip(sa);
	}
}

/* for home, center etc */
void view3d_boxview_copy(ScrArea *sa, ARegion *ar)
{
	ARegion *artest;
	RegionView3D *rv3d = ar->regiondata;
	bool clip = false;

	for (artest = sa->regionbase.first; artest; artest = artest->next) {
		if (artest != ar && artest->regiontype == RGN_TYPE_WINDOW) {
			RegionView3D *rv3dtest = artest->regiondata;

			if (rv3dtest->viewlock) {
				rv3dtest->dist = rv3d->dist;
				copy_v3_v3(rv3dtest->ofs, rv3d->ofs);
				ED_region_tag_redraw(artest);

				clip |= ((rv3dtest->viewlock & RV3D_BOXCLIP) != 0);
			}
		}
	}

	if (clip) {
		view3d_boxview_clip(sa);
	}
}

/* 'clip' is used to know if our clip setting has changed */
void ED_view3d_quadview_update(ScrArea *sa, ARegion *ar, bool do_clip)
{
	ARegion *ar_sync = NULL;
	RegionView3D *rv3d = ar->regiondata;
	short viewlock;
	/* this function copies flags from the first of the 3 other quadview
	 * regions to the 2 other, so it assumes this is the region whose
	 * properties are always being edited, weak */
	viewlock = rv3d->viewlock;

	if ((viewlock & RV3D_LOCKED) == 0) {
		do_clip = (viewlock & RV3D_BOXCLIP) != 0;
		viewlock = 0;
	}
	else if ((viewlock & RV3D_BOXVIEW) == 0 && (viewlock & RV3D_BOXCLIP) != 0) {
		do_clip = true;
		viewlock &= ~RV3D_BOXCLIP;
	}

	for (; ar; ar = ar->prev) {
		if (ar->alignment == RGN_ALIGN_QSPLIT) {
			rv3d = ar->regiondata;
			rv3d->viewlock = viewlock;

			if (do_clip && (viewlock & RV3D_BOXCLIP) == 0) {
				rv3d->rflag &= ~RV3D_BOXCLIP;
			}

			/* use ar_sync so we sync with one of the aligned views below
			 * else the view jumps on changing view settings like 'clip'
			 * since it copies from the perspective view */
			ar_sync = ar;
		}
	}

	if (rv3d->viewlock & RV3D_BOXVIEW) {
		view3d_boxview_sync(sa, ar_sync ? ar_sync : sa->regionbase.last);
	}

	/* ensure locked regions have an axis, locked user views don't make much sense */
	if (viewlock & RV3D_LOCKED) {
		int index_qsplit = 0;
		for (ar = sa->regionbase.first; ar; ar = ar->next) {
			if (ar->alignment == RGN_ALIGN_QSPLIT) {
				rv3d = ar->regiondata;
				if (rv3d->viewlock) {
					if (!RV3D_VIEW_IS_AXIS(rv3d->view)) {
						rv3d->view = ED_view3d_lock_view_from_index(index_qsplit);
						rv3d->persp = RV3D_ORTHO;
						ED_view3d_lock(rv3d);
					}
				}
				index_qsplit++;
			}
		}
	}

	ED_area_tag_redraw(sa);
}

/** \} */

/* -------------------------------------------------------------------- */
/** \name Generic View Operator Custom-Data
 * \{ */

typedef struct ViewOpsData {
	/* context pointers (assigned by viewops_data_alloc) */
	const Depsgraph *depsgraph;
	Scene *scene;
	ScrArea *sa;
	ARegion *ar;
	View3D *v3d;
	RegionView3D *rv3d;

	/* needed for continuous zoom */
	wmTimer *timer;
	double timer_lastdraw;

	float oldquat[4];
	float viewquat[4]; /* working copy of rv3d->viewquat */
	float trackvec[3];
	float mousevec[3]; /* dolly only */
	float reverse;
	float dist_prev, camzoom_prev;
	float grid, far;
	bool axis_snap;  /* view rotate only */
	float zfac;

	/* use for orbit selection and auto-dist */
	float ofs[3], dyn_ofs[3];
	bool use_dyn_ofs;

	int origx, origy, oldx, oldy;
	int origkey; /* the key that triggered the operator */

} ViewOpsData;

#define TRACKBALLSIZE  (1.1f)

static void calctrackballvec(const rcti *rect, int mx, int my, float vec[3])
{
	const float radius = TRACKBALLSIZE;
	const float t = radius / (float)M_SQRT2;
	float x, y, z, d;

	/* normalize x and y */
	x = BLI_rcti_cent_x(rect) - mx;
	x /= (float)(BLI_rcti_size_x(rect) / 4);
	y = BLI_rcti_cent_y(rect) - my;
	y /= (float)(BLI_rcti_size_y(rect) / 2);
	d = sqrtf(x * x + y * y);
	if (d < t) { /* Inside sphere */
		z = sqrtf(radius * radius - d * d);
	}
	else { /* On hyperbola */
		z = t * t / d;
	}

	vec[0] = x;
	vec[1] = y;
	vec[2] = -z;     /* yah yah! */
}

/**
 * Allocate and fill in context pointers for #ViewOpsData
 */
static void viewops_data_alloc(bContext *C, wmOperator *op)
{
	ViewOpsData *vod = MEM_callocN(sizeof(ViewOpsData), "viewops data");

	/* store data */
	op->customdata = vod;
	vod->depsgraph = CTX_data_depsgraph(C);
	vod->scene = CTX_data_scene(C);
	vod->sa = CTX_wm_area(C);
	vod->ar = CTX_wm_region(C);
	vod->v3d = vod->sa->spacedata.first;
	vod->rv3d = vod->ar->regiondata;
}

void view3d_orbit_apply_dyn_ofs(
        float r_ofs[3], const float ofs_old[3], const float viewquat_old[4],
        const float viewquat_new[4], const float dyn_ofs[3])
{
	float q[4];
	invert_qt_qt_normalized(q, viewquat_old);
	mul_qt_qtqt(q, q, viewquat_new);

	invert_qt_normalized(q);

	sub_v3_v3v3(r_ofs, ofs_old, dyn_ofs);
	mul_qt_v3(q, r_ofs);
	add_v3_v3(r_ofs, dyn_ofs);
}

static bool view3d_orbit_calc_center(bContext *C, float r_dyn_ofs[3])
{
	static float lastofs[3] = {0, 0, 0};
	bool is_set = false;

	Scene *scene = CTX_data_scene(C);
	ViewLayer *view_layer = CTX_data_view_layer(C);
	Object *ob_act = OBACT(view_layer);

	if (ob_act && (ob_act->mode & OB_MODE_ALL_PAINT) &&
	    /* with weight-paint + pose-mode, fall through to using calculateTransformCenter */
	    ((ob_act->mode & OB_MODE_WEIGHT_PAINT) && BKE_object_pose_armature_get(ob_act)) == 0)
	{
		/* in case of sculpting use last average stroke position as a rotation
		 * center, in other cases it's not clear what rotation center shall be
		 * so just rotate around object origin
		 */
		if (ob_act->mode & (OB_MODE_SCULPT | OB_MODE_TEXTURE_PAINT | OB_MODE_VERTEX_PAINT | OB_MODE_WEIGHT_PAINT)) {
			float stroke[3];
			BKE_paint_stroke_get_average(scene, ob_act, stroke);
			copy_v3_v3(lastofs, stroke);
		}
		else {
			copy_v3_v3(lastofs, ob_act->obmat[3]);
		}
		is_set = true;
	}
	else if (ob_act && (ob_act->mode & OB_MODE_EDIT) && (ob_act->type == OB_FONT)) {
		Curve *cu = ob_act->data;
		EditFont *ef = cu->editfont;
		int i;

		zero_v3(lastofs);
		for (i = 0; i < 4; i++) {
			add_v2_v2(lastofs, ef->textcurs[i]);
		}
		mul_v2_fl(lastofs, 1.0f / 4.0f);

		mul_m4_v3(ob_act->obmat, lastofs);

		is_set = true;
	}
	else if (ob_act == NULL || ob_act->mode == OB_MODE_OBJECT) {
		/* object mode use boundbox centers */
		Base *base;
		unsigned int tot = 0;
		float select_center[3];

		zero_v3(select_center);
		for (base = FIRSTBASE(view_layer); base; base = base->next) {
			if (TESTBASE(base)) {
				/* use the boundbox if we can */
				Object *ob = base->object;

				if (ob->bb && !(ob->bb->flag & BOUNDBOX_DIRTY)) {
					float cent[3];

					BKE_boundbox_calc_center_aabb(ob->bb, cent);

					mul_m4_v3(ob->obmat, cent);
					add_v3_v3(select_center, cent);
				}
				else {
					add_v3_v3(select_center, ob->obmat[3]);
				}
				tot++;
			}
		}
		if (tot) {
			mul_v3_fl(select_center, 1.0f / (float)tot);
			copy_v3_v3(lastofs, select_center);
			is_set = true;
		}
	}
	else {
		/* If there's no selection, lastofs is unmodified and last value since static */
		is_set = calculateTransformCenter(C, V3D_AROUND_CENTER_MEAN, lastofs, NULL);
	}

	copy_v3_v3(r_dyn_ofs, lastofs);

	return is_set;
}

enum eViewOpsOrbit {
	VIEWOPS_ORBIT_SELECT = (1 << 0),
	VIEWOPS_ORBIT_DEPTH = (1 << 1),
};

static enum eViewOpsOrbit viewops_orbit_mode_ex(bool use_select, bool use_depth)
{
	enum eViewOpsOrbit flag = 0;
	if (use_select) {
		flag |= VIEWOPS_ORBIT_SELECT;
	}
	if (use_depth) {
		flag |= VIEWOPS_ORBIT_DEPTH;
	}

	return flag;
}

static enum eViewOpsOrbit viewops_orbit_mode(void)
{
	return viewops_orbit_mode_ex(
	        (U.uiflag & USER_ORBIT_SELECTION) != 0,
	        (U.uiflag & USER_ZBUF_ORBIT) != 0);
}

/**
 * Calculate the values for #ViewOpsData
 *
 * \param use_ensure_persp: When enabled run #view3d_ensure_persp this may switch out of
 * camera view when orbiting or switch from ortho to perspective when auto-persp is enabled.
 * Some operations don't require this (view zoom/pan or ndof where subtle rotation is common
 * so we don't want it to trigger auto-perspective).
 */
static void viewops_data_create_ex(
        bContext *C, wmOperator *op, const wmEvent *event,
        bool use_ensure_persp, enum eViewOpsOrbit orbit_mode)
{
	ViewOpsData *vod = op->customdata;
	RegionView3D *rv3d = vod->rv3d;

	/* we need the depth info before changing any viewport options */
	if (orbit_mode & VIEWOPS_ORBIT_DEPTH) {
		EvaluationContext eval_ctx;
		struct Depsgraph *graph = CTX_data_depsgraph(C);
		float fallback_depth_pt[3];

		CTX_data_eval_ctx(C, &eval_ctx);

		view3d_operator_needs_opengl(C); /* needed for zbuf drawing */

		negate_v3_v3(fallback_depth_pt, rv3d->ofs);

		vod->use_dyn_ofs = ED_view3d_autodist(
		        &eval_ctx, graph, vod->ar, vod->v3d,
		        event->mval, vod->dyn_ofs, true, fallback_depth_pt);
	}
	else {
		vod->use_dyn_ofs = false;
	}

	if (use_ensure_persp) {
		if (view3d_ensure_persp(vod->v3d, vod->ar)) {
			/* If we're switching from camera view to the perspective one,
			 * need to tag viewport update, so camera vuew and borders
			 * are properly updated.
			 */
			ED_region_tag_redraw(vod->ar);
		}
	}

	/* set the view from the camera, if view locking is enabled.
	 * we may want to make this optional but for now its needed always */
	ED_view3d_camera_lock_init(vod->v3d, vod->rv3d);

	vod->dist_prev = rv3d->dist;
	vod->camzoom_prev = rv3d->camzoom;
	copy_qt_qt(vod->viewquat, rv3d->viewquat);
	copy_qt_qt(vod->oldquat, rv3d->viewquat);
	vod->origx = vod->oldx = event->x;
	vod->origy = vod->oldy = event->y;
	vod->origkey = event->type; /* the key that triggered the operator.  */
	copy_v3_v3(vod->ofs, rv3d->ofs);

	if (orbit_mode & VIEWOPS_ORBIT_SELECT) {
		float ofs[3];
		if (view3d_orbit_calc_center(C, ofs) || (vod->use_dyn_ofs == false)) {
			vod->use_dyn_ofs = true;
			negate_v3_v3(vod->dyn_ofs, ofs);
			orbit_mode &= ~VIEWOPS_ORBIT_DEPTH;
		}
	}

	if (orbit_mode & VIEWOPS_ORBIT_DEPTH) {
		if (vod->use_dyn_ofs) {
			if (rv3d->is_persp) {
				float my_origin[3]; /* original G.vd->ofs */
				float my_pivot[3]; /* view */
				float dvec[3];

				/* locals for dist correction */
				float mat[3][3];
				float upvec[3];

				negate_v3_v3(my_origin, rv3d->ofs);             /* ofs is flipped */

				/* Set the dist value to be the distance from this 3d point
				 * this means youll always be able to zoom into it and panning wont go bad when dist was zero */

				/* remove dist value */
				upvec[0] = upvec[1] = 0;
				upvec[2] = rv3d->dist;
				copy_m3_m4(mat, rv3d->viewinv);

				mul_m3_v3(mat, upvec);
				sub_v3_v3v3(my_pivot, rv3d->ofs, upvec);
				negate_v3(my_pivot);                /* ofs is flipped */

				/* find a new ofs value that is along the view axis (rather than the mouse location) */
				closest_to_line_v3(dvec, vod->dyn_ofs, my_pivot, my_origin);
				vod->dist_prev = rv3d->dist = len_v3v3(my_pivot, dvec);

				negate_v3_v3(rv3d->ofs, dvec);
			}
			else {
				const float mval_ar_mid[2] = {
				    (float)vod->ar->winx / 2.0f,
				    (float)vod->ar->winy / 2.0f};

				ED_view3d_win_to_3d(vod->v3d, vod->ar, vod->dyn_ofs, mval_ar_mid, rv3d->ofs);
				negate_v3(rv3d->ofs);
			}
			negate_v3(vod->dyn_ofs);
			copy_v3_v3(vod->ofs, rv3d->ofs);
		}
	}

	{
		/* for dolly */
		const float mval_f[2] = {(float)event->mval[0],
		                         (float)event->mval[1]};
		ED_view3d_win_to_vector(vod->ar, mval_f, vod->mousevec);
	}

	/* lookup, we don't pass on v3d to prevent confusement */
	vod->grid = vod->v3d->grid;
	vod->far = vod->v3d->far;

	calctrackballvec(&vod->ar->winrct, event->x, event->y, vod->trackvec);

	{
		float tvec[3];
		negate_v3_v3(tvec, rv3d->ofs);
		vod->zfac = ED_view3d_calc_zfac(rv3d, tvec, NULL);
	}

	vod->reverse = 1.0f;
	if (rv3d->persmat[2][1] < 0.0f)
		vod->reverse = -1.0f;

	rv3d->rflag |= RV3D_NAVIGATING;
}

static void viewops_data_create(bContext *C, wmOperator *op, const wmEvent *event, bool use_ensure_persp)
{
	enum eViewOpsOrbit orbit_mode = viewops_orbit_mode();
	viewops_data_create_ex(C, op, event, use_ensure_persp, orbit_mode);
}

static void viewops_data_free(bContext *C, wmOperator *op)
{
	ARegion *ar;
#if 0
	Paint *p = BKE_paint_get_active_from_context(C);
#endif
	if (op->customdata) {
		ViewOpsData *vod = op->customdata;
		ar = vod->ar;
		vod->rv3d->rflag &= ~RV3D_NAVIGATING;

		if (vod->timer)
			WM_event_remove_timer(CTX_wm_manager(C), vod->timer->win, vod->timer);

		MEM_freeN(vod);
		op->customdata = NULL;
	}
	else {
		ar = CTX_wm_region(C);
	}

#if 0
	if (p && (p->flags & PAINT_FAST_NAVIGATE))
#endif
		ED_region_tag_redraw(ar);
}

/** \} */

/* -------------------------------------------------------------------- */
/** \name View Rotate
 * \{ */

enum {
	VIEW_PASS = 0,
	VIEW_APPLY,
	VIEW_CONFIRM
};

/* NOTE: these defines are saved in keymap files, do not change values but just add new ones */
enum {
	VIEW_MODAL_CONFIRM              = 1, /* used for all view operations */
	VIEWROT_MODAL_AXIS_SNAP_ENABLE  = 2,
	VIEWROT_MODAL_AXIS_SNAP_DISABLE = 3,
	VIEWROT_MODAL_SWITCH_ZOOM       = 4,
	VIEWROT_MODAL_SWITCH_MOVE       = 5,
	VIEWROT_MODAL_SWITCH_ROTATE     = 6,
};

/* called in transform_ops.c, on each regeneration of keymaps  */
void viewrotate_modal_keymap(wmKeyConfig *keyconf)
{
	static const EnumPropertyItem modal_items[] = {
		{VIEW_MODAL_CONFIRM,    "CONFIRM", 0, "Confirm", ""},

		{VIEWROT_MODAL_AXIS_SNAP_ENABLE,    "AXIS_SNAP_ENABLE", 0, "Enable Axis Snap", ""},
		{VIEWROT_MODAL_AXIS_SNAP_DISABLE,   "AXIS_SNAP_DISABLE", 0, "Disable Axis Snap", ""},
		
		{VIEWROT_MODAL_SWITCH_ZOOM, "SWITCH_TO_ZOOM", 0, "Switch to Zoom"},
		{VIEWROT_MODAL_SWITCH_MOVE, "SWITCH_TO_MOVE", 0, "Switch to Move"},

		{0, NULL, 0, NULL, NULL}
	};

	wmKeyMap *keymap = WM_modalkeymap_get(keyconf, "View3D Rotate Modal");

	/* this function is called for each spacetype, only needs to add map once */
	if (keymap && keymap->modal_items) return;

	keymap = WM_modalkeymap_add(keyconf, "View3D Rotate Modal", modal_items);

	/* items for modal map */
	WM_modalkeymap_add_item(keymap, MIDDLEMOUSE, KM_RELEASE, KM_ANY, 0, VIEW_MODAL_CONFIRM);
	WM_modalkeymap_add_item(keymap, ESCKEY, KM_PRESS, KM_ANY, 0, VIEW_MODAL_CONFIRM);

	WM_modalkeymap_add_item(keymap, LEFTALTKEY, KM_PRESS, KM_ANY, 0, VIEWROT_MODAL_AXIS_SNAP_ENABLE);
	WM_modalkeymap_add_item(keymap, LEFTALTKEY, KM_RELEASE, KM_ANY, 0, VIEWROT_MODAL_AXIS_SNAP_DISABLE);

	/* disabled mode switching for now, can re-implement better, later on */
#if 0
	WM_modalkeymap_add_item(keymap, LEFTMOUSE, KM_PRESS, KM_ANY, 0, VIEWROT_MODAL_SWITCH_ZOOM);
	WM_modalkeymap_add_item(keymap, LEFTCTRLKEY, KM_PRESS, KM_ANY, 0, VIEWROT_MODAL_SWITCH_ZOOM);
	WM_modalkeymap_add_item(keymap, LEFTSHIFTKEY, KM_PRESS, KM_ANY, 0, VIEWROT_MODAL_SWITCH_MOVE);
#endif
	
	/* assign map to operators */
	WM_modalkeymap_assign(keymap, "VIEW3D_OT_rotate");

}

static void viewrotate_apply_dyn_ofs(ViewOpsData *vod, const float viewquat_new[4])
{
	if (vod->use_dyn_ofs) {
		RegionView3D *rv3d = vod->rv3d;
		view3d_orbit_apply_dyn_ofs(rv3d->ofs, vod->ofs, vod->oldquat, viewquat_new, vod->dyn_ofs);
	}
}

static void viewrotate_apply_snap(ViewOpsData *vod)
{
	const float axis_limit = DEG2RADF(45 / 3);

	RegionView3D *rv3d = vod->rv3d;

	float viewquat_inv[4];
	float zaxis[3] = {0, 0, 1};
	float zaxis_best[3];
	int x, y, z;
	bool found = false;

	invert_qt_qt_normalized(viewquat_inv, vod->viewquat);

	mul_qt_v3(viewquat_inv, zaxis);
	normalize_v3(zaxis);


	for (x = -1; x < 2; x++) {
		for (y = -1; y < 2; y++) {
			for (z = -1; z < 2; z++) {
				if (x || y || z) {
					float zaxis_test[3] = {x, y, z};

					normalize_v3(zaxis_test);

					if (angle_normalized_v3v3(zaxis_test, zaxis) < axis_limit) {
						copy_v3_v3(zaxis_best, zaxis_test);
						found = true;
					}
				}
			}
		}
	}

	if (found) {

		/* find the best roll */
		float quat_roll[4], quat_final[4], quat_best[4], quat_snap[4];
		float viewquat_align[4]; /* viewquat aligned to zaxis_best */
		float viewquat_align_inv[4]; /* viewquat aligned to zaxis_best */
		float best_angle = axis_limit;
		int j;

		/* viewquat_align is the original viewquat aligned to the snapped axis
		 * for testing roll */
		rotation_between_vecs_to_quat(viewquat_align, zaxis_best, zaxis);
		normalize_qt(viewquat_align);
		mul_qt_qtqt(viewquat_align, vod->viewquat, viewquat_align);
		normalize_qt(viewquat_align);
		invert_qt_qt_normalized(viewquat_align_inv, viewquat_align);

		vec_to_quat(quat_snap, zaxis_best, OB_NEGZ, OB_POSY);
		normalize_qt(quat_snap);
		invert_qt_normalized(quat_snap);

		/* check if we can find the roll */
		found = false;

		/* find best roll */
		for (j = 0; j < 8; j++) {
			float angle;
			float xaxis1[3] = {1, 0, 0};
			float xaxis2[3] = {1, 0, 0};
			float quat_final_inv[4];

			axis_angle_to_quat(quat_roll, zaxis_best, (float)j * DEG2RADF(45.0f));
			normalize_qt(quat_roll);

			mul_qt_qtqt(quat_final, quat_snap, quat_roll);
			normalize_qt(quat_final);

			/* compare 2 vector angles to find the least roll */
			invert_qt_qt_normalized(quat_final_inv, quat_final);
			mul_qt_v3(viewquat_align_inv, xaxis1);
			mul_qt_v3(quat_final_inv, xaxis2);
			angle = angle_v3v3(xaxis1, xaxis2);

			if (angle <= best_angle) {
				found = true;
				best_angle = angle;
				copy_qt_qt(quat_best, quat_final);
			}
		}

		if (found) {
			/* lock 'quat_best' to an axis view if we can */
			rv3d->view = ED_view3d_quat_to_axis_view(quat_best, 0.01f);
			if (rv3d->view != RV3D_VIEW_USER) {
				ED_view3d_quat_from_axis_view(rv3d->view, quat_best);
			}
		}
		else {
			copy_qt_qt(quat_best, viewquat_align);
		}

		copy_qt_qt(rv3d->viewquat, quat_best);

		viewrotate_apply_dyn_ofs(vod, rv3d->viewquat);
	}
}

static void viewrotate_apply(ViewOpsData *vod, int x, int y)
{
	RegionView3D *rv3d = vod->rv3d;

	rv3d->view = RV3D_VIEW_USER; /* need to reset every time because of view snapping */

	if (U.flag & USER_TRACKBALL) {
		float axis[3], q1[4], dvec[3], newvec[3];
		float angle;

		calctrackballvec(&vod->ar->winrct, x, y, newvec);

		sub_v3_v3v3(dvec, newvec, vod->trackvec);

		angle = (len_v3(dvec) / (2.0f * TRACKBALLSIZE)) * (float)M_PI;

		/* Allow for rotation beyond the interval [-pi, pi] */
		angle = angle_wrap_rad(angle);

		/* This relation is used instead of the actual angle between vectors
		 * so that the angle of rotation is linearly proportional to
		 * the distance that the mouse is dragged. */

		cross_v3_v3v3(axis, vod->trackvec, newvec);
		axis_angle_to_quat(q1, axis, angle);

		mul_qt_qtqt(vod->viewquat, q1, vod->oldquat);

		viewrotate_apply_dyn_ofs(vod, vod->viewquat);
	}
	else {
		/* New turntable view code by John Aughey */
		float quat_local_x[4], quat_global_z[4];
		float m[3][3];
		float m_inv[3][3];
		const float zvec_global[3] = {0.0f, 0.0f, 1.0f};
		float xaxis[3];

		/* Sensitivity will control how fast the viewport rotates.  0.007 was
		 * obtained experimentally by looking at viewport rotation sensitivities
		 * on other modeling programs. */
		/* Perhaps this should be a configurable user parameter. */
		const float sensitivity = 0.007f;

		/* Get the 3x3 matrix and its inverse from the quaternion */
		quat_to_mat3(m, vod->viewquat);
		invert_m3_m3(m_inv, m);

		/* avoid gimble lock */
#if 1
		if (len_squared_v3v3(zvec_global, m_inv[2]) > 0.001f) {
			float fac;
			cross_v3_v3v3(xaxis, zvec_global, m_inv[2]);
			if (dot_v3v3(xaxis, m_inv[0]) < 0) {
				negate_v3(xaxis);
			}
			fac = angle_normalized_v3v3(zvec_global, m_inv[2]) / (float)M_PI;
			fac = fabsf(fac - 0.5f) * 2;
			fac = fac * fac;
			interp_v3_v3v3(xaxis, xaxis, m_inv[0], fac);
		}
		else {
			copy_v3_v3(xaxis, m_inv[0]);
		}
#else
		copy_v3_v3(xaxis, m_inv[0]);
#endif

		/* Determine the direction of the x vector (for rotating up and down) */
		/* This can likely be computed directly from the quaternion. */

		/* Perform the up/down rotation */
		axis_angle_to_quat(quat_local_x, xaxis, sensitivity * -(y - vod->oldy));
		mul_qt_qtqt(quat_local_x, vod->viewquat, quat_local_x);

		/* Perform the orbital rotation */
		axis_angle_to_quat_single(quat_global_z, 'Z', sensitivity * vod->reverse * (x - vod->oldx));
		mul_qt_qtqt(vod->viewquat, quat_local_x, quat_global_z);

		viewrotate_apply_dyn_ofs(vod, vod->viewquat);
	}

	/* avoid precision loss over time */
	normalize_qt(vod->viewquat);

	/* use a working copy so view rotation locking doesnt overwrite the locked
	 * rotation back into the view we calculate with */
	copy_qt_qt(rv3d->viewquat, vod->viewquat);

	/* check for view snap,
	 * note: don't apply snap to vod->viewquat so the view wont jam up */
	if (vod->axis_snap) {
		viewrotate_apply_snap(vod);
	}
	vod->oldx = x;
	vod->oldy = y;

	ED_view3d_camera_lock_sync(vod->v3d, rv3d);

	ED_region_tag_redraw(vod->ar);
}

static int viewrotate_modal(bContext *C, wmOperator *op, const wmEvent *event)
{
	ViewOpsData *vod = op->customdata;
	short event_code = VIEW_PASS;
	bool use_autokey = false;
	int ret = OPERATOR_RUNNING_MODAL;

	/* execute the events */
	if (event->type == MOUSEMOVE) {
		event_code = VIEW_APPLY;
	}
	else if (event->type == EVT_MODAL_MAP) {
		switch (event->val) {
			case VIEW_MODAL_CONFIRM:
				event_code = VIEW_CONFIRM;
				break;
			case VIEWROT_MODAL_AXIS_SNAP_ENABLE:
				vod->axis_snap = true;
				event_code = VIEW_APPLY;
				break;
			case VIEWROT_MODAL_AXIS_SNAP_DISABLE:
				vod->axis_snap = false;
				event_code = VIEW_APPLY;
				break;
			case VIEWROT_MODAL_SWITCH_ZOOM:
				WM_operator_name_call(C, "VIEW3D_OT_zoom", WM_OP_INVOKE_DEFAULT, NULL);
				event_code = VIEW_CONFIRM;
				break;
			case VIEWROT_MODAL_SWITCH_MOVE:
				WM_operator_name_call(C, "VIEW3D_OT_move", WM_OP_INVOKE_DEFAULT, NULL);
				event_code = VIEW_CONFIRM;
				break;
		}
	}
	else if (event->type == vod->origkey && event->val == KM_RELEASE) {
		event_code = VIEW_CONFIRM;
	}

	if (event_code == VIEW_APPLY) {
		viewrotate_apply(vod, event->x, event->y);
		if (ED_screen_animation_playing(CTX_wm_manager(C))) {
			use_autokey = true;
		}
	}
	else if (event_code == VIEW_CONFIRM) {
		ED_view3d_depth_tag_update(vod->rv3d);
		use_autokey = true;
		ret = OPERATOR_FINISHED;
	}

	if (use_autokey) {
		ED_view3d_camera_lock_autokey(vod->v3d, vod->rv3d, C, true, true);
	}

	if (ret & OPERATOR_FINISHED) {
		viewops_data_free(C, op);
	}

	return ret;
}

/**
 * Action to take when rotating the view,
 * handle auto-persp and logic for switching out of views.
 *
 * shared with NDOF.
 */
static bool view3d_ensure_persp(struct View3D *v3d, ARegion *ar)
{
	RegionView3D *rv3d = ar->regiondata;
	const bool autopersp = (U.uiflag & USER_AUTOPERSP) != 0;

	BLI_assert((rv3d->viewlock & RV3D_LOCKED) == 0);

	if (ED_view3d_camera_lock_check(v3d, rv3d))
		return false;

	if (rv3d->persp != RV3D_PERSP) {
		if (rv3d->persp == RV3D_CAMOB) {
			/* If autopersp and previous view was an axis one, switch back to PERSP mode, else reuse previous mode. */
			char persp = (autopersp && RV3D_VIEW_IS_AXIS(rv3d->lview)) ? RV3D_PERSP : rv3d->lpersp;
			view3d_persp_switch_from_camera(v3d, rv3d, persp);
		}
		else if (autopersp && RV3D_VIEW_IS_AXIS(rv3d->view)) {
			rv3d->persp = RV3D_PERSP;
		}
		return true;
	}

	return false;
}

static int viewrotate_invoke(bContext *C, wmOperator *op, const wmEvent *event)
{
	ViewOpsData *vod;

	/* makes op->customdata */
	viewops_data_alloc(C, op);
	vod = op->customdata;

	/* poll should check but in some cases fails, see poll func for details */
	if (vod->rv3d->viewlock & RV3D_LOCKED) {
		viewops_data_free(C, op);
		return OPERATOR_PASS_THROUGH;
	}

	ED_view3d_smooth_view_force_finish(C, vod->v3d, vod->ar);

	viewops_data_create(C, op, event, true);

	if (ELEM(event->type, MOUSEPAN, MOUSEROTATE)) {
		/* Rotate direction we keep always same */
		int x, y;

		if (event->type == MOUSEPAN) {
			if (U.uiflag2 & USER_TRACKPAD_NATURAL) {
				x = 2 * event->x - event->prevx;
				y = 2 * event->y - event->prevy;
			}
			else {
				x = event->prevx;
				y = event->prevy;
			}
		}
		else {
			/* MOUSEROTATE performs orbital rotation, so y axis delta is set to 0 */
			x = event->prevx;
			y = event->y;
		}

		viewrotate_apply(vod, x, y);
		ED_view3d_depth_tag_update(vod->rv3d);

		viewops_data_free(C, op);

		return OPERATOR_FINISHED;
	}
	else {
		/* add temp handler */
		WM_event_add_modal_handler(C, op);

		return OPERATOR_RUNNING_MODAL;
	}
}

/* test for unlocked camera view in quad view */
static int view3d_camera_user_poll(bContext *C)
{
	View3D *v3d;
	ARegion *ar;

	if (ED_view3d_context_user_region(C, &v3d, &ar)) {
		RegionView3D *rv3d = ar->regiondata;
		if (rv3d->persp == RV3D_CAMOB) {
			return 1;
		}
	}

	return 0;
}

static int view3d_lock_poll(bContext *C)
{
	View3D *v3d = CTX_wm_view3d(C);
	if (v3d) {
		RegionView3D *rv3d = CTX_wm_region_view3d(C);
		if (rv3d) {
			return ED_view3d_offset_lock_check(v3d, rv3d);
		}
	}
	return false;
}

static void viewrotate_cancel(bContext *C, wmOperator *op)
{
	viewops_data_free(C, op);
}

void VIEW3D_OT_rotate(wmOperatorType *ot)
{
	/* identifiers */
	ot->name = "Rotate View";
	ot->description = "Rotate the view";
	ot->idname = "VIEW3D_OT_rotate";

	/* api callbacks */
	ot->invoke = viewrotate_invoke;
	ot->modal = viewrotate_modal;
	ot->poll = ED_operator_region_view3d_active;
	ot->cancel = viewrotate_cancel;

	/* flags */
	ot->flag = OPTYPE_BLOCKING | OPTYPE_GRAB_CURSOR;
}

/** \} */

/* -------------------------------------------------------------------- */
/** \name NDOF Utility Functions
 * \{ */

#ifdef WITH_INPUT_NDOF
#define NDOF_HAS_TRANSLATE ((!ED_view3d_offset_lock_check(v3d, rv3d)) && !is_zero_v3(ndof->tvec))
#define NDOF_HAS_ROTATE    (((rv3d->viewlock & RV3D_LOCKED) == 0) && !is_zero_v3(ndof->rvec))

/**
 * \param depth_pt: A point to calculate the depth (in perspective mode)
 */
static float view3d_ndof_pan_speed_calc_ex(RegionView3D *rv3d, const float depth_pt[3])
{
	float speed = rv3d->pixsize * NDOF_PIXELS_PER_SECOND;

	if (rv3d->is_persp) {
		speed *= ED_view3d_calc_zfac(rv3d, depth_pt, NULL);
	}

	return speed;
}

static float view3d_ndof_pan_speed_calc_from_dist(RegionView3D *rv3d, const float dist)
{
	float viewinv[4];
	float tvec[3];

	BLI_assert(dist >= 0.0f);

	copy_v3_fl3(tvec, 0.0f, 0.0f, dist);
	/* rv3d->viewinv isn't always valid */
#if 0
	mul_mat3_m4_v3(rv3d->viewinv, tvec);
#else
	invert_qt_qt_normalized(viewinv, rv3d->viewquat);
	mul_qt_v3(viewinv, tvec);
#endif

	return view3d_ndof_pan_speed_calc_ex(rv3d, tvec);
}

static float view3d_ndof_pan_speed_calc(RegionView3D *rv3d)
{
	float tvec[3];
	negate_v3_v3(tvec, rv3d->ofs);

	return view3d_ndof_pan_speed_calc_ex(rv3d, tvec);
}

/**
 * Zoom and pan in the same function since sometimes zoom is interpreted as dolly (pan forward).
 *
 * \param has_zoom zoom, otherwise dolly, often `!rv3d->is_persp` since it doesnt make sense to dolly in ortho.
 */
static void view3d_ndof_pan_zoom(
        const struct wmNDOFMotionData *ndof, ScrArea *sa, ARegion *ar,
        const bool has_translate, const bool has_zoom)
{
	RegionView3D *rv3d = ar->regiondata;
	float view_inv[4];
	float pan_vec[3];

	if (has_translate == false && has_zoom == false) {
		return;
	}

	WM_event_ndof_pan_get(ndof, pan_vec, false);

	if (has_zoom) {
		/* zoom with Z */

		/* Zoom!
		 * velocity should be proportional to the linear velocity attained by rotational motion of same strength
		 * [got that?]
		 * proportional to arclength = radius * angle
		 */

		pan_vec[2] = 0.0f;

		/* "zoom in" or "translate"? depends on zoom mode in user settings? */
		if (ndof->tvec[2]) {
			float zoom_distance = rv3d->dist * ndof->dt * ndof->tvec[2];

			if (U.ndof_flag & NDOF_ZOOM_INVERT)
				zoom_distance = -zoom_distance;

			rv3d->dist += zoom_distance;
		}
	}
	else {
		/* dolly with Z */

		/* all callers must check */
		if (has_translate) {
			BLI_assert(ED_view3d_offset_lock_check((View3D *)sa->spacedata.first, rv3d) == false);
		}
	}

	if (has_translate) {
		const float speed = view3d_ndof_pan_speed_calc(rv3d);

		mul_v3_fl(pan_vec, speed * ndof->dt);

		/* transform motion from view to world coordinates */
		invert_qt_qt_normalized(view_inv, rv3d->viewquat);
		mul_qt_v3(view_inv, pan_vec);

		/* move center of view opposite of hand motion (this is camera mode, not object mode) */
		sub_v3_v3(rv3d->ofs, pan_vec);

		if (rv3d->viewlock & RV3D_BOXVIEW) {
			view3d_boxview_sync(sa, ar);
		}
	}
}


static void view3d_ndof_orbit(
        const struct wmNDOFMotionData *ndof, ScrArea *sa, ARegion *ar,
        /* optional, can be NULL*/
        ViewOpsData *vod)
{
	View3D *v3d = sa->spacedata.first;
	RegionView3D *rv3d = ar->regiondata;

	float view_inv[4];

	BLI_assert((rv3d->viewlock & RV3D_LOCKED) == 0);

	view3d_ensure_persp(v3d, ar);

	rv3d->view = RV3D_VIEW_USER;

	invert_qt_qt_normalized(view_inv, rv3d->viewquat);

	if (U.ndof_flag & NDOF_TURNTABLE) {
		float rot[3];

		/* turntable view code by John Aughey, adapted for 3D mouse by [mce] */
		float angle, quat[4];
		float xvec[3] = {1, 0, 0};

		/* only use XY, ignore Z */
		WM_event_ndof_rotate_get(ndof, rot);

		/* Determine the direction of the x vector (for rotating up and down) */
		mul_qt_v3(view_inv, xvec);

		/* Perform the up/down rotation */
		angle = ndof->dt * rot[0];
		axis_angle_to_quat(quat, xvec, angle);
		mul_qt_qtqt(rv3d->viewquat, rv3d->viewquat, quat);

		/* Perform the orbital rotation */
		angle = ndof->dt * rot[1];

		/* update the onscreen doo-dad */
		rv3d->rot_angle = angle;
		rv3d->rot_axis[0] = 0;
		rv3d->rot_axis[1] = 0;
		rv3d->rot_axis[2] = 1;

		axis_angle_to_quat_single(quat, 'Z', angle);
		mul_qt_qtqt(rv3d->viewquat, rv3d->viewquat, quat);

	}
	else {
		float quat[4];
		float axis[3];
		float angle = WM_event_ndof_to_axis_angle(ndof, axis);

		/* transform rotation axis from view to world coordinates */
		mul_qt_v3(view_inv, axis);

		/* update the onscreen doo-dad */
		rv3d->rot_angle = angle;
		copy_v3_v3(rv3d->rot_axis, axis);

		axis_angle_to_quat(quat, axis, angle);

		/* apply rotation */
		mul_qt_qtqt(rv3d->viewquat, rv3d->viewquat, quat);
	}

	if (vod) {
		viewrotate_apply_dyn_ofs(vod, rv3d->viewquat);
	}
}

/**
 * Called from both fly mode and walk mode,
 */
void view3d_ndof_fly(
        const wmNDOFMotionData *ndof,
        View3D *v3d, RegionView3D *rv3d,
        const bool use_precision, const short protectflag,
        bool *r_has_translate, bool *r_has_rotate)
{
	bool has_translate = NDOF_HAS_TRANSLATE;
	bool has_rotate = NDOF_HAS_ROTATE;

	float view_inv[4];
	invert_qt_qt_normalized(view_inv, rv3d->viewquat);

	rv3d->rot_angle = 0.0f;  /* disable onscreen rotation doo-dad */

	if (has_translate) {
		/* ignore real 'dist' since fly has its own speed settings,
		 * also its overwritten at this point. */
		float speed = view3d_ndof_pan_speed_calc_from_dist(rv3d, 1.0f);
		float trans[3], trans_orig_y;

		if (use_precision)
			speed *= 0.2f;

		WM_event_ndof_pan_get(ndof, trans, false);
		mul_v3_fl(trans, speed * ndof->dt);
		trans_orig_y = trans[1];

		if (U.ndof_flag & NDOF_FLY_HELICOPTER) {
			trans[1] = 0.0f;
		}

		/* transform motion from view to world coordinates */
		mul_qt_v3(view_inv, trans);

		if (U.ndof_flag & NDOF_FLY_HELICOPTER) {
			/* replace world z component with device y (yes it makes sense) */
			trans[2] = trans_orig_y;
		}

		if (rv3d->persp == RV3D_CAMOB) {
			/* respect camera position locks */
			if (protectflag & OB_LOCK_LOCX) trans[0] = 0.0f;
			if (protectflag & OB_LOCK_LOCY) trans[1] = 0.0f;
			if (protectflag & OB_LOCK_LOCZ) trans[2] = 0.0f;
		}

		if (!is_zero_v3(trans)) {
			/* move center of view opposite of hand motion (this is camera mode, not object mode) */
			sub_v3_v3(rv3d->ofs, trans);
			has_translate = true;
		}
		else {
			has_translate = false;
		}
	}

	if (has_rotate) {
		const float turn_sensitivity = 1.0f;

		float rotation[4];
		float axis[3];
		float angle = turn_sensitivity * WM_event_ndof_to_axis_angle(ndof, axis);

		if (fabsf(angle) > 0.0001f) {
			has_rotate = true;

			if (use_precision)
				angle *= 0.2f;

			/* transform rotation axis from view to world coordinates */
			mul_qt_v3(view_inv, axis);

			/* apply rotation to view */
			axis_angle_to_quat(rotation, axis, angle);
			mul_qt_qtqt(rv3d->viewquat, rv3d->viewquat, rotation);

			if (U.ndof_flag & NDOF_LOCK_HORIZON) {
				/* force an upright viewpoint
				 * TODO: make this less... sudden */
				float view_horizon[3] = {1.0f, 0.0f, 0.0f}; /* view +x */
				float view_direction[3] = {0.0f, 0.0f, -1.0f}; /* view -z (into screen) */

				/* find new inverse since viewquat has changed */
				invert_qt_qt_normalized(view_inv, rv3d->viewquat);
				/* could apply reverse rotation to existing view_inv to save a few cycles */

				/* transform view vectors to world coordinates */
				mul_qt_v3(view_inv, view_horizon);
				mul_qt_v3(view_inv, view_direction);


				/* find difference between view & world horizons
				 * true horizon lives in world xy plane, so look only at difference in z */
				angle = -asinf(view_horizon[2]);

				/* rotate view so view horizon = world horizon */
				axis_angle_to_quat(rotation, view_direction, angle);
				mul_qt_qtqt(rv3d->viewquat, rv3d->viewquat, rotation);
			}

			rv3d->view = RV3D_VIEW_USER;
		}
		else {
			has_rotate = false;
		}
	}

	*r_has_translate = has_translate;
	*r_has_rotate    = has_rotate;
}

/** \} */

/* -------------------------------------------------------------------- */
/** \name NDOF Operators
 *
 * - "orbit" navigation (trackball/turntable)
 * - zooming
 * - panning in rotationally-locked views
 * \{ */

static int ndof_orbit_invoke(bContext *C, wmOperator *op, const wmEvent *event)
{
	
	if (event->type != NDOF_MOTION) {
		return OPERATOR_CANCELLED;
	}
	else {
		ViewOpsData *vod;
		View3D *v3d;
		RegionView3D *rv3d;

		const wmNDOFMotionData *ndof = event->customdata;

		viewops_data_alloc(C, op);
		viewops_data_create_ex(
		        C, op, event,
		        false, viewops_orbit_mode_ex((U.uiflag & USER_ORBIT_SELECTION) != 0, false));
		vod = op->customdata;

		ED_view3d_smooth_view_force_finish(C, vod->v3d, vod->ar);

		v3d = vod->v3d;
		rv3d = vod->rv3d;

		/* off by default, until changed later this function */
		rv3d->rot_angle = 0.0f;

		ED_view3d_camera_lock_init_ex(v3d, rv3d, false);

		if (ndof->progress != P_FINISHING) {
			const bool has_rotation = NDOF_HAS_ROTATE;
			/* if we can't rotate, fallback to translate (locked axis views) */
			const bool has_translate = NDOF_HAS_TRANSLATE && (rv3d->viewlock & RV3D_LOCKED);
			const bool has_zoom = (ndof->tvec[2] != 0.0f) && !rv3d->is_persp;

			if (has_translate || has_zoom) {
				view3d_ndof_pan_zoom(ndof, vod->sa, vod->ar, has_translate, has_zoom);
			}

			if (has_rotation) {
				view3d_ndof_orbit(ndof, vod->sa, vod->ar, vod);
			}
		}

		ED_view3d_camera_lock_sync(v3d, rv3d);

		ED_region_tag_redraw(vod->ar);

		viewops_data_free(C, op);

		return OPERATOR_FINISHED;
	}
}

void VIEW3D_OT_ndof_orbit(struct wmOperatorType *ot)
{
	/* identifiers */
	ot->name = "NDOF Orbit View";
	ot->description = "Orbit the view using the 3D mouse";
	ot->idname = "VIEW3D_OT_ndof_orbit";

	/* api callbacks */
	ot->invoke = ndof_orbit_invoke;
	ot->poll = ED_operator_view3d_active;

	/* flags */
	ot->flag = 0;
}

static int ndof_orbit_zoom_invoke(bContext *C, wmOperator *op, const wmEvent *event)
{
	
	if (event->type != NDOF_MOTION) {
		return OPERATOR_CANCELLED;
	}
	else {
		ViewOpsData *vod;
		View3D *v3d;
		RegionView3D *rv3d;

		const wmNDOFMotionData *ndof = event->customdata;

		viewops_data_alloc(C, op);
		viewops_data_create_ex(
		        C, op, event,
		        false, viewops_orbit_mode_ex((U.uiflag & USER_ORBIT_SELECTION) != 0, false));

		vod = op->customdata;

		ED_view3d_smooth_view_force_finish(C, vod->v3d, vod->ar);

		v3d = vod->v3d;
		rv3d = vod->rv3d;

		/* off by default, until changed later this function */
		rv3d->rot_angle = 0.0f;

		ED_view3d_camera_lock_init_ex(v3d, rv3d, false);

		if (ndof->progress == P_FINISHING) {
			/* pass */
		}
		else if ((rv3d->persp == RV3D_ORTHO) && RV3D_VIEW_IS_AXIS(rv3d->view)) {
			/* if we can't rotate, fallback to translate (locked axis views) */
			const bool has_translate = NDOF_HAS_TRANSLATE;
			const bool has_zoom = (ndof->tvec[2] != 0.0f) && ED_view3d_offset_lock_check(v3d, rv3d);

			if (has_translate || has_zoom) {
				view3d_ndof_pan_zoom(ndof, vod->sa, vod->ar, has_translate, true);
			}
		}
		else if ((U.ndof_flag & NDOF_MODE_ORBIT) ||
		         ED_view3d_offset_lock_check(v3d, rv3d))
		{
			const bool has_rotation = NDOF_HAS_ROTATE;
			const bool has_zoom = (ndof->tvec[2] != 0.0f);

			if (has_zoom) {
				view3d_ndof_pan_zoom(ndof, vod->sa, vod->ar, false, has_zoom);
			}

			if (has_rotation) {
				view3d_ndof_orbit(ndof, vod->sa, vod->ar, vod);
			}
		}
		else {  /* free/explore (like fly mode) */
			const bool has_rotation = NDOF_HAS_ROTATE;
			const bool has_translate = NDOF_HAS_TRANSLATE;
			const bool has_zoom = (ndof->tvec[2] != 0.0f) && !rv3d->is_persp;

			float dist_backup;

			if (has_translate || has_zoom) {
				view3d_ndof_pan_zoom(ndof, vod->sa, vod->ar, has_translate, has_zoom);
			}

			dist_backup = rv3d->dist;
			ED_view3d_distance_set(rv3d, 0.0f);

			if (has_rotation) {
				view3d_ndof_orbit(ndof, vod->sa, vod->ar, NULL);
			}

			ED_view3d_distance_set(rv3d, dist_backup);
		}

		ED_view3d_camera_lock_sync(v3d, rv3d);

		ED_region_tag_redraw(vod->ar);

		viewops_data_free(C, op);

		return OPERATOR_FINISHED;
	}
}

void VIEW3D_OT_ndof_orbit_zoom(struct wmOperatorType *ot)
{
	/* identifiers */
	ot->name = "NDOF Orbit View with Zoom";
	ot->description = "Orbit and zoom the view using the 3D mouse";
	ot->idname = "VIEW3D_OT_ndof_orbit_zoom";

	/* api callbacks */
	ot->invoke = ndof_orbit_zoom_invoke;
	ot->poll = ED_operator_view3d_active;

	/* flags */
	ot->flag = 0;
}

/* -- "pan" navigation
 * -- zoom or dolly?
 */
static int ndof_pan_invoke(bContext *C, wmOperator *UNUSED(op), const wmEvent *event)
{
	if (event->type != NDOF_MOTION) {
		return OPERATOR_CANCELLED;
	}
	else {
		View3D *v3d = CTX_wm_view3d(C);
		RegionView3D *rv3d = CTX_wm_region_view3d(C);
		const wmNDOFMotionData *ndof = event->customdata;

		const bool has_translate = NDOF_HAS_TRANSLATE;
		const bool has_zoom = (ndof->tvec[2] != 0.0f) && !rv3d->is_persp;

		/* we're panning here! so erase any leftover rotation from other operators */
		rv3d->rot_angle = 0.0f;

		if (!(has_translate || has_zoom))
			return OPERATOR_CANCELLED;

		ED_view3d_camera_lock_init_ex(v3d, rv3d, false);

		if (ndof->progress != P_FINISHING) {
			ScrArea *sa = CTX_wm_area(C);
			ARegion *ar = CTX_wm_region(C);

			if (has_translate || has_zoom) {
				view3d_ndof_pan_zoom(ndof, sa, ar, has_translate, has_zoom);
			}
		}

		ED_view3d_camera_lock_sync(v3d, rv3d);

		ED_region_tag_redraw(CTX_wm_region(C));

		return OPERATOR_FINISHED;
	}
}

void VIEW3D_OT_ndof_pan(struct wmOperatorType *ot)
{
	/* identifiers */
	ot->name = "NDOF Pan View";
	ot->description = "Pan the view with the 3D mouse";
	ot->idname = "VIEW3D_OT_ndof_pan";

	/* api callbacks */
	ot->invoke = ndof_pan_invoke;
	ot->poll = ED_operator_view3d_active;

	/* flags */
	ot->flag = 0;
}


/**
 * wraps #ndof_orbit_zoom but never restrict to orbit.
 */
static int ndof_all_invoke(bContext *C, wmOperator *op, const wmEvent *event)
{
	/* weak!, but it works */
	const int ndof_flag = U.ndof_flag;
	int ret;

	U.ndof_flag &= ~NDOF_MODE_ORBIT;

	ret = ndof_orbit_zoom_invoke(C, op, event);

	U.ndof_flag = ndof_flag;

	return ret;
}

void VIEW3D_OT_ndof_all(struct wmOperatorType *ot)
{
	/* identifiers */
	ot->name = "NDOF Move View";
	ot->description = "Pan and rotate the view with the 3D mouse";
	ot->idname = "VIEW3D_OT_ndof_all";

	/* api callbacks */
	ot->invoke = ndof_all_invoke;
	ot->poll = ED_operator_view3d_active;

	/* flags */
	ot->flag = 0;
}

#endif /* WITH_INPUT_NDOF */

/** \} */

/* -------------------------------------------------------------------- */
/** \name View Move (Pan) Operator
 * \{ */

/* NOTE: these defines are saved in keymap files, do not change values but just add new ones */

/* called in transform_ops.c, on each regeneration of keymaps  */
void viewmove_modal_keymap(wmKeyConfig *keyconf)
{
	static const EnumPropertyItem modal_items[] = {
		{VIEW_MODAL_CONFIRM,    "CONFIRM", 0, "Confirm", ""},
		
		{VIEWROT_MODAL_SWITCH_ZOOM, "SWITCH_TO_ZOOM", 0, "Switch to Zoom"},
		{VIEWROT_MODAL_SWITCH_ROTATE, "SWITCH_TO_ROTATE", 0, "Switch to Rotate"},

		{0, NULL, 0, NULL, NULL}
	};

	wmKeyMap *keymap = WM_modalkeymap_get(keyconf, "View3D Move Modal");

	/* this function is called for each spacetype, only needs to add map once */
	if (keymap && keymap->modal_items) return;

	keymap = WM_modalkeymap_add(keyconf, "View3D Move Modal", modal_items);

	/* items for modal map */
	WM_modalkeymap_add_item(keymap, MIDDLEMOUSE, KM_RELEASE, KM_ANY, 0, VIEW_MODAL_CONFIRM);
	WM_modalkeymap_add_item(keymap, ESCKEY, KM_PRESS, KM_ANY, 0, VIEW_MODAL_CONFIRM);

	/* disabled mode switching for now, can re-implement better, later on */
#if 0
	WM_modalkeymap_add_item(keymap, LEFTMOUSE, KM_PRESS, KM_ANY, 0, VIEWROT_MODAL_SWITCH_ZOOM);
	WM_modalkeymap_add_item(keymap, LEFTCTRLKEY, KM_PRESS, KM_ANY, 0, VIEWROT_MODAL_SWITCH_ZOOM);
	WM_modalkeymap_add_item(keymap, LEFTSHIFTKEY, KM_RELEASE, KM_ANY, 0, VIEWROT_MODAL_SWITCH_ROTATE);
#endif
	
	/* assign map to operators */
	WM_modalkeymap_assign(keymap, "VIEW3D_OT_move");
}


static void viewmove_apply(ViewOpsData *vod, int x, int y)
{
	if (ED_view3d_offset_lock_check(vod->v3d, vod->rv3d)) {
		vod->rv3d->ofs_lock[0] -= ((vod->oldx - x) * 2.0f) / (float)vod->ar->winx;
		vod->rv3d->ofs_lock[1] -= ((vod->oldy - y) * 2.0f) / (float)vod->ar->winy;
	}
	else if ((vod->rv3d->persp == RV3D_CAMOB) && !ED_view3d_camera_lock_check(vod->v3d, vod->rv3d)) {
		const float zoomfac = BKE_screen_view3d_zoom_to_fac(vod->rv3d->camzoom) * 2.0f;
		vod->rv3d->camdx += (vod->oldx - x) / (vod->ar->winx * zoomfac);
		vod->rv3d->camdy += (vod->oldy - y) / (vod->ar->winy * zoomfac);
		CLAMP(vod->rv3d->camdx, -1.0f, 1.0f);
		CLAMP(vod->rv3d->camdy, -1.0f, 1.0f);
	}
	else {
		float dvec[3];
		float mval_f[2];

		mval_f[0] = x - vod->oldx;
		mval_f[1] = y - vod->oldy;
		ED_view3d_win_to_delta(vod->ar, mval_f, dvec, vod->zfac);

		add_v3_v3(vod->rv3d->ofs, dvec);

		if (vod->rv3d->viewlock & RV3D_BOXVIEW)
			view3d_boxview_sync(vod->sa, vod->ar);
	}

	vod->oldx = x;
	vod->oldy = y;

	ED_view3d_camera_lock_sync(vod->v3d, vod->rv3d);

	ED_region_tag_redraw(vod->ar);
}


static int viewmove_modal(bContext *C, wmOperator *op, const wmEvent *event)
{

	ViewOpsData *vod = op->customdata;
	short event_code = VIEW_PASS;
	bool use_autokey = false;
	int ret = OPERATOR_RUNNING_MODAL;

	/* execute the events */
	if (event->type == MOUSEMOVE) {
		event_code = VIEW_APPLY;
	}
	else if (event->type == EVT_MODAL_MAP) {
		switch (event->val) {
			case VIEW_MODAL_CONFIRM:
				event_code = VIEW_CONFIRM;
				break;
			case VIEWROT_MODAL_SWITCH_ZOOM:
				WM_operator_name_call(C, "VIEW3D_OT_zoom", WM_OP_INVOKE_DEFAULT, NULL);
				event_code = VIEW_CONFIRM;
				break;
			case VIEWROT_MODAL_SWITCH_ROTATE:
				WM_operator_name_call(C, "VIEW3D_OT_rotate", WM_OP_INVOKE_DEFAULT, NULL);
				event_code = VIEW_CONFIRM;
				break;
		}
	}
	else if (event->type == vod->origkey && event->val == KM_RELEASE) {
		event_code = VIEW_CONFIRM;
	}

	if (event_code == VIEW_APPLY) {
		viewmove_apply(vod, event->x, event->y);
		if (ED_screen_animation_playing(CTX_wm_manager(C))) {
			use_autokey = true;
		}
	}
	else if (event_code == VIEW_CONFIRM) {
		ED_view3d_depth_tag_update(vod->rv3d);
		use_autokey = true;
		ret = OPERATOR_FINISHED;
	}

	if (use_autokey) {
		ED_view3d_camera_lock_autokey(vod->v3d, vod->rv3d, C, false, true);
	}

	if (ret & OPERATOR_FINISHED) {
		viewops_data_free(C, op);
	}

	return ret;
}

static int viewmove_invoke(bContext *C, wmOperator *op, const wmEvent *event)
{
	ViewOpsData *vod;

	/* makes op->customdata */
	viewops_data_alloc(C, op);
	viewops_data_create(C, op, event, false);
	vod = op->customdata;

	ED_view3d_smooth_view_force_finish(C, vod->v3d, vod->ar);

	if (event->type == MOUSEPAN) {
		/* invert it, trackpad scroll follows same principle as 2d windows this way */
		viewmove_apply(vod, 2 * event->x - event->prevx, 2 * event->y - event->prevy);
		ED_view3d_depth_tag_update(vod->rv3d);
		
		viewops_data_free(C, op);
		
		return OPERATOR_FINISHED;
	}
	else {
		/* add temp handler */
		WM_event_add_modal_handler(C, op);

		return OPERATOR_RUNNING_MODAL;
	}
}

static void viewmove_cancel(bContext *C, wmOperator *op)
{
	viewops_data_free(C, op);
}

void VIEW3D_OT_move(wmOperatorType *ot)
{

	/* identifiers */
	ot->name = "Move View";
	ot->description = "Move the view";
	ot->idname = "VIEW3D_OT_move";

	/* api callbacks */
	ot->invoke = viewmove_invoke;
	ot->modal = viewmove_modal;
	ot->poll = ED_operator_view3d_active;
	ot->cancel = viewmove_cancel;

	/* flags */
	ot->flag = OPTYPE_BLOCKING | OPTYPE_GRAB_CURSOR;
}

/** \} */

/* -------------------------------------------------------------------- */
/** \name View Zoom Operator
 * \{ */

/* viewdolly_modal_keymap has an exact copy of this, apply fixes to both */
/* called in transform_ops.c, on each regeneration of keymaps  */
void viewzoom_modal_keymap(wmKeyConfig *keyconf)
{
	static const EnumPropertyItem modal_items[] = {
		{VIEW_MODAL_CONFIRM,    "CONFIRM", 0, "Confirm", ""},
		
		{VIEWROT_MODAL_SWITCH_ROTATE, "SWITCH_TO_ROTATE", 0, "Switch to Rotate"},
		{VIEWROT_MODAL_SWITCH_MOVE, "SWITCH_TO_MOVE", 0, "Switch to Move"},

		{0, NULL, 0, NULL, NULL}
	};

	wmKeyMap *keymap = WM_modalkeymap_get(keyconf, "View3D Zoom Modal");

	/* this function is called for each spacetype, only needs to add map once */
	if (keymap && keymap->modal_items) return;

	keymap = WM_modalkeymap_add(keyconf, "View3D Zoom Modal", modal_items);

	/* items for modal map */
	WM_modalkeymap_add_item(keymap, MIDDLEMOUSE, KM_RELEASE, KM_ANY, 0, VIEW_MODAL_CONFIRM);
	WM_modalkeymap_add_item(keymap, ESCKEY, KM_PRESS, KM_ANY, 0, VIEW_MODAL_CONFIRM);

	/* disabled mode switching for now, can re-implement better, later on */
#if 0
	WM_modalkeymap_add_item(keymap, LEFTMOUSE, KM_RELEASE, KM_ANY, 0, VIEWROT_MODAL_SWITCH_ROTATE);
	WM_modalkeymap_add_item(keymap, LEFTCTRLKEY, KM_RELEASE, KM_ANY, 0, VIEWROT_MODAL_SWITCH_ROTATE);
	WM_modalkeymap_add_item(keymap, LEFTSHIFTKEY, KM_PRESS, KM_ANY, 0, VIEWROT_MODAL_SWITCH_MOVE);
#endif
	
	/* assign map to operators */
	WM_modalkeymap_assign(keymap, "VIEW3D_OT_zoom");
}

static void view_zoom_mouseloc_camera(
        Scene *scene, const Depsgraph *depsgraph, View3D *v3d,
        ARegion *ar, float dfac, int mx, int my)
{
	RegionView3D *rv3d = ar->regiondata;
	const float zoomfac = BKE_screen_view3d_zoom_to_fac(rv3d->camzoom);
	const float zoomfac_new = CLAMPIS(zoomfac * (1.0f / dfac), RV3D_CAMZOOM_MIN_FACTOR, RV3D_CAMZOOM_MAX_FACTOR);
	const float camzoom_new = BKE_screen_view3d_zoom_from_fac(zoomfac_new);


	if (U.uiflag & USER_ZOOM_TO_MOUSEPOS) {
		float zoomfac_px;
		rctf camera_frame_old;
		rctf camera_frame_new;

		const float pt_src[2] = {mx, my};
		float pt_dst[2];
		float delta_px[2];

		ED_view3d_calc_camera_border(scene, depsgraph, ar, v3d, rv3d, &camera_frame_old, false);
		BLI_rctf_translate(&camera_frame_old, ar->winrct.xmin, ar->winrct.ymin);

		rv3d->camzoom = camzoom_new;
		CLAMP(rv3d->camzoom, RV3D_CAMZOOM_MIN, RV3D_CAMZOOM_MAX);

		ED_view3d_calc_camera_border(scene, depsgraph, ar, v3d, rv3d, &camera_frame_new, false);
		BLI_rctf_translate(&camera_frame_new, ar->winrct.xmin, ar->winrct.ymin);

		BLI_rctf_transform_pt_v(&camera_frame_new, &camera_frame_old, pt_dst, pt_src);
		sub_v2_v2v2(delta_px, pt_dst, pt_src);

		/* translate the camera offset using pixel space delta
		 * mapped back to the camera (same logic as panning in camera view) */
		zoomfac_px = BKE_screen_view3d_zoom_to_fac(rv3d->camzoom) * 2.0f;

		rv3d->camdx += delta_px[0] / (ar->winx * zoomfac_px);
		rv3d->camdy += delta_px[1] / (ar->winy * zoomfac_px);
		CLAMP(rv3d->camdx, -1.0f, 1.0f);
		CLAMP(rv3d->camdy, -1.0f, 1.0f);
	}
	else {
		rv3d->camzoom = camzoom_new;
		CLAMP(rv3d->camzoom, RV3D_CAMZOOM_MIN, RV3D_CAMZOOM_MAX);
	}
}

static void view_zoom_mouseloc_3d(ARegion *ar, float dfac, int mx, int my)
{
	RegionView3D *rv3d = ar->regiondata;
	const float dist_new = rv3d->dist * dfac;

	if (U.uiflag & USER_ZOOM_TO_MOUSEPOS) {
		float dvec[3];
		float tvec[3];
		float tpos[3];
		float mval_f[2];

		float zfac;

		negate_v3_v3(tpos, rv3d->ofs);

		mval_f[0] = (float)(((mx - ar->winrct.xmin) * 2) - ar->winx) / 2.0f;
		mval_f[1] = (float)(((my - ar->winrct.ymin) * 2) - ar->winy) / 2.0f;

		/* Project cursor position into 3D space */
		zfac = ED_view3d_calc_zfac(rv3d, tpos, NULL);
		ED_view3d_win_to_delta(ar, mval_f, dvec, zfac);

		/* Calculate view target position for dolly */
		add_v3_v3v3(tvec, tpos, dvec);
		negate_v3(tvec);

		/* Offset to target position and dolly */
		copy_v3_v3(rv3d->ofs, tvec);
		rv3d->dist = dist_new;

		/* Calculate final offset */
		madd_v3_v3v3fl(rv3d->ofs, tvec, dvec, dfac);
	}
	else {
		rv3d->dist = dist_new;
	}
}

static float viewzoom_scale_value(
        const rcti *winrct,
        const short viewzoom,
        const bool zoom_invert, const bool zoom_invert_force,
        const int xy[2], const int xy_orig[2],
        const float val, const float val_orig,
        double *r_timer_lastdraw)
{
	float zfac;

	if (viewzoom == USER_ZOOM_CONT) {
		double time = PIL_check_seconds_timer();
		float time_step = (float)(time - *r_timer_lastdraw);
		float fac;

		if (U.uiflag & USER_ZOOM_HORIZ) {
			fac = (float)(xy_orig[0] - xy[0]);
		}
		else {
			fac = (float)(xy_orig[1] - xy[1]);
		}

		if (zoom_invert != zoom_invert_force) {
			fac = -fac;
		}

		/* oldstyle zoom */
		zfac = 1.0f + ((fac / 20.0f) * time_step);
		*r_timer_lastdraw = time;
	}
	else if (viewzoom == USER_ZOOM_SCALE) {
		/* method which zooms based on how far you move the mouse */

		const int ctr[2] = {
		    BLI_rcti_cent_x(winrct),
		    BLI_rcti_cent_y(winrct),
		};
		float len_new = 5 + len_v2v2_int(ctr, xy);
		float len_old = 5 + len_v2v2_int(ctr, xy_orig);

		/* intentionally ignore 'zoom_invert' for scale */
		if (zoom_invert_force) {
			SWAP(float, len_new, len_old);
		}

		zfac = val_orig * (len_old / max_ff(len_new, 1.0f)) / val;
	}
	else {  /* USER_ZOOM_DOLLY */
		float len_new = 5;
		float len_old = 5;

		if (U.uiflag & USER_ZOOM_HORIZ) {
			len_new += (winrct->xmax - xy[0]);
			len_old += (winrct->xmax - xy_orig[0]);
		}
		else {
			len_new += (winrct->ymax - xy[1]);
			len_old += (winrct->ymax - xy_orig[1]);
		}

		if (zoom_invert != zoom_invert_force) {
			SWAP(float, len_new, len_old);
		}

		zfac = val_orig * (2.0f * ((len_new / max_ff(len_old, 1.0f)) - 1.0f) + 1.0f) / val;
	}


	return zfac;
}

static void viewzoom_apply_camera(
        ViewOpsData *vod, const int xy[2],
        const short viewzoom, const bool zoom_invert)
{
	float zfac;
	float zoomfac_prev = BKE_screen_view3d_zoom_to_fac(vod->camzoom_prev) * 2.0f;
	float zoomfac =      BKE_screen_view3d_zoom_to_fac(vod->rv3d->camzoom) * 2.0f;

	zfac = viewzoom_scale_value(
	       &vod->ar->winrct, viewzoom, zoom_invert, true, xy, &vod->origx,
	       zoomfac, zoomfac_prev,
	       &vod->timer_lastdraw);

	if (zfac != 1.0f && zfac != 0.0f) {
		/* calculate inverted, then invert again (needed because of camera zoom scaling) */
		zfac = 1.0f / zfac;
		view_zoom_mouseloc_camera(
		        vod->scene, vod->depsgraph, vod->v3d,
		        vod->ar, zfac, vod->oldx, vod->oldy);
	}

	ED_region_tag_redraw(vod->ar);
}

static void viewzoom_apply_3d(
        ViewOpsData *vod, const int xy[2],
        const short viewzoom, const bool zoom_invert)
{
	float zfac;
	float dist_range[2];

	ED_view3d_dist_range_get(vod->v3d, dist_range);

	zfac = viewzoom_scale_value(
	       &vod->ar->winrct, viewzoom, zoom_invert, false, xy, &vod->origx,
	       vod->rv3d->dist, vod->dist_prev,
	       &vod->timer_lastdraw);

	if (zfac != 1.0f) {
		const float zfac_min = dist_range[0] / vod->rv3d->dist;
		const float zfac_max = dist_range[1] / vod->rv3d->dist;
		CLAMP(zfac, zfac_min, zfac_max);

		view_zoom_mouseloc_3d(
		        vod->ar, zfac, vod->oldx, vod->oldy);
	}

	/* these limits were in old code too */
	CLAMP(vod->rv3d->dist, dist_range[0], dist_range[1]);

	if (vod->rv3d->viewlock & RV3D_BOXVIEW)
		view3d_boxview_sync(vod->sa, vod->ar);

	ED_view3d_camera_lock_sync(vod->v3d, vod->rv3d);

	ED_region_tag_redraw(vod->ar);
}

static void viewzoom_apply(
        ViewOpsData *vod, const int xy[2],
        const short viewzoom, const bool zoom_invert)
{
	if ((vod->rv3d->persp == RV3D_CAMOB) &&
	    (vod->rv3d->is_persp && ED_view3d_camera_lock_check(vod->v3d, vod->rv3d)) == 0)
	{
		viewzoom_apply_camera(vod, xy, viewzoom, zoom_invert);
	}
	else {
		viewzoom_apply_3d(vod, xy, viewzoom, zoom_invert);
	}
}

static int viewzoom_modal(bContext *C, wmOperator *op, const wmEvent *event)
{
	ViewOpsData *vod = op->customdata;
	short event_code = VIEW_PASS;
	bool use_autokey = false;
	int ret = OPERATOR_RUNNING_MODAL;

	/* execute the events */
	if (event->type == TIMER && event->customdata == vod->timer) {
		/* continuous zoom */
		event_code = VIEW_APPLY;
	}
	else if (event->type == MOUSEMOVE) {
		event_code = VIEW_APPLY;
	}
	else if (event->type == EVT_MODAL_MAP) {
		switch (event->val) {
			case VIEW_MODAL_CONFIRM:
				event_code = VIEW_CONFIRM;
				break;
			case VIEWROT_MODAL_SWITCH_MOVE:
				WM_operator_name_call(C, "VIEW3D_OT_move", WM_OP_INVOKE_DEFAULT, NULL);
				event_code = VIEW_CONFIRM;
				break;
			case VIEWROT_MODAL_SWITCH_ROTATE:
				WM_operator_name_call(C, "VIEW3D_OT_rotate", WM_OP_INVOKE_DEFAULT, NULL);
				event_code = VIEW_CONFIRM;
				break;
		}
	}
	else if (event->type == vod->origkey && event->val == KM_RELEASE) {
		event_code = VIEW_CONFIRM;
	}

	if (event_code == VIEW_APPLY) {
		viewzoom_apply(vod, &event->x, U.viewzoom, (U.uiflag & USER_ZOOM_INVERT) != 0);
		if (ED_screen_animation_playing(CTX_wm_manager(C))) {
			use_autokey = true;
		}
	}
	else if (event_code == VIEW_CONFIRM) {
		ED_view3d_depth_tag_update(vod->rv3d);
		use_autokey = true;
		ret = OPERATOR_FINISHED;
	}

	if (use_autokey) {
		ED_view3d_camera_lock_autokey(vod->v3d, vod->rv3d, C, false, true);
	}

	if (ret & OPERATOR_FINISHED) {
		viewops_data_free(C, op);
	}

	return ret;
}

static int viewzoom_exec(bContext *C, wmOperator *op)
{
	const Depsgraph *depsgraph = CTX_data_depsgraph(C);
	Scene *scene = CTX_data_scene(C);
	View3D *v3d;
	RegionView3D *rv3d;
	ScrArea *sa;
	ARegion *ar;
	bool use_cam_zoom;
	float dist_range[2];

	const int delta = RNA_int_get(op->ptr, "delta");
	int mx, my;

	if (op->customdata) {
		ViewOpsData *vod = op->customdata;

		sa = vod->sa;
		ar = vod->ar;
	}
	else {
		sa = CTX_wm_area(C);
		ar = CTX_wm_region(C);
	}

	v3d = sa->spacedata.first;
	rv3d = ar->regiondata;

	mx = RNA_struct_property_is_set(op->ptr, "mx") ? RNA_int_get(op->ptr, "mx") : ar->winx / 2;
	my = RNA_struct_property_is_set(op->ptr, "my") ? RNA_int_get(op->ptr, "my") : ar->winy / 2;

	use_cam_zoom = (rv3d->persp == RV3D_CAMOB) && !(rv3d->is_persp && ED_view3d_camera_lock_check(v3d, rv3d));

	ED_view3d_dist_range_get(v3d, dist_range);

	if (delta < 0) {
		const float step = 1.2f;
		/* this min and max is also in viewmove() */
		if (use_cam_zoom) {
			view_zoom_mouseloc_camera(scene, depsgraph, v3d, ar, step, mx, my);
		}
		else {
			if (rv3d->dist < dist_range[1]) {
				view_zoom_mouseloc_3d(ar, step, mx, my);
			}
		}
	}
	else {
		const float step = 1.0f / 1.2f;
		if (use_cam_zoom) {
			view_zoom_mouseloc_camera(scene, depsgraph, v3d, ar, step, mx, my);
		}
		else {
			if (rv3d->dist > dist_range[0]) {
				view_zoom_mouseloc_3d(ar, step, mx, my);
			}
		}
	}

	if (rv3d->viewlock & RV3D_BOXVIEW)
		view3d_boxview_sync(sa, ar);

	ED_view3d_depth_tag_update(rv3d);

	ED_view3d_camera_lock_sync(v3d, rv3d);
	ED_view3d_camera_lock_autokey(v3d, rv3d, C, false, true);

	ED_region_tag_redraw(ar);

	viewops_data_free(C, op);

	return OPERATOR_FINISHED;
}

/* viewdolly_invoke() copied this function, changes here may apply there */
static int viewzoom_invoke(bContext *C, wmOperator *op, const wmEvent *event)
{
	ViewOpsData *vod;

	/* makes op->customdata */
	viewops_data_alloc(C, op);
	viewops_data_create(C, op, event, false);
	vod = op->customdata;

	ED_view3d_smooth_view_force_finish(C, vod->v3d, vod->ar);

	/* if one or the other zoom position aren't set, set from event */
	if (!RNA_struct_property_is_set(op->ptr, "mx") || !RNA_struct_property_is_set(op->ptr, "my")) {
		RNA_int_set(op->ptr, "mx", event->x);
		RNA_int_set(op->ptr, "my", event->y);
	}

	if (RNA_struct_property_is_set(op->ptr, "delta")) {
		viewzoom_exec(C, op);
	}
	else {
		if (event->type == MOUSEZOOM || event->type == MOUSEPAN) {

			if (U.uiflag & USER_ZOOM_HORIZ) {
				vod->origx = vod->oldx = event->x;
				viewzoom_apply(vod, &event->prevx, USER_ZOOM_DOLLY, (U.uiflag & USER_ZOOM_INVERT) != 0);
			}
			else {
				/* Set y move = x move as MOUSEZOOM uses only x axis to pass magnification value */
				vod->origy = vod->oldy = vod->origy + event->x - event->prevx;
				viewzoom_apply(vod, &event->prevx, USER_ZOOM_DOLLY, (U.uiflag & USER_ZOOM_INVERT) != 0);
			}
			ED_view3d_camera_lock_autokey(vod->v3d, vod->rv3d, C, false, true);

			ED_view3d_depth_tag_update(vod->rv3d);

			viewops_data_free(C, op);
			return OPERATOR_FINISHED;
		}
		else {
			if (U.viewzoom == USER_ZOOM_CONT) {
				/* needs a timer to continue redrawing */
				vod->timer = WM_event_add_timer(CTX_wm_manager(C), CTX_wm_window(C), TIMER, 0.01f);
				vod->timer_lastdraw = PIL_check_seconds_timer();
			}

			/* add temp handler */
			WM_event_add_modal_handler(C, op);

			return OPERATOR_RUNNING_MODAL;
		}
	}
	return OPERATOR_FINISHED;
}

static void viewzoom_cancel(bContext *C, wmOperator *op)
{
	viewops_data_free(C, op);
}

void VIEW3D_OT_zoom(wmOperatorType *ot)
{
	PropertyRNA *prop;

	/* identifiers */
	ot->name = "Zoom View";
	ot->description = "Zoom in/out in the view";
	ot->idname = "VIEW3D_OT_zoom";

	/* api callbacks */
	ot->invoke = viewzoom_invoke;
	ot->exec = viewzoom_exec;
	ot->modal = viewzoom_modal;
	ot->poll = ED_operator_region_view3d_active;
	ot->cancel = viewzoom_cancel;

	/* flags */
	ot->flag = OPTYPE_BLOCKING | OPTYPE_GRAB_CURSOR;

	RNA_def_int(ot->srna, "delta", 0, INT_MIN, INT_MAX, "Delta", "", INT_MIN, INT_MAX);
	prop = RNA_def_int(ot->srna, "mx", 0, 0, INT_MAX, "Zoom Position X", "", 0, INT_MAX);
	RNA_def_property_flag(prop, PROP_HIDDEN);
	prop = RNA_def_int(ot->srna, "my", 0, 0, INT_MAX, "Zoom Position Y", "", 0, INT_MAX);
	RNA_def_property_flag(prop, PROP_HIDDEN);
}

/** \} */

/* -------------------------------------------------------------------- */
/** \name View Dolly Operator
 *
 * Like zoom but translates the view offset along the view direction
 * which avoids #RegionView3D.dist approaching zero.
 * \{ */

/* this is an exact copy of viewzoom_modal_keymap */
/* called in transform_ops.c, on each regeneration of keymaps  */
void viewdolly_modal_keymap(wmKeyConfig *keyconf)
{
	static const EnumPropertyItem modal_items[] = {
		{VIEW_MODAL_CONFIRM,    "CONFIRM", 0, "Confirm", ""},

		{VIEWROT_MODAL_SWITCH_ROTATE, "SWITCH_TO_ROTATE", 0, "Switch to Rotate"},
		{VIEWROT_MODAL_SWITCH_MOVE, "SWITCH_TO_MOVE", 0, "Switch to Move"},

		{0, NULL, 0, NULL, NULL}
	};

	wmKeyMap *keymap = WM_modalkeymap_get(keyconf, "View3D Dolly Modal");

	/* this function is called for each spacetype, only needs to add map once */
	if (keymap && keymap->modal_items) return;

	keymap = WM_modalkeymap_add(keyconf, "View3D Dolly Modal", modal_items);

	/* items for modal map */
	WM_modalkeymap_add_item(keymap, MIDDLEMOUSE, KM_RELEASE, KM_ANY, 0, VIEW_MODAL_CONFIRM);
	WM_modalkeymap_add_item(keymap, ESCKEY, KM_PRESS, KM_ANY, 0, VIEW_MODAL_CONFIRM);

	/* disabled mode switching for now, can re-implement better, later on */
#if 0
	WM_modalkeymap_add_item(keymap, LEFTMOUSE, KM_RELEASE, KM_ANY, 0, VIEWROT_MODAL_SWITCH_ROTATE);
	WM_modalkeymap_add_item(keymap, LEFTCTRLKEY, KM_RELEASE, KM_ANY, 0, VIEWROT_MODAL_SWITCH_ROTATE);
	WM_modalkeymap_add_item(keymap, LEFTSHIFTKEY, KM_PRESS, KM_ANY, 0, VIEWROT_MODAL_SWITCH_MOVE);
#endif
	
	/* assign map to operators */
	WM_modalkeymap_assign(keymap, "VIEW3D_OT_dolly");
}

static bool viewdolly_offset_lock_check(bContext *C, wmOperator *op)
{
	View3D *v3d = CTX_wm_view3d(C);
	RegionView3D *rv3d = CTX_wm_region_view3d(C);
	if (ED_view3d_offset_lock_check(v3d, rv3d)) {
		BKE_report(op->reports, RPT_WARNING, "Cannot dolly when the view offset is locked");
		return true;
	}
	else {
		return false;
	}
}

static void view_dolly_mouseloc(ARegion *ar, float orig_ofs[3], float dvec[3], float dfac)
{
	RegionView3D *rv3d = ar->regiondata;
	madd_v3_v3v3fl(rv3d->ofs, orig_ofs, dvec, -(1.0f - dfac));
}

static void viewdolly_apply(ViewOpsData *vod, int x, int y, const short zoom_invert)
{
	float zfac = 1.0;

	{
		float len1, len2;

		if (U.uiflag & USER_ZOOM_HORIZ) {
			len1 = (vod->ar->winrct.xmax - x) + 5;
			len2 = (vod->ar->winrct.xmax - vod->origx) + 5;
		}
		else {
			len1 = (vod->ar->winrct.ymax - y) + 5;
			len2 = (vod->ar->winrct.ymax - vod->origy) + 5;
		}
		if (zoom_invert)
			SWAP(float, len1, len2);

		zfac =  1.0f + ((len1 - len2) * 0.01f * vod->rv3d->dist);
	}

	if (zfac != 1.0f)
		view_dolly_mouseloc(vod->ar, vod->ofs, vod->mousevec, zfac);

	if (vod->rv3d->viewlock & RV3D_BOXVIEW)
		view3d_boxview_sync(vod->sa, vod->ar);

	ED_view3d_camera_lock_sync(vod->v3d, vod->rv3d);

	ED_region_tag_redraw(vod->ar);
}


static int viewdolly_modal(bContext *C, wmOperator *op, const wmEvent *event)
{
	ViewOpsData *vod = op->customdata;
	short event_code = VIEW_PASS;
	bool use_autokey = false;
	int ret = OPERATOR_RUNNING_MODAL;

	/* execute the events */
	if (event->type == MOUSEMOVE) {
		event_code = VIEW_APPLY;
	}
	else if (event->type == EVT_MODAL_MAP) {
		switch (event->val) {
			case VIEW_MODAL_CONFIRM:
				event_code = VIEW_CONFIRM;
				break;
			case VIEWROT_MODAL_SWITCH_MOVE:
				WM_operator_name_call(C, "VIEW3D_OT_move", WM_OP_INVOKE_DEFAULT, NULL);
				event_code = VIEW_CONFIRM;
				break;
			case VIEWROT_MODAL_SWITCH_ROTATE:
				WM_operator_name_call(C, "VIEW3D_OT_rotate", WM_OP_INVOKE_DEFAULT, NULL);
				event_code = VIEW_CONFIRM;
				break;
		}
	}
	else if (event->type == vod->origkey && event->val == KM_RELEASE) {
		event_code = VIEW_CONFIRM;
	}

	if (event_code == VIEW_APPLY) {
		viewdolly_apply(vod, event->x, event->y, (U.uiflag & USER_ZOOM_INVERT) != 0);
		if (ED_screen_animation_playing(CTX_wm_manager(C))) {
			use_autokey = true;
		}
	}
	else if (event_code == VIEW_CONFIRM) {
		ED_view3d_depth_tag_update(vod->rv3d);
		use_autokey = true;
		ret = OPERATOR_FINISHED;
	}

	if (use_autokey) {
		ED_view3d_camera_lock_autokey(vod->v3d, vod->rv3d, C, false, true);
	}

	if (ret & OPERATOR_FINISHED) {
		viewops_data_free(C, op);
	}

	return ret;
}

static int viewdolly_exec(bContext *C, wmOperator *op)
{
	View3D *v3d;
	RegionView3D *rv3d;
	ScrArea *sa;
	ARegion *ar;
	float mousevec[3];

	const int delta = RNA_int_get(op->ptr, "delta");

	if (op->customdata) {
		ViewOpsData *vod = op->customdata;

		sa = vod->sa;
		ar = vod->ar;
		copy_v3_v3(mousevec, vod->mousevec);
	}
	else {
		sa = CTX_wm_area(C);
		ar = CTX_wm_region(C);
		negate_v3_v3(mousevec, ((RegionView3D *)ar->regiondata)->viewinv[2]);
		normalize_v3(mousevec);
	}

	v3d = sa->spacedata.first;
	rv3d = ar->regiondata;

	/* overwrite the mouse vector with the view direction (zoom into the center) */
	if ((U.uiflag & USER_ZOOM_TO_MOUSEPOS) == 0) {
		normalize_v3_v3(mousevec, rv3d->viewinv[2]);
	}

	if (delta < 0) {
		view_dolly_mouseloc(ar, rv3d->ofs, mousevec, 0.2f);
	}
	else {
		view_dolly_mouseloc(ar, rv3d->ofs, mousevec, 1.8f);
	}

	if (rv3d->viewlock & RV3D_BOXVIEW)
		view3d_boxview_sync(sa, ar);

	ED_view3d_depth_tag_update(rv3d);

	ED_view3d_camera_lock_sync(v3d, rv3d);

	ED_region_tag_redraw(ar);

	viewops_data_free(C, op);

	return OPERATOR_FINISHED;
}

/* copied from viewzoom_invoke(), changes here may apply there */
static int viewdolly_invoke(bContext *C, wmOperator *op, const wmEvent *event)
{
	ViewOpsData *vod;

	if (viewdolly_offset_lock_check(C, op))
		return OPERATOR_CANCELLED;

	/* makes op->customdata */
	viewops_data_alloc(C, op);
	vod = op->customdata;

	/* poll should check but in some cases fails, see poll func for details */
	if (vod->rv3d->viewlock & RV3D_LOCKED) {
		viewops_data_free(C, op);
		return OPERATOR_PASS_THROUGH;
	}

	ED_view3d_smooth_view_force_finish(C, vod->v3d, vod->ar);

	/* needs to run before 'viewops_data_create' so the backup 'rv3d->ofs' is correct */
	/* switch from camera view when: */
	if (vod->rv3d->persp != RV3D_PERSP) {
		if (vod->rv3d->persp == RV3D_CAMOB) {
			/* ignore rv3d->lpersp because dolly only makes sense in perspective mode */
			view3d_persp_switch_from_camera(vod->v3d, vod->rv3d, RV3D_PERSP);
		}
		else {
			vod->rv3d->persp = RV3D_PERSP;
		}
		ED_region_tag_redraw(vod->ar);
	}

	viewops_data_create(C, op, event, false);


	/* if one or the other zoom position aren't set, set from event */
	if (!RNA_struct_property_is_set(op->ptr, "mx") || !RNA_struct_property_is_set(op->ptr, "my")) {
		RNA_int_set(op->ptr, "mx", event->x);
		RNA_int_set(op->ptr, "my", event->y);
	}

	if (RNA_struct_property_is_set(op->ptr, "delta")) {
		viewdolly_exec(C, op);
	}
	else {
		/* overwrite the mouse vector with the view direction (zoom into the center) */
		if ((U.uiflag & USER_ZOOM_TO_MOUSEPOS) == 0) {
			negate_v3_v3(vod->mousevec, vod->rv3d->viewinv[2]);
			normalize_v3(vod->mousevec);
		}

		if (event->type == MOUSEZOOM) {
			/* Bypass Zoom invert flag for track pads (pass false always) */

			if (U.uiflag & USER_ZOOM_HORIZ) {
				vod->origx = vod->oldx = event->x;
				viewdolly_apply(vod, event->prevx, event->prevy, (U.uiflag & USER_ZOOM_INVERT) == 0);
			}
			else {

				/* Set y move = x move as MOUSEZOOM uses only x axis to pass magnification value */
				vod->origy = vod->oldy = vod->origy + event->x - event->prevx;
				viewdolly_apply(vod, event->prevx, event->prevy, (U.uiflag & USER_ZOOM_INVERT) == 0);
			}
			ED_view3d_depth_tag_update(vod->rv3d);

			viewops_data_free(C, op);
			return OPERATOR_FINISHED;
		}
		else {
			/* add temp handler */
			WM_event_add_modal_handler(C, op);

			return OPERATOR_RUNNING_MODAL;
		}
	}
	return OPERATOR_FINISHED;
}

static void viewdolly_cancel(bContext *C, wmOperator *op)
{
	viewops_data_free(C, op);
}

void VIEW3D_OT_dolly(wmOperatorType *ot)
{
	/* identifiers */
	ot->name = "Dolly View";
	ot->description = "Dolly in/out in the view";
	ot->idname = "VIEW3D_OT_dolly";

	/* api callbacks */
	ot->invoke = viewdolly_invoke;
	ot->exec = viewdolly_exec;
	ot->modal = viewdolly_modal;
	ot->poll = ED_operator_region_view3d_active;
	ot->cancel = viewdolly_cancel;

	/* flags */
	ot->flag = OPTYPE_BLOCKING | OPTYPE_GRAB_CURSOR;

	RNA_def_int(ot->srna, "delta", 0, INT_MIN, INT_MAX, "Delta", "", INT_MIN, INT_MAX);
	RNA_def_int(ot->srna, "mx", 0, 0, INT_MAX, "Zoom Position X", "", 0, INT_MAX);
	RNA_def_int(ot->srna, "my", 0, 0, INT_MAX, "Zoom Position Y", "", 0, INT_MAX);
}

/** \} */

/* -------------------------------------------------------------------- */
/** \name View All Operator
 *
 * Move & Zoom the view to fit all of it's contents.
 * \{ */

static void view3d_from_minmax(
        bContext *C, View3D *v3d, ARegion *ar,
        const float min[3], const float max[3],
        bool ok_dist, const int smooth_viewtx)
{
	RegionView3D *rv3d = ar->regiondata;
	float afm[3];
	float size;

	ED_view3d_smooth_view_force_finish(C, v3d, ar);

	/* SMOOTHVIEW */
	float new_ofs[3];
	float new_dist;

	sub_v3_v3v3(afm, max, min);
	size = max_fff(afm[0], afm[1], afm[2]);

	if (ok_dist) {
		char persp;

		if (rv3d->is_persp) {
			if (rv3d->persp == RV3D_CAMOB && ED_view3d_camera_lock_check(v3d, rv3d)) {
				persp = RV3D_CAMOB;
			}
			else {
				persp = RV3D_PERSP;
			}
		}
		else { /* ortho */
			if (size < 0.0001f) {
				/* bounding box was a single point so do not zoom */
				ok_dist = false;
			}
			else {
				/* adjust zoom so it looks nicer */
				persp = RV3D_ORTHO;
			}
		}

		if (ok_dist) {
			new_dist = ED_view3d_radius_to_dist(v3d, ar, persp, true, (size / 2) * VIEW3D_MARGIN);
			if (rv3d->is_persp) {
				/* don't zoom closer than the near clipping plane */
				new_dist = max_ff(new_dist, v3d->near * 1.5f);
			}
		}
	}

	mid_v3_v3v3(new_ofs, min, max);
	negate_v3(new_ofs);

	if (rv3d->persp == RV3D_CAMOB && !ED_view3d_camera_lock_check(v3d, rv3d)) {
		rv3d->persp = RV3D_PERSP;
		ED_view3d_smooth_view(
		        C, v3d, ar, smooth_viewtx,
		        &(const V3D_SmoothParams) {
		            .camera_old = v3d->camera, .ofs = new_ofs,
		            .dist = ok_dist ? &new_dist : NULL});
	}
	else {
		ED_view3d_smooth_view(
		        C, v3d, ar, smooth_viewtx,
		        &(const V3D_SmoothParams) {.ofs = new_ofs, .dist = ok_dist ? &new_dist : NULL});
	}

	/* smooth view does viewlock RV3D_BOXVIEW copy */
}

/* same as view3d_from_minmax but for all regions (except cameras) */
static void view3d_from_minmax_multi(
        bContext *C, View3D *v3d,
        const float min[3], const float max[3],
        const bool ok_dist, const int smooth_viewtx)
{
	ScrArea *sa = CTX_wm_area(C);
	ARegion *ar;
	for (ar = sa->regionbase.first; ar; ar = ar->next) {
		if (ar->regiontype == RGN_TYPE_WINDOW) {
			RegionView3D *rv3d = ar->regiondata;
			/* when using all regions, don't jump out of camera view,
			 * but _do_ allow locked cameras to be moved */
			if ((rv3d->persp != RV3D_CAMOB) || ED_view3d_camera_lock_check(v3d, rv3d)) {
				view3d_from_minmax(C, v3d, ar, min, max, ok_dist, smooth_viewtx);
			}
		}
	}
}

static int view3d_all_exec(bContext *C, wmOperator *op) /* was view3d_home() in 2.4x */
{
	ARegion *ar = CTX_wm_region(C);
	View3D *v3d = CTX_wm_view3d(C);
	Scene *scene = CTX_data_scene(C);
	ViewLayer *view_layer = CTX_data_view_layer(C);
	Base *base;
	float *curs;
	const bool use_all_regions = RNA_boolean_get(op->ptr, "use_all_regions");
	const bool skip_camera = (ED_view3d_camera_lock_check(v3d, ar->regiondata) ||
	                          /* any one of the regions may be locked */
	                          (use_all_regions && v3d->flag2 & V3D_LOCK_CAMERA));
	const bool center = RNA_boolean_get(op->ptr, "center");
	const int smooth_viewtx = WM_operator_smooth_viewtx_get(op);

	float min[3], max[3];
	bool changed = false;

	if (center) {
		/* in 2.4x this also move the cursor to (0, 0, 0) (with shift+c). */
		curs = ED_view3d_cursor3d_get(scene, v3d);
		zero_v3(min);
		zero_v3(max);
		zero_v3(curs);
	}
	else {
		INIT_MINMAX(min, max);
	}

	for (base = view_layer->object_bases.first; base; base = base->next) {
		if (BASE_VISIBLE(base)) {
			changed = true;

			if (skip_camera && base->object == v3d->camera) {
				continue;
			}

			BKE_object_minmax(base->object, min, max, false);
		}
	}
	if (!changed) {
		ED_region_tag_redraw(ar);
		/* TODO - should this be cancel?
		 * I think no, because we always move the cursor, with or without
		 * object, but in this case there is no change in the scene,
		 * only the cursor so I choice a ED_region_tag like
		 * view3d_smooth_view do for the center_cursor.
		 * See bug #22640
		 */
		return OPERATOR_FINISHED;
	}

	if (use_all_regions) {
		view3d_from_minmax_multi(C, v3d, min, max, true, smooth_viewtx);
	}
	else {
		view3d_from_minmax(C, v3d, ar, min, max, true, smooth_viewtx);
	}

	return OPERATOR_FINISHED;
}


void VIEW3D_OT_view_all(wmOperatorType *ot)
{
	PropertyRNA *prop;

	/* identifiers */
	ot->name = "View All";
	ot->description = "View all objects in scene";
	ot->idname = "VIEW3D_OT_view_all";

	/* api callbacks */
	ot->exec = view3d_all_exec;
	ot->poll = ED_operator_region_view3d_active;

	/* flags */
	ot->flag = 0;

	prop = RNA_def_boolean(ot->srna, "use_all_regions", 0, "All Regions", "View selected for all regions");
	RNA_def_property_flag(prop, PROP_SKIP_SAVE);
	RNA_def_boolean(ot->srna, "center", 0, "Center", "");
}

/** \} */

/* -------------------------------------------------------------------- */
/** \name View Selected Operator
 *
 * Move & Zoom the view to fit selected contents.
 * \{ */

/* like a localview without local!, was centerview() in 2.4x */
static int viewselected_exec(bContext *C, wmOperator *op)
{
	ARegion *ar = CTX_wm_region(C);
	View3D *v3d = CTX_wm_view3d(C);
	Scene *scene = CTX_data_scene(C);
	ViewLayer *view_layer = CTX_data_view_layer(C);
	bGPdata *gpd = CTX_data_gpencil_data(C);
	const bool is_gp_edit = ((gpd) && (gpd->flag & GP_DATA_STROKE_EDITMODE));
	const bool is_face_map = ((is_gp_edit == false) && ar->manipulator_map &&
	                          WM_manipulatormap_is_any_selected(ar->manipulator_map));
	Object *ob = OBACT(view_layer);
	Object *obedit = CTX_data_edit_object(C);
	float min[3], max[3];
	bool ok = false, ok_dist = true;
	const bool use_all_regions = RNA_boolean_get(op->ptr, "use_all_regions");
	const bool skip_camera = (ED_view3d_camera_lock_check(v3d, ar->regiondata) ||
	                          /* any one of the regions may be locked */
	                          (use_all_regions && v3d->flag2 & V3D_LOCK_CAMERA));
	const int smooth_viewtx = WM_operator_smooth_viewtx_get(op);

	INIT_MINMAX(min, max);
	if (is_gp_edit || is_face_map) {
		ob = NULL;
	}

	if (ob && (ob->mode & OB_MODE_WEIGHT_PAINT)) {
		/* hard-coded exception, we look for the one selected armature */
		/* this is weak code this way, we should make a generic active/selection callback interface once... */
		Base *base;
		for (base = view_layer->object_bases.first; base; base = base->next) {
			if (TESTBASELIB(base)) {
				if (base->object->type == OB_ARMATURE)
					if (base->object->mode & OB_MODE_POSE)
						break;
			}
		}
		if (base)
			ob = base->object;
	}


	if (is_gp_edit) {
		CTX_DATA_BEGIN(C, bGPDstroke *, gps, editable_gpencil_strokes)
		{
			/* we're only interested in selected points here... */
			if ((gps->flag & GP_STROKE_SELECT) && (gps->flag & GP_STROKE_3DSPACE)) {
				if (ED_gpencil_stroke_minmax(gps, true, min, max)) {
					ok = true;
				}
			}
		}
		CTX_DATA_END;
	}
	else if (is_face_map) {
		ok = WM_manipulatormap_minmax(ar->manipulator_map, true, true, min, max);
	}
	else if (obedit) {
		ok = ED_view3d_minmax_verts(obedit, min, max);    /* only selected */
	}
	else if (ob && (ob->mode & OB_MODE_POSE)) {
		ok = BKE_pose_minmax(ob, min, max, true, true);
	}
	else if (BKE_paint_select_face_test(ob)) {
		ok = paintface_minmax(ob, min, max);
	}
	else if (ob && (ob->mode & OB_MODE_PARTICLE_EDIT)) {
		ok = PE_minmax(scene, view_layer, min, max);
	}
	else if (ob &&
	         (ob->mode & (OB_MODE_SCULPT | OB_MODE_VERTEX_PAINT | OB_MODE_WEIGHT_PAINT | OB_MODE_TEXTURE_PAINT)))
	{
		BKE_paint_stroke_get_average(scene, ob, min);
		copy_v3_v3(max, min);
		ok = true;
		ok_dist = 0; /* don't zoom */
	}
	else {
		Base *base;
		for (base = FIRSTBASE(view_layer); base; base = base->next) {
			if (TESTBASE(base)) {

				if (skip_camera && base->object == v3d->camera) {
					continue;
				}

				/* account for duplis */
				if (BKE_object_minmax_dupli(scene, base->object, min, max, false) == 0)
					BKE_object_minmax(base->object, min, max, false);  /* use if duplis not found */

				ok = 1;
			}
		}
	}

	if (ok == 0) {
		return OPERATOR_FINISHED;
	}

	if (use_all_regions) {
		view3d_from_minmax_multi(C, v3d, min, max, ok_dist, smooth_viewtx);
	}
	else {
		view3d_from_minmax(C, v3d, ar, min, max, ok_dist, smooth_viewtx);
	}

	return OPERATOR_FINISHED;
}

void VIEW3D_OT_view_selected(wmOperatorType *ot)
{
	PropertyRNA *prop;

	/* identifiers */
	ot->name = "View Selected";
	ot->description = "Move the view to the selection center";
	ot->idname = "VIEW3D_OT_view_selected";

	/* api callbacks */
	ot->exec = viewselected_exec;
	ot->poll = ED_operator_region_view3d_active;

	/* flags */
	ot->flag = 0;

	/* rna later */
	prop = RNA_def_boolean(ot->srna, "use_all_regions", 0, "All Regions", "View selected for all regions");
	RNA_def_property_flag(prop, PROP_SKIP_SAVE);
}

/** \} */

/* -------------------------------------------------------------------- */
/** \name View Lock Clear Operator
 * \{ */

static int view_lock_clear_exec(bContext *C, wmOperator *UNUSED(op))
{
	View3D *v3d = CTX_wm_view3d(C);

	if (v3d) {
		ED_view3D_lock_clear(v3d);

		WM_event_add_notifier(C, NC_SPACE | ND_SPACE_VIEW3D, v3d);

		return OPERATOR_FINISHED;
	}
	else {
		return OPERATOR_CANCELLED;
	}
}

void VIEW3D_OT_view_lock_clear(wmOperatorType *ot)
{

	/* identifiers */
	ot->name = "View Lock Clear";
	ot->description = "Clear all view locking";
	ot->idname = "VIEW3D_OT_view_lock_clear";

	/* api callbacks */
	ot->exec = view_lock_clear_exec;
	ot->poll = ED_operator_region_view3d_active;

	/* flags */
	ot->flag = 0;
}

/** \} */

/* -------------------------------------------------------------------- */
/** \name View Lock to Active Operator
 * \{ */

static int view_lock_to_active_exec(bContext *C, wmOperator *UNUSED(op))
{
	View3D *v3d = CTX_wm_view3d(C);
	Object *obact = CTX_data_active_object(C);

	if (v3d) {

		ED_view3D_lock_clear(v3d);

		v3d->ob_centre = obact; /* can be NULL */

		if (obact && obact->type == OB_ARMATURE) {
			if (obact->mode & OB_MODE_POSE) {
				bPoseChannel *pcham_act = BKE_pose_channel_active(obact);
				if (pcham_act) {
					BLI_strncpy(v3d->ob_centre_bone, pcham_act->name, sizeof(v3d->ob_centre_bone));
				}
			}
			else {
				EditBone *ebone_act = ((bArmature *)obact->data)->act_edbone;
				if (ebone_act) {
					BLI_strncpy(v3d->ob_centre_bone, ebone_act->name, sizeof(v3d->ob_centre_bone));
				}
			}
		}

		WM_event_add_notifier(C, NC_SPACE | ND_SPACE_VIEW3D, v3d);

		return OPERATOR_FINISHED;
	}
	else {
		return OPERATOR_CANCELLED;
	}
}

void VIEW3D_OT_view_lock_to_active(wmOperatorType *ot)
{

	/* identifiers */
	ot->name = "View Lock to Active";
	ot->description = "Lock the view to the active object/bone";
	ot->idname = "VIEW3D_OT_view_lock_to_active";

	/* api callbacks */
	ot->exec = view_lock_to_active_exec;
	ot->poll = ED_operator_region_view3d_active;

	/* flags */
	ot->flag = 0;
}

/** \} */

/* -------------------------------------------------------------------- */
/** \name View Center Cursor Operator
 * \{ */

static int viewcenter_cursor_exec(bContext *C, wmOperator *op)
{
	View3D *v3d = CTX_wm_view3d(C);
	RegionView3D *rv3d = CTX_wm_region_view3d(C);
	Scene *scene = CTX_data_scene(C);
	
	if (rv3d) {
		ARegion *ar = CTX_wm_region(C);
		const int smooth_viewtx = WM_operator_smooth_viewtx_get(op);

		ED_view3d_smooth_view_force_finish(C, v3d, ar);

		/* non camera center */
		float new_ofs[3];
		negate_v3_v3(new_ofs, ED_view3d_cursor3d_get(scene, v3d));
		ED_view3d_smooth_view(
		        C, v3d, ar, smooth_viewtx,
		        &(const V3D_SmoothParams) {.ofs = new_ofs});

		/* smooth view does viewlock RV3D_BOXVIEW copy */
	}
	
	return OPERATOR_FINISHED;
}

void VIEW3D_OT_view_center_cursor(wmOperatorType *ot)
{
	/* identifiers */
	ot->name = "Center View to Cursor";
	ot->description = "Center the view so that the cursor is in the middle of the view";
	ot->idname = "VIEW3D_OT_view_center_cursor";
	
	/* api callbacks */
	ot->exec = viewcenter_cursor_exec;
	ot->poll = ED_operator_view3d_active;
	
	/* flags */
	ot->flag = 0;
}

/** \} */

/* -------------------------------------------------------------------- */
/** \name View Center Pick Operator
 * \{ */

static int viewcenter_pick_invoke(bContext *C, wmOperator *op, const wmEvent *event)
{
	View3D *v3d = CTX_wm_view3d(C);
	RegionView3D *rv3d = CTX_wm_region_view3d(C);
	ARegion *ar = CTX_wm_region(C);

	if (rv3d) {
		EvaluationContext eval_ctx;
		struct Depsgraph *graph = CTX_data_depsgraph(C);
		float new_ofs[3];
		const int smooth_viewtx = WM_operator_smooth_viewtx_get(op);

		CTX_data_eval_ctx(C, &eval_ctx);

		ED_view3d_smooth_view_force_finish(C, v3d, ar);

		view3d_operator_needs_opengl(C);

		if (ED_view3d_autodist(&eval_ctx, graph, ar, v3d, event->mval, new_ofs, false, NULL)) {
			/* pass */
		}
		else {
			/* fallback to simple pan */
			negate_v3_v3(new_ofs, rv3d->ofs);
			ED_view3d_win_to_3d_int(v3d, ar, new_ofs, event->mval, new_ofs);
		}
		negate_v3(new_ofs);
		ED_view3d_smooth_view(
		        C, v3d, ar, smooth_viewtx,
		        &(const V3D_SmoothParams) {.ofs = new_ofs});
	}

	return OPERATOR_FINISHED;
}

void VIEW3D_OT_view_center_pick(wmOperatorType *ot)
{
	/* identifiers */
	ot->name = "Center View to Mouse";
	ot->description = "Center the view to the Z-depth position under the mouse cursor";
	ot->idname = "VIEW3D_OT_view_center_pick";

	/* api callbacks */
	ot->invoke = viewcenter_pick_invoke;
	ot->poll = ED_operator_view3d_active;

	/* flags */
	ot->flag = 0;
}

/** \} */

/* -------------------------------------------------------------------- */
/** \name View Camera Center Operator
 * \{ */

static int view3d_center_camera_exec(bContext *C, wmOperator *UNUSED(op)) /* was view3d_home() in 2.4x */
{
	const Depsgraph *depsgraph = CTX_data_depsgraph(C);
	Scene *scene = CTX_data_scene(C);
	float xfac, yfac;
	float size[2];

	View3D *v3d;
	ARegion *ar;
	RegionView3D *rv3d;

	/* no NULL check is needed, poll checks */
	ED_view3d_context_user_region(C, &v3d, &ar);
	rv3d = ar->regiondata;

	rv3d->camdx = rv3d->camdy = 0.0f;

	ED_view3d_calc_camera_border_size(scene, depsgraph, ar, v3d, rv3d, size);

	/* 4px is just a little room from the edge of the area */
	xfac = (float)ar->winx / (float)(size[0] + 4);
	yfac = (float)ar->winy / (float)(size[1] + 4);

	rv3d->camzoom = BKE_screen_view3d_zoom_from_fac(min_ff(xfac, yfac));
	CLAMP(rv3d->camzoom, RV3D_CAMZOOM_MIN, RV3D_CAMZOOM_MAX);

	WM_event_add_notifier(C, NC_SPACE | ND_SPACE_VIEW3D, v3d);

	return OPERATOR_FINISHED;
}

void VIEW3D_OT_view_center_camera(wmOperatorType *ot)
{
	/* identifiers */
	ot->name = "View Camera Center";
	ot->description = "Center the camera view";
	ot->idname = "VIEW3D_OT_view_center_camera";

	/* api callbacks */
	ot->exec = view3d_center_camera_exec;
	ot->poll = view3d_camera_user_poll;

	/* flags */
	ot->flag = 0;
}

/** \} */

/* -------------------------------------------------------------------- */
/** \name View Lock Center Operator
 * \{ */

static int view3d_center_lock_exec(bContext *C, wmOperator *UNUSED(op)) /* was view3d_home() in 2.4x */
{
	RegionView3D *rv3d = CTX_wm_region_view3d(C);

	zero_v2(rv3d->ofs_lock);

	WM_event_add_notifier(C, NC_SPACE | ND_SPACE_VIEW3D, CTX_wm_view3d(C));

	return OPERATOR_FINISHED;
}

void VIEW3D_OT_view_center_lock(wmOperatorType *ot)
{
	/* identifiers */
	ot->name = "View Lock Center";
	ot->description = "Center the view lock offset";
	ot->idname = "VIEW3D_OT_view_center_lock";

	/* api callbacks */
	ot->exec = view3d_center_lock_exec;
	ot->poll = view3d_lock_poll;

	/* flags */
	ot->flag = 0;
}

/** \} */

/* -------------------------------------------------------------------- */
/** \name Set Render Border Operator
 * \{ */

static int render_border_exec(bContext *C, wmOperator *op)
{
	const Depsgraph *depsgraph = CTX_data_depsgraph(C);
	View3D *v3d = CTX_wm_view3d(C);
	ARegion *ar = CTX_wm_region(C);
	RegionView3D *rv3d = ED_view3d_context_rv3d(C);

	Scene *scene = CTX_data_scene(C);

	rcti rect;
	rctf vb, border;

	const bool camera_only = RNA_boolean_get(op->ptr, "camera_only");

	if (camera_only && rv3d->persp != RV3D_CAMOB)
		return OPERATOR_PASS_THROUGH;

	/* get border select values using rna */
	WM_operator_properties_border_to_rcti(op, &rect);

	/* calculate range */

	if (rv3d->persp == RV3D_CAMOB) {
		ED_view3d_calc_camera_border(scene, depsgraph, ar, v3d, rv3d, &vb, false);
	}
	else {
		vb.xmin = 0;
		vb.ymin = 0;
		vb.xmax = ar->winx;
		vb.ymax = ar->winy;
	}

	border.xmin = ((float)rect.xmin - vb.xmin) / BLI_rctf_size_x(&vb);
	border.ymin = ((float)rect.ymin - vb.ymin) / BLI_rctf_size_y(&vb);
	border.xmax = ((float)rect.xmax - vb.xmin) / BLI_rctf_size_x(&vb);
	border.ymax = ((float)rect.ymax - vb.ymin) / BLI_rctf_size_y(&vb);

	/* actually set border */
	CLAMP(border.xmin, 0.0f, 1.0f);
	CLAMP(border.ymin, 0.0f, 1.0f);
	CLAMP(border.xmax, 0.0f, 1.0f);
	CLAMP(border.ymax, 0.0f, 1.0f);

	if (rv3d->persp == RV3D_CAMOB) {
		scene->r.border = border;

		WM_event_add_notifier(C, NC_SCENE | ND_RENDER_OPTIONS, NULL);
	}
	else {
		v3d->render_border = border;

		WM_event_add_notifier(C, NC_SPACE | ND_SPACE_VIEW3D, NULL);
	}

	/* drawing a border outside the camera view switches off border rendering */
	if ((border.xmin == border.xmax || border.ymin == border.ymax)) {
		if (rv3d->persp == RV3D_CAMOB)
			scene->r.mode &= ~R_BORDER;
		else
			v3d->flag2 &= ~V3D_RENDER_BORDER;
	}
	else {
		if (rv3d->persp == RV3D_CAMOB)
			scene->r.mode |= R_BORDER;
		else
			v3d->flag2 |= V3D_RENDER_BORDER;
	}

	return OPERATOR_FINISHED;

}

void VIEW3D_OT_render_border(wmOperatorType *ot)
{
	PropertyRNA *prop;

	/* identifiers */
	ot->name = "Set Render Border";
	ot->description = "Set the boundaries of the border render and enable border render";
	ot->idname = "VIEW3D_OT_render_border";

	/* api callbacks */
	ot->invoke = WM_gesture_border_invoke;
	ot->exec = render_border_exec;
	ot->modal = WM_gesture_border_modal;
	ot->cancel = WM_gesture_border_cancel;

	ot->poll = ED_operator_view3d_active;

	/* flags */
	ot->flag = OPTYPE_REGISTER | OPTYPE_UNDO;

	/* rna */
	WM_operator_properties_border(ot);

	prop = RNA_def_boolean(ot->srna, "camera_only", false, "Camera Only",
	                       "Set render border for camera view and final render only");
	RNA_def_property_flag(prop, PROP_HIDDEN);
}

/** \} */

/* -------------------------------------------------------------------- */
/** \name Clear Render Border Operator
 * \{ */

static int clear_render_border_exec(bContext *C, wmOperator *UNUSED(op))
{
	View3D *v3d = CTX_wm_view3d(C);
	RegionView3D *rv3d = ED_view3d_context_rv3d(C);

	Scene *scene = CTX_data_scene(C);
	rctf *border = NULL;

	if (rv3d->persp == RV3D_CAMOB) {
		scene->r.mode &= ~R_BORDER;
		border = &scene->r.border;

		WM_event_add_notifier(C, NC_SCENE | ND_RENDER_OPTIONS, NULL);
	}
	else {
		v3d->flag2 &= ~V3D_RENDER_BORDER;
		border = &v3d->render_border;

		WM_event_add_notifier(C, NC_SPACE | ND_SPACE_VIEW3D, NULL);
	}

	border->xmin = 0.0f;
	border->ymin = 0.0f;
	border->xmax = 1.0f;
	border->ymax = 1.0f;

	return OPERATOR_FINISHED;

}

void VIEW3D_OT_clear_render_border(wmOperatorType *ot)
{
	/* identifiers */
	ot->name = "Clear Render Border";
	ot->description = "Clear the boundaries of the border render and disable border render";
	ot->idname = "VIEW3D_OT_clear_render_border";

	/* api callbacks */
	ot->exec = clear_render_border_exec;
	ot->poll = ED_operator_view3d_active;

	/* flags */
	ot->flag = OPTYPE_REGISTER | OPTYPE_UNDO;
}

/** \} */

/* -------------------------------------------------------------------- */
/** \name Border Zoom Operator
 * \{ */

static int view3d_zoom_border_exec(bContext *C, wmOperator *op)
{
	EvaluationContext eval_ctx;
	ARegion *ar = CTX_wm_region(C);
	View3D *v3d = CTX_wm_view3d(C);
	RegionView3D *rv3d = CTX_wm_region_view3d(C);
	const int smooth_viewtx = WM_operator_smooth_viewtx_get(op);

	/* Zooms in on a border drawn by the user */
	rcti rect;
	float dvec[3], vb[2], xscale, yscale;
	float dist_range[2];

	/* SMOOTHVIEW */
	float new_dist;
	float new_ofs[3];

	/* ZBuffer depth vars */
	float depth_close = FLT_MAX;
	float p[3];

	/* note; otherwise opengl won't work */
	view3d_operator_needs_opengl(C);

	CTX_data_eval_ctx(C, &eval_ctx);

	/* get border select values using rna */
	WM_operator_properties_border_to_rcti(op, &rect);

	/* check if zooming in/out view */
	const bool zoom_in = !RNA_boolean_get(op->ptr, "zoom_out");

	ED_view3d_dist_range_get(v3d, dist_range);

	/* Get Z Depths, needed for perspective, nice for ortho */
	ED_view3d_draw_depth(&eval_ctx, CTX_data_depsgraph(C), ar, v3d, true);
	
	{
		/* avoid allocating the whole depth buffer */
		ViewDepths depth_temp = {0};

		/* avoid view3d_update_depths() for speed. */
		view3d_update_depths_rect(ar, &depth_temp, &rect);
	
		/* find the closest Z pixel */
		depth_close = view3d_depth_near(&depth_temp);
	
		MEM_SAFE_FREE(depth_temp.depths);
	}

	float centx = (((float)rect.xmin) + ((float)rect.xmax)) / 2;
	float centy = (((float)rect.ymin) + ((float)rect.ymax)) / 2;

	if (rv3d->is_persp) {
		float p_corner[3];

		/* no depths to use, we cant do anything! */
		if (depth_close == FLT_MAX) {
			BKE_report(op->reports, RPT_ERROR, "Depth too large");
			return OPERATOR_CANCELLED;
		}
		/* convert border to 3d coordinates */
		if ((!ED_view3d_unproject(ar, centx, centy, depth_close, p)) ||
		    (!ED_view3d_unproject(ar, rect.xmin, rect.ymin, depth_close, p_corner)))
		{
			return OPERATOR_CANCELLED;
		}

		sub_v3_v3v3(dvec, p, p_corner);
		negate_v3_v3(new_ofs, p);

		new_dist = len_v3(dvec);

		/* ignore dist_range min */
		dist_range[0] = v3d->near * 1.5f;
	}
	else { /* othographic */
		/* find the current window width and height */
		vb[0] = ar->winx;
		vb[1] = ar->winy;

		new_dist = rv3d->dist;

		/* convert the drawn rectangle into 3d space */
		if (depth_close != FLT_MAX && ED_view3d_unproject(ar, centx, centy, depth_close, p)) {
			negate_v3_v3(new_ofs, p);
		}
		else {
			float mval_f[2];
			float zfac;

			/* We cant use the depth, fallback to the old way that dosnt set the center depth */
			copy_v3_v3(new_ofs, rv3d->ofs);

			{
				float tvec[3];
				negate_v3_v3(tvec, new_ofs);
				zfac = ED_view3d_calc_zfac(rv3d, tvec, NULL);
			}

			mval_f[0] = (rect.xmin + rect.xmax - vb[0]) / 2.0f;
			mval_f[1] = (rect.ymin + rect.ymax - vb[1]) / 2.0f;
			ED_view3d_win_to_delta(ar, mval_f, dvec, zfac);
			/* center the view to the center of the rectangle */
			sub_v3_v3(new_ofs, dvec);
		}

		/* work out the ratios, so that everything selected fits when we zoom */
		xscale = (BLI_rcti_size_x(&rect) / vb[0]);
		yscale = (BLI_rcti_size_y(&rect) / vb[1]);
		new_dist *= max_ff(xscale, yscale);
	}

	if (!zoom_in) {
		sub_v3_v3v3(dvec, new_ofs, rv3d->ofs);
		new_dist = rv3d->dist * (rv3d->dist / new_dist);
		add_v3_v3v3(new_ofs, rv3d->ofs, dvec);
	}

	/* clamp after because we may have been zooming out */
	CLAMP(new_dist, dist_range[0], dist_range[1]);

	ED_view3d_smooth_view(
	        C, v3d, ar, smooth_viewtx,
	        &(const V3D_SmoothParams) {.ofs = new_ofs, .dist = &new_dist});

	if (rv3d->viewlock & RV3D_BOXVIEW)
		view3d_boxview_sync(CTX_wm_area(C), ar);

	return OPERATOR_FINISHED;
}

static int view3d_zoom_border_invoke(bContext *C, wmOperator *op, const wmEvent *event)
{
	View3D *v3d = CTX_wm_view3d(C);
	RegionView3D *rv3d = CTX_wm_region_view3d(C);

	/* if in camera view do not exec the operator so we do not conflict with set render border*/
	if ((rv3d->persp != RV3D_CAMOB) || ED_view3d_camera_lock_check(v3d, rv3d))
		return WM_gesture_border_invoke(C, op, event);
	else
		return OPERATOR_PASS_THROUGH;
}

void VIEW3D_OT_zoom_border(wmOperatorType *ot)
{
	/* identifiers */
	ot->name = "Zoom to Border";
	ot->description = "Zoom in the view to the nearest object contained in the border";
	ot->idname = "VIEW3D_OT_zoom_border";

	/* api callbacks */
	ot->invoke = view3d_zoom_border_invoke;
	ot->exec = view3d_zoom_border_exec;
	ot->modal = WM_gesture_border_modal;
	ot->cancel = WM_gesture_border_cancel;

	ot->poll = ED_operator_region_view3d_active;

	/* flags */
	ot->flag = 0;

	/* rna */
	WM_operator_properties_gesture_border_zoom(ot);
}

<<<<<<< HEAD
/* sets the view to 1:1 camera/render-pixel */
static void view3d_set_1_to_1_viewborder(Scene *scene, const Depsgraph *depsgraph, ARegion *ar, View3D *v3d)
=======
/** \} */

/* -------------------------------------------------------------------- */
/** \name Set Camera Zoom 1:1 Operator
 *
 * Sets the view to 1:1 camera/render-pixel.
 * \{ */

static void view3d_set_1_to_1_viewborder(Scene *scene, ARegion *ar, View3D *v3d)
>>>>>>> 9466f8f5
{
	RegionView3D *rv3d = ar->regiondata;
	float size[2];
	int im_width = (scene->r.size * scene->r.xsch) / 100;
	
	ED_view3d_calc_camera_border_size(scene, depsgraph, ar, v3d, rv3d, size);

	rv3d->camzoom = BKE_screen_view3d_zoom_from_fac((float)im_width / size[0]);
	CLAMP(rv3d->camzoom, RV3D_CAMZOOM_MIN, RV3D_CAMZOOM_MAX);
}

static int view3d_zoom_1_to_1_camera_exec(bContext *C, wmOperator *UNUSED(op))
{
	const Depsgraph *depsgraph = CTX_data_depsgraph(C);
	Scene *scene = CTX_data_scene(C);

	View3D *v3d;
	ARegion *ar;

	/* no NULL check is needed, poll checks */
	ED_view3d_context_user_region(C, &v3d, &ar);

	view3d_set_1_to_1_viewborder(scene, depsgraph, ar, v3d);

	WM_event_add_notifier(C, NC_SPACE | ND_SPACE_VIEW3D, v3d);

	return OPERATOR_FINISHED;
}

void VIEW3D_OT_zoom_camera_1_to_1(wmOperatorType *ot)
{
	/* identifiers */
	ot->name = "Zoom Camera 1:1";
	ot->description = "Match the camera to 1:1 to the render output";
	ot->idname = "VIEW3D_OT_zoom_camera_1_to_1";

	/* api callbacks */
	ot->exec = view3d_zoom_1_to_1_camera_exec;
	ot->poll = view3d_camera_user_poll;

	/* flags */
	ot->flag = 0;
}

/** \} */

/* -------------------------------------------------------------------- */
/** \name View Axis/Type Operator
 * \{ */

static const EnumPropertyItem prop_view_items[] = {
	{RV3D_VIEW_LEFT, "LEFT", ICON_TRIA_LEFT, "Left", "View From the Left"},
	{RV3D_VIEW_RIGHT, "RIGHT", ICON_TRIA_RIGHT, "Right", "View From the Right"},
	{RV3D_VIEW_BOTTOM, "BOTTOM", ICON_TRIA_DOWN, "Bottom", "View From the Bottom"},
	{RV3D_VIEW_TOP, "TOP", ICON_TRIA_UP, "Top", "View From the Top"},
	{RV3D_VIEW_FRONT, "FRONT", 0, "Front", "View From the Front"},
	{RV3D_VIEW_BACK, "BACK", 0, "Back", "View From the Back"},
	{RV3D_VIEW_CAMERA, "CAMERA", ICON_CAMERA_DATA, "Camera", "View From the Active Camera"},
	{0, NULL, 0, NULL, NULL}
};


/* would like to make this a generic function - outside of transform */

static void axis_set_view(
        bContext *C, View3D *v3d, ARegion *ar,
        const float quat_[4],
        short view, int perspo, bool align_active,
        const int smooth_viewtx)
{
	RegionView3D *rv3d = ar->regiondata; /* no NULL check is needed, poll checks */
	float quat[4];
	const short orig_persp = rv3d->persp;


	normalize_qt_qt(quat, quat_);

	if (align_active) {
		/* align to active object */
		Object *obact = CTX_data_active_object(C);
		if (obact == NULL) {
			/* no active object, ignore this option */
			align_active = false;
		}
		else {
			float obact_quat[4];
			float twmat[3][3];

			/* same as transform manipulator when normal is set */
			ED_getTransformOrientationMatrix(C, twmat, V3D_AROUND_ACTIVE);

			mat3_to_quat(obact_quat, twmat);
			invert_qt_normalized(obact_quat);
			mul_qt_qtqt(quat, quat, obact_quat);

			rv3d->view = view = RV3D_VIEW_USER;
		}
	}

	if (align_active == false) {
		rv3d->view = view;
	}

	if (rv3d->viewlock & RV3D_LOCKED) {
		ED_region_tag_redraw(ar);
		return;
	}

	if (U.uiflag & USER_AUTOPERSP) {
		rv3d->persp = RV3D_VIEW_IS_AXIS(view) ? RV3D_ORTHO : perspo;
	}
	else if (rv3d->persp == RV3D_CAMOB) {
		rv3d->persp = perspo;
	}

	if (rv3d->persp == RV3D_CAMOB && v3d->camera) {
		/* to camera */
		ED_view3d_smooth_view(
		        C, v3d, ar, smooth_viewtx,
		        &(const V3D_SmoothParams) {.camera_old = v3d->camera, .ofs = rv3d->ofs, .quat = quat});
	}
	else if (orig_persp == RV3D_CAMOB && v3d->camera) {
		/* from camera */
		float ofs[3], dist;

		copy_v3_v3(ofs, rv3d->ofs);
		dist = rv3d->dist;

		/* so we animate _from_ the camera location */
		ED_view3d_from_object(v3d->camera, rv3d->ofs, NULL, &rv3d->dist, NULL);

		ED_view3d_smooth_view(
		        C, v3d, ar, smooth_viewtx,
		        &(const V3D_SmoothParams) {.ofs = ofs, .quat = quat, .dist = &dist});
	}
	else {
		/* rotate around selection */
		const float *dyn_ofs_pt = NULL;
		float dyn_ofs[3];

		if (U.uiflag & USER_ORBIT_SELECTION) {
			if (view3d_orbit_calc_center(C, dyn_ofs)) {
				negate_v3(dyn_ofs);
				dyn_ofs_pt = dyn_ofs;
			}
		}

		/* no camera involved */
		ED_view3d_smooth_view(
		        C, v3d, ar, smooth_viewtx,
		        &(const V3D_SmoothParams) {.quat = quat, .dyn_ofs = dyn_ofs_pt});
	}
}

static int viewnumpad_exec(bContext *C, wmOperator *op)
{
	View3D *v3d;
	ARegion *ar;
	RegionView3D *rv3d;
	Scene *scene = CTX_data_scene(C);
	ViewLayer *view_layer = CTX_data_view_layer(C);
	static int perspo = RV3D_PERSP;
	int viewnum, nextperspo;
	bool align_active;
	const int smooth_viewtx = WM_operator_smooth_viewtx_get(op);

	/* no NULL check is needed, poll checks */
	ED_view3d_context_user_region(C, &v3d, &ar);
	rv3d = ar->regiondata;

	ED_view3d_smooth_view_force_finish(C, v3d, ar);

	viewnum = RNA_enum_get(op->ptr, "type");
	align_active = RNA_boolean_get(op->ptr, "align_active");

	/* Use this to test if we started out with a camera */

	if (rv3d->persp == RV3D_CAMOB) {
		nextperspo = rv3d->lpersp;
	}
	else {
		nextperspo = perspo;
	}

	if (RV3D_VIEW_IS_AXIS(viewnum)) {
		float quat[4];

		ED_view3d_quat_from_axis_view(viewnum, quat);
		axis_set_view(C, v3d, ar, quat, viewnum, nextperspo, align_active, smooth_viewtx);
	}
	else if (viewnum == RV3D_VIEW_CAMERA) {
		if ((rv3d->viewlock & RV3D_LOCKED) == 0) {
			/* lastview -  */

			if (rv3d->persp != RV3D_CAMOB) {
				Object *ob = OBACT(view_layer);

				if (!rv3d->smooth_timer) {
					/* store settings of current view before allowing overwriting with camera view
					 * only if we're not currently in a view transition */

					ED_view3d_lastview_store(rv3d);
				}

#if 0
				if (G.qual == LR_ALTKEY) {
					if (oldcamera && is_an_active_object(oldcamera)) {
						v3d->camera = oldcamera;
					}
					handle_view3d_lock();
				}
#endif

				/* first get the default camera for the view lock type */
				if (v3d->scenelock) {
					/* sets the camera view if available */
					v3d->camera = scene->camera;
				}
				else {
					/* use scene camera if one is not set (even though we're unlocked) */
					if (v3d->camera == NULL) {
						v3d->camera = scene->camera;
					}
				}

				/* if the camera isn't found, check a number of options */
				if (v3d->camera == NULL && ob && ob->type == OB_CAMERA)
					v3d->camera = ob;

				if (v3d->camera == NULL)
					v3d->camera = BKE_view_layer_camera_find(view_layer);

				/* couldnt find any useful camera, bail out */
				if (v3d->camera == NULL)
					return OPERATOR_CANCELLED;

				/* important these don't get out of sync for locked scenes */
				if (v3d->scenelock)
					scene->camera = v3d->camera;

				/* finally do snazzy view zooming */
				rv3d->persp = RV3D_CAMOB;
				ED_view3d_smooth_view(
				        C, v3d, ar, smooth_viewtx,
				        &(const V3D_SmoothParams) {
				            .camera = v3d->camera, .ofs = rv3d->ofs, .quat = rv3d->viewquat,
				            .dist = &rv3d->dist, .lens = &v3d->lens});

			}
			else {
				/* return to settings of last view */
				/* does view3d_smooth_view too */
				axis_set_view(C, v3d, ar,
				              rv3d->lviewquat,
				              rv3d->lview, rv3d->lpersp, 0,
				              smooth_viewtx);
			}
		}
	}

	if (rv3d->persp != RV3D_CAMOB) perspo = rv3d->persp;

	return OPERATOR_FINISHED;
}


void VIEW3D_OT_viewnumpad(wmOperatorType *ot)
{
	PropertyRNA *prop;

	/* identifiers */
	ot->name = "View Numpad";
	ot->description = "Use a preset viewpoint";
	ot->idname = "VIEW3D_OT_viewnumpad";

	/* api callbacks */
	ot->exec = viewnumpad_exec;
	ot->poll = ED_operator_rv3d_user_region_poll;

	/* flags */
	ot->flag = 0;

	ot->prop = RNA_def_enum(ot->srna, "type", prop_view_items, 0, "View", "Preset viewpoint to use");
	RNA_def_property_flag(ot->prop, PROP_SKIP_SAVE);
	prop = RNA_def_boolean(ot->srna, "align_active", 0, "Align Active", "Align to the active object's axis");
	RNA_def_property_flag(prop, PROP_SKIP_SAVE);
}

/** \} */

/* -------------------------------------------------------------------- */
/** \name View Orbit Operator
 * \{ */

static const EnumPropertyItem prop_view_orbit_items[] = {
	{V3D_VIEW_STEPLEFT, "ORBITLEFT", 0, "Orbit Left", "Orbit the view around to the Left"},
	{V3D_VIEW_STEPRIGHT, "ORBITRIGHT", 0, "Orbit Right", "Orbit the view around to the Right"},
	{V3D_VIEW_STEPUP, "ORBITUP", 0, "Orbit Up", "Orbit the view Up"},
	{V3D_VIEW_STEPDOWN, "ORBITDOWN", 0, "Orbit Down", "Orbit the view Down"},
	{0, NULL, 0, NULL, NULL}
};

static int vieworbit_exec(bContext *C, wmOperator *op)
{
	View3D *v3d;
	ARegion *ar;
	RegionView3D *rv3d;
	int orbitdir;
	char view_opposite;
	PropertyRNA *prop_angle = RNA_struct_find_property(op->ptr, "angle");
	float angle = RNA_property_is_set(op->ptr, prop_angle) ?
	              RNA_property_float_get(op->ptr, prop_angle) : DEG2RADF(U.pad_rot_angle);

	/* no NULL check is needed, poll checks */
	v3d = CTX_wm_view3d(C);
	ar = CTX_wm_region(C);
	rv3d = ar->regiondata;

	/* support for switching to the opposite view (even when in locked views) */
	view_opposite = (fabsf(angle) == (float)M_PI) ? ED_view3d_axis_view_opposite(rv3d->view) : RV3D_VIEW_USER;
	orbitdir = RNA_enum_get(op->ptr, "type");

	if ((rv3d->viewlock & RV3D_LOCKED) && (view_opposite == RV3D_VIEW_USER)) {
		/* no NULL check is needed, poll checks */
		ED_view3d_context_user_region(C, &v3d, &ar);
		rv3d = ar->regiondata;
	}

	ED_view3d_smooth_view_force_finish(C, v3d, ar);

	if ((rv3d->viewlock & RV3D_LOCKED) == 0 || (view_opposite != RV3D_VIEW_USER)) {
		if ((rv3d->persp != RV3D_CAMOB) || ED_view3d_camera_lock_check(v3d, rv3d)) {
			int smooth_viewtx = WM_operator_smooth_viewtx_get(op);
			float quat_mul[4];
			float quat_new[4];

			if (view_opposite == RV3D_VIEW_USER) {
				view3d_ensure_persp(v3d, ar);
			}

			if (ELEM(orbitdir, V3D_VIEW_STEPLEFT, V3D_VIEW_STEPRIGHT)) {
				if (orbitdir == V3D_VIEW_STEPRIGHT) {
					angle = -angle;
				}

				/* z-axis */
				axis_angle_to_quat_single(quat_mul, 'Z', angle);
			}
			else {

				if (orbitdir == V3D_VIEW_STEPDOWN) {
					angle = -angle;
				}

				/* horizontal axis */
				axis_angle_to_quat(quat_mul, rv3d->viewinv[0], angle);
			}

			mul_qt_qtqt(quat_new, rv3d->viewquat, quat_mul);

			/* avoid precision loss over time */
			normalize_qt(quat_new);

			if (view_opposite != RV3D_VIEW_USER) {
				rv3d->view = view_opposite;
				/* avoid float in-precision, just get a new orientation */
				ED_view3d_quat_from_axis_view(view_opposite, quat_new);
			}
			else {
				rv3d->view = RV3D_VIEW_USER;
			}


			float dyn_ofs[3], *dyn_ofs_pt = NULL;

			if (U.uiflag & USER_ORBIT_SELECTION) {
				if (view3d_orbit_calc_center(C, dyn_ofs)) {
					negate_v3(dyn_ofs);
					dyn_ofs_pt = dyn_ofs;
				}
			}

			ED_view3d_smooth_view(
			        C, v3d, ar, smooth_viewtx,
			        &(const V3D_SmoothParams) {.quat = quat_new, .dyn_ofs = dyn_ofs_pt});

			return OPERATOR_FINISHED;
		}
	}

	return OPERATOR_CANCELLED;
}

void VIEW3D_OT_view_orbit(wmOperatorType *ot)
{
	PropertyRNA *prop;

	/* identifiers */
	ot->name = "View Orbit";
	ot->description = "Orbit the view";
	ot->idname = "VIEW3D_OT_view_orbit";

	/* api callbacks */
	ot->exec = vieworbit_exec;
	ot->poll = ED_operator_rv3d_user_region_poll;

	/* flags */
	ot->flag = 0;
	
	/* properties */
	prop = RNA_def_float(ot->srna, "angle", 0, -FLT_MAX, FLT_MAX, "Roll", "", -FLT_MAX, FLT_MAX);
	RNA_def_property_flag(prop, PROP_SKIP_SAVE);

	ot->prop = RNA_def_enum(ot->srna, "type", prop_view_orbit_items, 0, "Orbit", "Direction of View Orbit");
}

/** \} */

/* -------------------------------------------------------------------- */
/** \name View Roll Operator
 * \{ */

static void view_roll_angle(ARegion *ar, float quat[4], const float orig_quat[4], const float dvec[3], float angle)
{
	RegionView3D *rv3d = ar->regiondata;
	float quat_mul[4];

	/* camera axis */
	axis_angle_normalized_to_quat(quat_mul, dvec, angle);

	mul_qt_qtqt(quat, orig_quat, quat_mul);

	/* avoid precision loss over time */
	normalize_qt(quat);

	rv3d->view = RV3D_VIEW_USER;
}

static void viewroll_apply(ViewOpsData *vod, int x, int UNUSED(y))
{
	float angle = 0.0;

	{
		float len1, len2, tot;

		tot = vod->ar->winrct.xmax - vod->ar->winrct.xmin;
		len1 = (vod->ar->winrct.xmax - x) / tot;
		len2 = (vod->ar->winrct.xmax - vod->origx) / tot;
		angle = (len1 - len2) * (float)M_PI * 4.0f;
	}

	if (angle != 0.0f)
		view_roll_angle(vod->ar, vod->rv3d->viewquat, vod->oldquat, vod->mousevec, angle);

	if (vod->use_dyn_ofs) {
		view3d_orbit_apply_dyn_ofs(vod->rv3d->ofs, vod->ofs, vod->oldquat, vod->rv3d->viewquat, vod->dyn_ofs);
	}

	if (vod->rv3d->viewlock & RV3D_BOXVIEW)
		view3d_boxview_sync(vod->sa, vod->ar);

	ED_view3d_camera_lock_sync(vod->v3d, vod->rv3d);

	ED_region_tag_redraw(vod->ar);
}

static int viewroll_modal(bContext *C, wmOperator *op, const wmEvent *event)
{
	ViewOpsData *vod = op->customdata;
	short event_code = VIEW_PASS;
	bool use_autokey = false;
	int ret = OPERATOR_RUNNING_MODAL;

	/* execute the events */
	if (event->type == MOUSEMOVE) {
		event_code = VIEW_APPLY;
	}
	else if (event->type == EVT_MODAL_MAP) {
		switch (event->val) {
			case VIEW_MODAL_CONFIRM:
				event_code = VIEW_CONFIRM;
				break;
			case VIEWROT_MODAL_SWITCH_MOVE:
				WM_operator_name_call(C, "VIEW3D_OT_move", WM_OP_INVOKE_DEFAULT, NULL);
				event_code = VIEW_CONFIRM;
				break;
			case VIEWROT_MODAL_SWITCH_ROTATE:
				WM_operator_name_call(C, "VIEW3D_OT_rotate", WM_OP_INVOKE_DEFAULT, NULL);
				event_code = VIEW_CONFIRM;
				break;
		}
	}
	else if (event->type == vod->origkey && event->val == KM_RELEASE) {
		event_code = VIEW_CONFIRM;
	}

	if (event_code == VIEW_APPLY) {
		viewroll_apply(vod, event->x, event->y);
		if (ED_screen_animation_playing(CTX_wm_manager(C))) {
			use_autokey = true;
		}
	}
	else if (event_code == VIEW_CONFIRM) {
		ED_view3d_depth_tag_update(vod->rv3d);
		use_autokey = true;
		ret = OPERATOR_FINISHED;
	}

	if (use_autokey) {
		ED_view3d_camera_lock_autokey(vod->v3d, vod->rv3d, C, true, false);
	}

	if (ret & OPERATOR_FINISHED) {
		viewops_data_free(C, op);
	}

	return ret;
}

static const EnumPropertyItem prop_view_roll_items[] = {
	{0, "ANGLE", 0, "Roll Angle", "Roll the view using an angle value"},
	{V3D_VIEW_STEPLEFT, "LEFT", 0, "Roll Left", "Roll the view around to the Left"},
	{V3D_VIEW_STEPRIGHT, "RIGHT", 0, "Roll Right", "Roll the view around to the Right"},
	{0, NULL, 0, NULL, NULL}
};


static int viewroll_exec(bContext *C, wmOperator *op)
{
	View3D *v3d;
	RegionView3D *rv3d;
	ARegion *ar;

	if (op->customdata) {
		ViewOpsData *vod = op->customdata;
		ar = vod->ar;
		v3d = vod->v3d;
	}
	else {
		ED_view3d_context_user_region(C, &v3d, &ar);
	}

	rv3d = ar->regiondata;
	if ((rv3d->persp != RV3D_CAMOB) || ED_view3d_camera_lock_check(v3d, rv3d)) {

		ED_view3d_smooth_view_force_finish(C, v3d, ar);

		int type = RNA_enum_get(op->ptr, "type");
		float angle = (type == 0) ? RNA_float_get(op->ptr, "angle") : DEG2RADF(U.pad_rot_angle);
		float mousevec[3];
		float quat_new[4];

		const int smooth_viewtx = WM_operator_smooth_viewtx_get(op);

		if (type == V3D_VIEW_STEPLEFT) {
			angle = -angle;
		}

		normalize_v3_v3(mousevec, rv3d->viewinv[2]);
		negate_v3(mousevec);
		view_roll_angle(ar, quat_new, rv3d->viewquat, mousevec, angle);

		const float *dyn_ofs_pt = NULL;
		float dyn_ofs[3];
		if (U.uiflag & USER_ORBIT_SELECTION) {
			if (view3d_orbit_calc_center(C, dyn_ofs)) {
				negate_v3(dyn_ofs);
				dyn_ofs_pt = dyn_ofs;
			}
		}

		ED_view3d_smooth_view(
		        C, v3d, ar, smooth_viewtx,
		        &(const V3D_SmoothParams) {.quat = quat_new, .dyn_ofs = dyn_ofs_pt});

		viewops_data_free(C, op);
		return OPERATOR_FINISHED;
	}
	else {
		viewops_data_free(C, op);
		return OPERATOR_CANCELLED;
	}
}

static int viewroll_invoke(bContext *C, wmOperator *op, const wmEvent *event)
{
	ViewOpsData *vod;

	bool use_angle = RNA_enum_get(op->ptr, "type") != 0;

	if (use_angle || RNA_struct_property_is_set(op->ptr, "angle")) {
		viewroll_exec(C, op);
	}
	else {
		/* makes op->customdata */
		viewops_data_alloc(C, op);
		viewops_data_create(C, op, event, false);
		vod = op->customdata;

		ED_view3d_smooth_view_force_finish(C, vod->v3d, vod->ar);

		/* overwrite the mouse vector with the view direction */
		normalize_v3_v3(vod->mousevec, vod->rv3d->viewinv[2]);
		negate_v3(vod->mousevec);

		if (event->type == MOUSEROTATE) {
			vod->origx = vod->oldx = event->x;
			viewroll_apply(vod, event->prevx, event->prevy);
			ED_view3d_depth_tag_update(vod->rv3d);

			viewops_data_free(C, op);
			return OPERATOR_FINISHED;
		}
		else {
			/* add temp handler */
			WM_event_add_modal_handler(C, op);

			return OPERATOR_RUNNING_MODAL;
		}
	}
	return OPERATOR_FINISHED;
}

static void viewroll_cancel(bContext *C, wmOperator *op)
{
	viewops_data_free(C, op);
}

void VIEW3D_OT_view_roll(wmOperatorType *ot)
{
	PropertyRNA *prop;

	/* identifiers */
	ot->name = "View Roll";
	ot->description = "Roll the view";
	ot->idname = "VIEW3D_OT_view_roll";

	/* api callbacks */
	ot->invoke = viewroll_invoke;
	ot->exec = viewroll_exec;
	ot->modal = viewroll_modal;
	ot->poll = ED_operator_rv3d_user_region_poll;
	ot->cancel = viewroll_cancel;

	/* flags */
	ot->flag = 0;

	/* properties */
	ot->prop = prop = RNA_def_float(ot->srna, "angle", 0, -FLT_MAX, FLT_MAX, "Roll", "", -FLT_MAX, FLT_MAX);
	RNA_def_property_flag(prop, PROP_SKIP_SAVE);
	prop = RNA_def_enum(ot->srna, "type", prop_view_roll_items, 0, "Roll Angle Source", "How roll angle is calculated");
	RNA_def_property_flag(prop, PROP_SKIP_SAVE);
}

static const EnumPropertyItem prop_view_pan_items[] = {
	{V3D_VIEW_PANLEFT, "PANLEFT", 0, "Pan Left", "Pan the view to the Left"},
	{V3D_VIEW_PANRIGHT, "PANRIGHT", 0, "Pan Right", "Pan the view to the Right"},
	{V3D_VIEW_PANUP, "PANUP", 0, "Pan Up", "Pan the view Up"},
	{V3D_VIEW_PANDOWN, "PANDOWN", 0, "Pan Down", "Pan the view Down"},
	{0, NULL, 0, NULL, NULL}
};

/** \} */

/* -------------------------------------------------------------------- */
/** \name View Pan Operator
 *
 * Move (pan) in incremental steps.
 * \{ */

static int viewpan_invoke(bContext *C, wmOperator *op, const wmEvent *event)
{
	int x = 0, y = 0;
	int pandir = RNA_enum_get(op->ptr, "type");

	if      (pandir == V3D_VIEW_PANRIGHT)  { x = -32; }
	else if (pandir == V3D_VIEW_PANLEFT)   { x =  32; }
	else if (pandir == V3D_VIEW_PANUP)     { y = -25; }
	else if (pandir == V3D_VIEW_PANDOWN)   { y =  25; }

	viewops_data_alloc(C, op);
	viewops_data_create(C, op, event, false);
	ViewOpsData *vod = op->customdata;

	viewmove_apply(vod, vod->oldx + x, vod->oldy + y);

	ED_view3d_depth_tag_update(vod->rv3d);
	viewops_data_free(C, op);

	return OPERATOR_FINISHED;
}

void VIEW3D_OT_view_pan(wmOperatorType *ot)
{
	/* identifiers */
	ot->name = "View Pan";
	ot->description = "Pan the view";
	ot->idname = "VIEW3D_OT_view_pan";

	/* api callbacks */
	ot->invoke = viewpan_invoke;
	ot->poll = ED_operator_region_view3d_active;

	/* flags */
	ot->flag = 0;
	
	/* Properties */
	ot->prop = RNA_def_enum(ot->srna, "type", prop_view_pan_items, 0, "Pan", "Direction of View Pan");
}

/** \} */

/* -------------------------------------------------------------------- */
/** \name View Toggle Perspective/Orthographic Operator
 * \{ */

static int viewpersportho_exec(bContext *C, wmOperator *UNUSED(op))
{
	View3D *v3d_dummy;
	ARegion *ar;
	RegionView3D *rv3d;

	/* no NULL check is needed, poll checks */
	ED_view3d_context_user_region(C, &v3d_dummy, &ar);
	rv3d = ar->regiondata;

	if ((rv3d->viewlock & RV3D_LOCKED) == 0) {
		if (rv3d->persp != RV3D_ORTHO)
			rv3d->persp = RV3D_ORTHO;
		else rv3d->persp = RV3D_PERSP;
		ED_region_tag_redraw(ar);
	}

	return OPERATOR_FINISHED;

}

void VIEW3D_OT_view_persportho(wmOperatorType *ot)
{
	/* identifiers */
	ot->name = "View Persp/Ortho";
	ot->description = "Switch the current view from perspective/orthographic projection";
	ot->idname = "VIEW3D_OT_view_persportho";

	/* api callbacks */
	ot->exec = viewpersportho_exec;
	ot->poll = ED_operator_rv3d_user_region_poll;

	/* flags */
	ot->flag = 0;
}

/** \} */

/* -------------------------------------------------------------------- */
/** \name View Navigate Operator
 *
 * Wraps walk/fly modes.
 * \{ */

static int view3d_navigate_invoke(bContext *C, wmOperator *UNUSED(op), const wmEvent *UNUSED(event))
{
	eViewNavigation_Method mode = U.navigation_mode;

	switch (mode) {
		case VIEW_NAVIGATION_FLY:
			WM_operator_name_call(C, "VIEW3D_OT_fly", WM_OP_INVOKE_DEFAULT, NULL);
			break;
		case VIEW_NAVIGATION_WALK:
		default:
			WM_operator_name_call(C, "VIEW3D_OT_walk", WM_OP_INVOKE_DEFAULT, NULL);
			break;
	}

	return OPERATOR_FINISHED;
}

void VIEW3D_OT_navigate(wmOperatorType *ot)
{
	/* identifiers */
	ot->name = "View Navigation";
	ot->description = "Interactively navigate around the scene (uses the mode (walk/fly) preference)";
	ot->idname = "VIEW3D_OT_navigate";

	/* api callbacks */
	ot->invoke = view3d_navigate_invoke;
	ot->poll = ED_operator_view3d_active;
}

/** \} */

/* -------------------------------------------------------------------- */
/** \name Background Image Add Operator
 * \{ */

static CameraBGImage *background_image_add(bContext *C)
{
	Camera *cam = CTX_data_pointer_get_type(C, "camera", &RNA_Camera).data;

	return BKE_camera_background_image_new(cam);
}

static int background_image_add_exec(bContext *C, wmOperator *UNUSED(op))
{
	background_image_add(C);

	return OPERATOR_FINISHED;
}

static int background_image_add_invoke(bContext *C, wmOperator *op, const wmEvent *UNUSED(event))
{
	Camera *cam = CTX_data_pointer_get_type(C, "camera", &RNA_Camera).data;
	Image *ima;
	CameraBGImage *bgpic;
	
	ima = (Image *)WM_operator_drop_load_path(C, op, ID_IM);
	/* may be NULL, continue anyway */

	bgpic = background_image_add(C);
	bgpic->ima = ima;

	cam->flag |= CAM_SHOW_BG_IMAGE;

	WM_event_add_notifier(C, NC_CAMERA | ND_DRAW_RENDER_VIEWPORT, cam);

	return OPERATOR_FINISHED;
}

void VIEW3D_OT_background_image_add(wmOperatorType *ot)
{
	/* identifiers */
	/* note: having key shortcut here is bad practice,
	 * but for now keep because this displays when dragging an image over the 3D viewport */
	ot->name   = "Add Background Image (Ctrl for Empty Object)";
	ot->description = "Add a new background image (Ctrl for Empty Object)";
	ot->idname = "VIEW3D_OT_background_image_add";

	/* api callbacks */
	ot->invoke = background_image_add_invoke;
	ot->exec   = background_image_add_exec;
	ot->poll   = ED_operator_camera;

	/* flags */
	ot->flag   = OPTYPE_UNDO;
	
	/* properties */
	RNA_def_string(ot->srna, "name", "Image", MAX_ID_NAME - 2, "Name", "Image name to assign");
	WM_operator_properties_filesel(
	        ot, FILE_TYPE_FOLDER | FILE_TYPE_IMAGE | FILE_TYPE_MOVIE, FILE_SPECIAL, FILE_OPENFILE,
	        WM_FILESEL_FILEPATH | WM_FILESEL_RELPATH, FILE_DEFAULTDISPLAY, FILE_SORT_ALPHA);
}

/** \} */

/* -------------------------------------------------------------------- */
/** \name Background Image Remove Operator
 * \{ */

static int background_image_remove_exec(bContext *C, wmOperator *op)
{
	Camera *cam = CTX_data_pointer_get_type(C, "camera", &RNA_Camera).data;
	const int index = RNA_int_get(op->ptr, "index");
	CameraBGImage *bgpic_rem = BLI_findlink(&cam->bg_images, index);

	if (bgpic_rem) {
		if (bgpic_rem->source == CAM_BGIMG_SOURCE_IMAGE) {
			id_us_min((ID *)bgpic_rem->ima);
		}
		else if (bgpic_rem->source == CAM_BGIMG_SOURCE_MOVIE) {
			id_us_min((ID *)bgpic_rem->clip);
		}

		BKE_camera_background_image_remove(cam, bgpic_rem);

		WM_event_add_notifier(C, NC_CAMERA | ND_DRAW_RENDER_VIEWPORT, cam);

		return OPERATOR_FINISHED;
	}
	else {
		return OPERATOR_CANCELLED;
	}

}

void VIEW3D_OT_background_image_remove(wmOperatorType *ot)
{
	/* identifiers */
	ot->name   = "Remove Background Image";
	ot->description = "Remove a background image from the 3D view";
	ot->idname = "VIEW3D_OT_background_image_remove";

	/* api callbacks */
	ot->exec   = background_image_remove_exec;
	ot->poll   = ED_operator_camera;

	/* flags */
	ot->flag   = 0;
	
	/* properties */
	RNA_def_int(ot->srna, "index", 0, 0, INT_MAX, "Index", "Background image index to remove", 0, INT_MAX);
}

/** \} */

/* -------------------------------------------------------------------- */
/** \name View Clipping Planes Operator
 *
 * Draw border or toggle off.
 * \{ */

static void calc_local_clipping(float clip_local[6][4], BoundBox *clipbb, float mat[4][4])
{
	BoundBox clipbb_local;
	float imat[4][4];
	int i;

	invert_m4_m4(imat, mat);

	for (i = 0; i < 8; i++) {
		mul_v3_m4v3(clipbb_local.vec[i], imat, clipbb->vec[i]);
	}

	ED_view3d_clipping_calc_from_boundbox(clip_local, &clipbb_local, is_negative_m4(mat));
}

void ED_view3d_clipping_local(RegionView3D *rv3d, float mat[4][4])
{
	if (rv3d->rflag & RV3D_CLIPPING)
		calc_local_clipping(rv3d->clip_local, rv3d->clipbb, mat);
}

static int view3d_clipping_exec(bContext *C, wmOperator *op)
{
	ARegion *ar = CTX_wm_region(C);
	RegionView3D *rv3d = CTX_wm_region_view3d(C);
	rcti rect;

	WM_operator_properties_border_to_rcti(op, &rect);

	rv3d->rflag |= RV3D_CLIPPING;
	rv3d->clipbb = MEM_callocN(sizeof(BoundBox), "clipbb");

	/* NULL object because we don't want it in object space */
	ED_view3d_clipping_calc(rv3d->clipbb, rv3d->clip, ar, NULL, &rect);

	return OPERATOR_FINISHED;
}

static int view3d_clipping_invoke(bContext *C, wmOperator *op, const wmEvent *event)
{
	RegionView3D *rv3d = CTX_wm_region_view3d(C);
	ARegion *ar = CTX_wm_region(C);

	if (rv3d->rflag & RV3D_CLIPPING) {
		rv3d->rflag &= ~RV3D_CLIPPING;
		ED_region_tag_redraw(ar);
		if (rv3d->clipbb) MEM_freeN(rv3d->clipbb);
		rv3d->clipbb = NULL;
		return OPERATOR_FINISHED;
	}
	else {
		return WM_gesture_border_invoke(C, op, event);
	}
}

void VIEW3D_OT_clip_border(wmOperatorType *ot)
{

	/* identifiers */
	ot->name = "Clipping Border";
	ot->description = "Set the view clipping border";
	ot->idname = "VIEW3D_OT_clip_border";

	/* api callbacks */
	ot->invoke = view3d_clipping_invoke;
	ot->exec = view3d_clipping_exec;
	ot->modal = WM_gesture_border_modal;
	ot->cancel = WM_gesture_border_cancel;

	ot->poll = ED_operator_region_view3d_active;

	/* flags */
	ot->flag = 0;

	/* rna */
	WM_operator_properties_border(ot);
}

/** \} */

/* -------------------------------------------------------------------- */
/** \name Set Cursor Operator
 * \{ */

/* cursor position in vec, result in vec, mval in region coords */
/* note: cannot use event->mval here (called by object_add() */
void ED_view3d_cursor3d_position(bContext *C, float fp[3], const int mval[2])
{
	ARegion *ar = CTX_wm_region(C);
	View3D *v3d = CTX_wm_view3d(C);
	RegionView3D *rv3d = ar->regiondata;
	bool flip;
	bool depth_used = false;
	
	/* normally the caller should ensure this,
	 * but this is called from areas that aren't already dealing with the viewport */
	if (rv3d == NULL)
		return;

	ED_view3d_calc_zfac(rv3d, fp, &flip);
	
	/* reset the depth based on the view offset (we _know_ the offset is infront of us) */
	if (flip) {
		negate_v3_v3(fp, rv3d->ofs);
		/* re initialize, no need to check flip again */
		ED_view3d_calc_zfac(rv3d, fp, NULL /* &flip */ );
	}

	if (U.uiflag & USER_ZBUF_CURSOR) {  /* maybe this should be accessed some other way */
		EvaluationContext eval_ctx;
		struct Depsgraph *graph = CTX_data_depsgraph(C);

		CTX_data_eval_ctx(C, &eval_ctx);

		view3d_operator_needs_opengl(C);
		if (ED_view3d_autodist(&eval_ctx, graph, ar, v3d, mval, fp, true, NULL)) {
			depth_used = true;
		}
	}

	if (depth_used == false) {
		float depth_pt[3];
		copy_v3_v3(depth_pt, fp);
		ED_view3d_win_to_3d_int(v3d, ar, depth_pt, mval, fp);
	}
}

void ED_view3d_cursor3d_update(bContext *C, const int mval[2])
{
	Scene *scene = CTX_data_scene(C);
	View3D *v3d = CTX_wm_view3d(C);

	float *fp_curr = ED_view3d_cursor3d_get(scene, v3d);
	float  fp_prev[3];

	copy_v3_v3(fp_prev, fp_curr);

	ED_view3d_cursor3d_position(C, fp_curr, mval);

	/* offset the cursor lock to avoid jumping to new offset */
	if (v3d->ob_centre_cursor) {
		ARegion *ar = CTX_wm_region(C);
		RegionView3D *rv3d = ar->regiondata;

		if (U.uiflag & USER_LOCK_CURSOR_ADJUST) {

			float co_curr[2], co_prev[2];

			if ((ED_view3d_project_float_global(ar, fp_prev, co_prev, V3D_PROJ_TEST_NOP) == V3D_PROJ_RET_OK) &&
			    (ED_view3d_project_float_global(ar, fp_curr, co_curr, V3D_PROJ_TEST_NOP) == V3D_PROJ_RET_OK))
			{
				rv3d->ofs_lock[0] += (co_curr[0] - co_prev[0]) / (ar->winx * 0.5f);
				rv3d->ofs_lock[1] += (co_curr[1] - co_prev[1]) / (ar->winy * 0.5f);
			}
		}
		else {
			/* Cursor may be outside of the view, prevent it getting 'lost', see: T40353 & T45301 */
			zero_v2(rv3d->ofs_lock);
		}
	}

	if (v3d->localvd)
		WM_event_add_notifier(C, NC_SPACE | ND_SPACE_VIEW3D, v3d);
	else
		WM_event_add_notifier(C, NC_SCENE | NA_EDITED, scene);
}

static int view3d_cursor3d_invoke(bContext *C, wmOperator *UNUSED(op), const wmEvent *event)
{
	ED_view3d_cursor3d_update(C, event->mval);

	return OPERATOR_FINISHED;
}

void VIEW3D_OT_cursor3d(wmOperatorType *ot)
{

	/* identifiers */
	ot->name = "Set 3D Cursor";
	ot->description = "Set the location of the 3D cursor";
	ot->idname = "VIEW3D_OT_cursor3d";

	/* api callbacks */
	ot->invoke = view3d_cursor3d_invoke;

	ot->poll = ED_operator_region_view3d_active;

	/* flags */
//	ot->flag = OPTYPE_REGISTER|OPTYPE_UNDO;

	/* rna later */

}

/** \} */

<<<<<<< HEAD
=======
/* -------------------------------------------------------------------- */
/** \name Transform Manipulator Operator
 * \{ */

static int manipulator_invoke(bContext *C, wmOperator *op, const wmEvent *event)
{
	View3D *v3d = CTX_wm_view3d(C);

	if (!(v3d->twflag & V3D_USE_MANIPULATOR)) return OPERATOR_PASS_THROUGH;
	if (!(v3d->twflag & V3D_DRAW_MANIPULATOR)) return OPERATOR_PASS_THROUGH;

	/* note; otherwise opengl won't work */
	view3d_operator_needs_opengl(C);

	if (BIF_do_manipulator(C, event, op) == 0)
		return OPERATOR_PASS_THROUGH;

	return OPERATOR_FINISHED;
}

void VIEW3D_OT_manipulator(wmOperatorType *ot)
{
	PropertyRNA *prop;

	/* identifiers */
	ot->name = "3D Manipulator";
	ot->description = "Manipulate selected item by axis";
	ot->idname = "VIEW3D_OT_manipulator";

	/* api callbacks */
	ot->invoke = manipulator_invoke;

	ot->poll = ED_operator_view3d_active;

	/* properties to pass to transform */
	Transform_Properties(ot, P_CONSTRAINT);

	prop = RNA_def_boolean(ot->srna, "use_planar_constraint", false, "Planar Constraint", "Limit the transformation to the "
	                       "two axes that have not been clicked (translate/scale only)");
	RNA_def_property_flag(prop, PROP_SKIP_SAVE | PROP_HIDDEN);
}

/** \} */

/* -------------------------------------------------------------------- */
/** \name Enable Transform Manipulator Operator
 * \{ */

>>>>>>> 9466f8f5
static int enable_manipulator_invoke(bContext *C, wmOperator *op, const wmEvent *UNUSED(event))
{
	View3D *v3d = CTX_wm_view3d(C);

	v3d->twtype = 0;
	
	if (RNA_boolean_get(op->ptr, "translate"))
		v3d->twtype |= V3D_MANIP_TRANSLATE;
	if (RNA_boolean_get(op->ptr, "rotate"))
		v3d->twtype |= V3D_MANIP_ROTATE;
	if (RNA_boolean_get(op->ptr, "scale"))
		v3d->twtype |= V3D_MANIP_SCALE;
		
	WM_event_add_notifier(C, NC_SPACE | ND_SPACE_VIEW3D, v3d);

	return OPERATOR_FINISHED;
}

void VIEW3D_OT_enable_manipulator(wmOperatorType *ot)
{
	PropertyRNA *prop;

	/* identifiers */
	ot->name = "Enable 3D Manipulator";
	ot->description = "Enable the transform manipulator for use";
	ot->idname = "VIEW3D_OT_enable_manipulator";
	
	/* api callbacks */
	ot->invoke = enable_manipulator_invoke;
	ot->poll = ED_operator_view3d_active;
	
	/* rna later */
	prop = RNA_def_boolean(ot->srna, "translate", 0, "Translate", "Enable the translate manipulator");
	RNA_def_property_flag(prop, PROP_SKIP_SAVE);
	prop = RNA_def_boolean(ot->srna, "rotate", 0, "Rotate", "Enable the rotate manipulator");
	RNA_def_property_flag(prop, PROP_SKIP_SAVE);
	prop = RNA_def_boolean(ot->srna, "scale", 0, "Scale", "Enable the scale manipulator");
	RNA_def_property_flag(prop, PROP_SKIP_SAVE);
}

/** \} */

/* -------------------------------------------------------------------- */
/** \name Toggle Render Shading Operator
 * \{ */

static int toggle_render_exec(bContext *C, wmOperator *UNUSED(op))
{
	View3D *v3d = CTX_wm_view3d(C);
	if (v3d->drawtype == OB_RENDER) {
		v3d->drawtype = v3d->prev_drawtype;
	}
	else {
		v3d->prev_drawtype = v3d->drawtype;
		v3d->drawtype = OB_RENDER;
	}
	ED_view3d_shade_update(CTX_data_main(C), CTX_data_scene(C), v3d, CTX_wm_area(C));
	WM_event_add_notifier(C, NC_SPACE | ND_SPACE_VIEW3D, v3d);
	return OPERATOR_FINISHED;
}

void VIEW3D_OT_toggle_render(wmOperatorType *ot)
{
	/* identifiers */
	ot->name = "Toggle Rendered Shading";
	ot->description = "Toggle rendered shading mode of the viewport";
	ot->idname = "VIEW3D_OT_toggle_render";

	/* api callbacks */
	ot->exec = toggle_render_exec;
	ot->poll = ED_operator_view3d_active;
}

/** \} */

/* -------------------------------------------------------------------- */
/** \name View Distance Utilities
 * \{ */

static float view_autodist_depth_margin(ARegion *ar, const int mval[2], int margin)
{
	ViewDepths depth_temp = {0};
	rcti rect;
	float depth_close;

	if (margin == 0) {
		/* Get Z Depths, needed for perspective, nice for ortho */
		rect.xmin = mval[0];
		rect.ymin = mval[1];
		rect.xmax = mval[0] + 1;
		rect.ymax = mval[1] + 1;
	}
	else {
		BLI_rcti_init_pt_radius(&rect, mval, margin);
	}

	view3d_update_depths_rect(ar, &depth_temp, &rect);
	depth_close = view3d_depth_near(&depth_temp);
	MEM_SAFE_FREE(depth_temp.depths);
	return depth_close;
}

/**
 * Get the world-space 3d location from a screen-space 2d point.
 *
 * \param mval: Input screen-space pixel location.
 * \param mouse_worldloc: Output world-space location.
 * \param fallback_depth_pt: Use this points depth when no depth can be found.
 */
bool ED_view3d_autodist(
        const EvaluationContext *eval_ctx, struct Depsgraph *graph, ARegion *ar, View3D *v3d,
        const int mval[2], float mouse_worldloc[3],
        const bool alphaoverride, const float fallback_depth_pt[3])
{
	float depth_close;
	int margin_arr[] = {0, 2, 4};
	int i;
	bool depth_ok = false;

	/* Get Z Depths, needed for perspective, nice for ortho */
	ED_view3d_draw_depth(eval_ctx, graph, ar, v3d, alphaoverride);

	/* Attempt with low margin's first */
	i = 0;
	do {
		depth_close = view_autodist_depth_margin(ar, mval, margin_arr[i++] * U.pixelsize);
		depth_ok = (depth_close != FLT_MAX);
	} while ((depth_ok == false) && (i < ARRAY_SIZE(margin_arr)));

	if (depth_ok) {
		float centx = (float)mval[0] + 0.5f;
		float centy = (float)mval[1] + 0.5f;

		if (ED_view3d_unproject(ar, centx, centy, depth_close, mouse_worldloc)) {
			return true;
		}
	}

	if (fallback_depth_pt) {
		ED_view3d_win_to_3d_int(v3d, ar, fallback_depth_pt, mval, mouse_worldloc);
		return true;
	}
	else {
		return false;
	}
}

void ED_view3d_autodist_init(
        const EvaluationContext *eval_ctx, struct Depsgraph *graph,
        ARegion *ar, View3D *v3d, int mode)
{
	/* Get Z Depths, needed for perspective, nice for ortho */
	switch (mode) {
		case 0:
			ED_view3d_draw_depth(eval_ctx, graph, ar, v3d, true);
			break;
		case 1:
		{
			Scene *scene = DEG_get_evaluated_scene(graph);
			ED_view3d_draw_depth_gpencil(eval_ctx, scene, ar, v3d);
			break;
		}
	}
}

/* no 4x4 sampling, run #ED_view3d_autodist_init first */
bool ED_view3d_autodist_simple(
        ARegion *ar, const int mval[2], float mouse_worldloc[3],
        int margin, float *force_depth)
{
	float depth;

	/* Get Z Depths, needed for perspective, nice for ortho */
	if (force_depth)
		depth = *force_depth;
	else
		depth = view_autodist_depth_margin(ar, mval, margin);

	if (depth == FLT_MAX)
		return false;

	float centx = (float)mval[0] + 0.5f;
	float centy = (float)mval[1] + 0.5f;
	return ED_view3d_unproject(ar, centx, centy, depth, mouse_worldloc);
}

bool ED_view3d_autodist_depth(ARegion *ar, const int mval[2], int margin, float *depth)
{
	*depth = view_autodist_depth_margin(ar, mval, margin);

	return (*depth != FLT_MAX);
}

static bool depth_segment_cb(int x, int y, void *userData)
{
	struct { ARegion *ar; int margin; float depth; } *data = userData;
	int mval[2];
	float depth;

	mval[0] = x;
	mval[1] = y;

	depth = view_autodist_depth_margin(data->ar, mval, data->margin);

	if (depth != FLT_MAX) {
		data->depth = depth;
		return 0;
	}
	else {
		return 1;
	}
}

bool ED_view3d_autodist_depth_seg(
        ARegion *ar, const int mval_sta[2], const int mval_end[2],
        int margin, float *depth)
{
	struct { ARegion *ar; int margin; float depth; } data = {NULL};
	int p1[2];
	int p2[2];

	data.ar = ar;
	data.margin = margin;
	data.depth = FLT_MAX;

	copy_v2_v2_int(p1, mval_sta);
	copy_v2_v2_int(p2, mval_end);

	BLI_bitmap_draw_2d_line_v2v2i(p1, p2, depth_segment_cb, &data);

	*depth = data.depth;

	return (*depth != FLT_MAX);
}

/* problem - ofs[3] can be on same location as camera itself.
 * Blender needs proper dist value for zoom.
 * use fallback_dist to override small values
 */
float ED_view3d_offset_distance(float mat[4][4], const float ofs[3], const float fallback_dist)
{
	float pos[4] = {0.0f, 0.0f, 0.0f, 1.0f};
	float dir[4] = {0.0f, 0.0f, 1.0f, 0.0f};
	float dist;
	
	mul_m4_v4(mat, pos);
	add_v3_v3(pos, ofs);
	mul_m4_v4(mat, dir);
	normalize_v3(dir);

	dist = dot_v3v3(pos, dir);

	if ((dist < FLT_EPSILON) && (fallback_dist != 0.0f)) {
		dist = fallback_dist;
	}

	return dist;
}

/**
 * Set the dist without moving the view (compensate with #RegionView3D.ofs)
 *
 * \note take care that viewinv is up to date, #ED_view3d_update_viewmat first.
 */
void ED_view3d_distance_set(RegionView3D *rv3d, const float dist)
{
	float viewinv[4];
	float tvec[3];

	BLI_assert(dist >= 0.0f);

	copy_v3_fl3(tvec, 0.0f, 0.0f, rv3d->dist - dist);
	/* rv3d->viewinv isn't always valid */
#if 0
	mul_mat3_m4_v3(rv3d->viewinv, tvec);
#else
	invert_qt_qt_normalized(viewinv, rv3d->viewquat);
	mul_qt_v3(viewinv, tvec);
#endif
	sub_v3_v3(rv3d->ofs, tvec);

	rv3d->dist = dist;
}

/** \} */

/* -------------------------------------------------------------------- */
/** \name View Transform Utilities
 * \{ */

/**
 * Set the view transformation from a 4x4 matrix.
 *
 * \param mat The view 4x4 transformation matrix to assign.
 * \param ofs The view offset, normally from RegionView3D.ofs.
 * \param quat The view rotation, quaternion normally from RegionView3D.viewquat.
 * \param dist The view distance from ofs, normally from RegionView3D.dist.
 */
void ED_view3d_from_m4(float mat[4][4], float ofs[3], float quat[4], float *dist)
{
	float nmat[3][3];

	/* dist depends on offset */
	BLI_assert(dist == NULL || ofs != NULL);

	copy_m3_m4(nmat, mat);
	normalize_m3(nmat);

	/* Offset */
	if (ofs)
		negate_v3_v3(ofs, mat[3]);

	/* Quat */
	if (quat) {
		mat3_normalized_to_quat(quat, nmat);
		invert_qt_normalized(quat);
	}

	if (ofs && dist) {
		madd_v3_v3fl(ofs, nmat[2], *dist);
	}
}

/**
 * Calculate the view transformation matrix from RegionView3D input.
 * The resulting matrix is equivalent to RegionView3D.viewinv
 * \param mat The view 4x4 transformation matrix to calculate.
 * \param ofs The view offset, normally from RegionView3D.ofs.
 * \param quat The view rotation, quaternion normally from RegionView3D.viewquat.
 * \param dist The view distance from ofs, normally from RegionView3D.dist.
 */
void ED_view3d_to_m4(float mat[4][4], const float ofs[3], const float quat[4], const float dist)
{
	float iviewquat[4] = {-quat[0], quat[1], quat[2], quat[3]};
	float dvec[3] = {0.0f, 0.0f, dist};

	quat_to_mat4(mat, iviewquat);
	mul_mat3_m4_v3(mat, dvec);
	sub_v3_v3v3(mat[3], dvec, ofs);
}

/**
 * Set the RegionView3D members from an objects transformation and optionally lens.
 * \param ob The object to set the view to.
 * \param ofs The view offset to be set, normally from RegionView3D.ofs.
 * \param quat The view rotation to be set, quaternion normally from RegionView3D.viewquat.
 * \param dist The view distance from ofs to be set, normally from RegionView3D.dist.
 * \param lens The view lens angle set for cameras and lamps, normally from View3D.lens.
 */
void ED_view3d_from_object(Object *ob, float ofs[3], float quat[4], float *dist, float *lens)
{
	ED_view3d_from_m4(ob->obmat, ofs, quat, dist);

	if (lens) {
		CameraParams params;

		BKE_camera_params_init(&params);
		BKE_camera_params_from_object(&params, ob);
		*lens = params.lens;
	}
}

/**
 * Set the object transformation from RegionView3D members.
 * \param ob The object which has the transformation assigned.
 * \param ofs The view offset, normally from RegionView3D.ofs.
 * \param quat The view rotation, quaternion normally from RegionView3D.viewquat.
 * \param dist The view distance from ofs, normally from RegionView3D.dist.
 */
void ED_view3d_to_object(Object *ob, const float ofs[3], const float quat[4], const float dist)
{
	float mat[4][4];

	ED_view3d_to_m4(mat, ofs, quat, dist);
	BKE_object_apply_mat4(ob, mat, true, true);
}

/** \} */

/* -------------------------------------------------------------------- */
/** \name Background Image Utilities
 * \{ */

<<<<<<< HEAD
void ED_view3D_lock_clear(View3D *v3d)
{
	v3d->ob_centre = NULL;
	v3d->ob_centre_bone[0] = '\0';
	v3d->ob_centre_cursor = false;
	v3d->flag2 &= ~V3D_LOCK_CAMERA;
}
=======
BGpic *ED_view3D_background_image_new(View3D *v3d)
{
	BGpic *bgpic = MEM_callocN(sizeof(BGpic), "Background Image");

	bgpic->rotation = 0.0f;
	bgpic->size = 5.0f;
	bgpic->blend = 0.5f;
	bgpic->iuser.fie_ima = 2;
	bgpic->iuser.ok = 1;
	bgpic->view = 0; /* 0 for all */
	bgpic->flag |= V3D_BGPIC_EXPANDED;

	BLI_addtail(&v3d->bgpicbase, bgpic);

	return bgpic;
}

void ED_view3D_background_image_remove(View3D *v3d, BGpic *bgpic)
{
	BLI_remlink(&v3d->bgpicbase, bgpic);

	MEM_freeN(bgpic);
}

void ED_view3D_background_image_clear(View3D *v3d)
{
	BGpic *bgpic = v3d->bgpicbase.first;

	while (bgpic) {
		BGpic *next_bgpic = bgpic->next;

		ED_view3D_background_image_remove(v3d, bgpic);

		bgpic = next_bgpic;
	}
}

/** \} */
>>>>>>> 9466f8f5
<|MERGE_RESOLUTION|>--- conflicted
+++ resolved
@@ -2963,18 +2963,9 @@
 	RNA_def_int(ot->srna, "my", 0, 0, INT_MAX, "Zoom Position Y", "", 0, INT_MAX);
 }
 
-/** \} */
-
-/* -------------------------------------------------------------------- */
-/** \name View All Operator
- *
- * Move & Zoom the view to fit all of it's contents.
- * \{ */
-
-static void view3d_from_minmax(
-        bContext *C, View3D *v3d, ARegion *ar,
-        const float min[3], const float max[3],
-        bool ok_dist, const int smooth_viewtx)
+static void view3d_from_minmax(bContext *C, View3D *v3d, ARegion *ar,
+                               const float min[3], const float max[3],
+                               bool ok_dist, const int smooth_viewtx)
 {
 	RegionView3D *rv3d = ar->regiondata;
 	float afm[3];
@@ -3892,10 +3883,6 @@
 	WM_operator_properties_gesture_border_zoom(ot);
 }
 
-<<<<<<< HEAD
-/* sets the view to 1:1 camera/render-pixel */
-static void view3d_set_1_to_1_viewborder(Scene *scene, const Depsgraph *depsgraph, ARegion *ar, View3D *v3d)
-=======
 /** \} */
 
 /* -------------------------------------------------------------------- */
@@ -3904,8 +3891,7 @@
  * Sets the view to 1:1 camera/render-pixel.
  * \{ */
 
-static void view3d_set_1_to_1_viewborder(Scene *scene, ARegion *ar, View3D *v3d)
->>>>>>> 9466f8f5
+static void view3d_set_1_to_1_viewborder(Scene *scene, const Depsgraph *depsgraph, ARegion *ar, View3D *v3d)
 {
 	RegionView3D *rv3d = ar->regiondata;
 	float size[2];
@@ -4871,6 +4857,7 @@
 	}
 }
 
+/* toggles */
 void VIEW3D_OT_clip_border(wmOperatorType *ot)
 {
 
@@ -5012,57 +4999,10 @@
 
 /** \} */
 
-<<<<<<< HEAD
-=======
-/* -------------------------------------------------------------------- */
-/** \name Transform Manipulator Operator
- * \{ */
-
-static int manipulator_invoke(bContext *C, wmOperator *op, const wmEvent *event)
-{
-	View3D *v3d = CTX_wm_view3d(C);
-
-	if (!(v3d->twflag & V3D_USE_MANIPULATOR)) return OPERATOR_PASS_THROUGH;
-	if (!(v3d->twflag & V3D_DRAW_MANIPULATOR)) return OPERATOR_PASS_THROUGH;
-
-	/* note; otherwise opengl won't work */
-	view3d_operator_needs_opengl(C);
-
-	if (BIF_do_manipulator(C, event, op) == 0)
-		return OPERATOR_PASS_THROUGH;
-
-	return OPERATOR_FINISHED;
-}
-
-void VIEW3D_OT_manipulator(wmOperatorType *ot)
-{
-	PropertyRNA *prop;
-
-	/* identifiers */
-	ot->name = "3D Manipulator";
-	ot->description = "Manipulate selected item by axis";
-	ot->idname = "VIEW3D_OT_manipulator";
-
-	/* api callbacks */
-	ot->invoke = manipulator_invoke;
-
-	ot->poll = ED_operator_view3d_active;
-
-	/* properties to pass to transform */
-	Transform_Properties(ot, P_CONSTRAINT);
-
-	prop = RNA_def_boolean(ot->srna, "use_planar_constraint", false, "Planar Constraint", "Limit the transformation to the "
-	                       "two axes that have not been clicked (translate/scale only)");
-	RNA_def_property_flag(prop, PROP_SKIP_SAVE | PROP_HIDDEN);
-}
-
-/** \} */
-
 /* -------------------------------------------------------------------- */
 /** \name Enable Transform Manipulator Operator
  * \{ */
 
->>>>>>> 9466f8f5
 static int enable_manipulator_invoke(bContext *C, wmOperator *op, const wmEvent *UNUSED(event))
 {
 	View3D *v3d = CTX_wm_view3d(C);
@@ -5229,9 +5169,8 @@
 }
 
 /* no 4x4 sampling, run #ED_view3d_autodist_init first */
-bool ED_view3d_autodist_simple(
-        ARegion *ar, const int mval[2], float mouse_worldloc[3],
-        int margin, float *force_depth)
+bool ED_view3d_autodist_simple(ARegion *ar, const int mval[2], float mouse_worldloc[3],
+                               int margin, float *force_depth)
 {
 	float depth;
 
@@ -5435,62 +5374,9 @@
 void ED_view3d_to_object(Object *ob, const float ofs[3], const float quat[4], const float dist)
 {
 	float mat[4][4];
-
 	ED_view3d_to_m4(mat, ofs, quat, dist);
 	BKE_object_apply_mat4(ob, mat, true, true);
 }
 
 /** \} */
 
-/* -------------------------------------------------------------------- */
-/** \name Background Image Utilities
- * \{ */
-
-<<<<<<< HEAD
-void ED_view3D_lock_clear(View3D *v3d)
-{
-	v3d->ob_centre = NULL;
-	v3d->ob_centre_bone[0] = '\0';
-	v3d->ob_centre_cursor = false;
-	v3d->flag2 &= ~V3D_LOCK_CAMERA;
-}
-=======
-BGpic *ED_view3D_background_image_new(View3D *v3d)
-{
-	BGpic *bgpic = MEM_callocN(sizeof(BGpic), "Background Image");
-
-	bgpic->rotation = 0.0f;
-	bgpic->size = 5.0f;
-	bgpic->blend = 0.5f;
-	bgpic->iuser.fie_ima = 2;
-	bgpic->iuser.ok = 1;
-	bgpic->view = 0; /* 0 for all */
-	bgpic->flag |= V3D_BGPIC_EXPANDED;
-
-	BLI_addtail(&v3d->bgpicbase, bgpic);
-
-	return bgpic;
-}
-
-void ED_view3D_background_image_remove(View3D *v3d, BGpic *bgpic)
-{
-	BLI_remlink(&v3d->bgpicbase, bgpic);
-
-	MEM_freeN(bgpic);
-}
-
-void ED_view3D_background_image_clear(View3D *v3d)
-{
-	BGpic *bgpic = v3d->bgpicbase.first;
-
-	while (bgpic) {
-		BGpic *next_bgpic = bgpic->next;
-
-		ED_view3D_background_image_remove(v3d, bgpic);
-
-		bgpic = next_bgpic;
-	}
-}
-
-/** \} */
->>>>>>> 9466f8f5
