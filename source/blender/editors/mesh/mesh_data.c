--- conflicted
+++ resolved
@@ -818,15 +818,15 @@
 	mesh->totvert= totvert;
 }
 
-void ED_mesh_transform(Mesh *mesh, float *mat)
+void ED_mesh_transform(Mesh *me, float *mat)
 {
 	int i;
-	MVert *mvert= mesh->mvert;
-
-	for(i= 0; i < mesh->totvert; i++, mvert++)
+	MVert *mvert= me->mvert;
+
+	for(i= 0; i < me->totvert; i++, mvert++)
 		mul_m4_v3((float (*)[4])mat, mvert->co);
 
-	mesh_calc_normals_mapping(mesh->mvert, mesh->totvert, mesh->mloop, mesh->mpoly, mesh->totloop, mesh->totpoly, NULL, NULL, 0, NULL, NULL);
+	mesh_calc_normals_mapping(me->mvert, me->totvert, me->mloop, me->mpoly, me->totloop, me->totpoly, NULL, NULL, 0, NULL, NULL);
 }
 
 static void mesh_add_edges(Mesh *mesh, int len)
@@ -889,21 +889,14 @@
 	mesh->totface= totface;
 }
 
-<<<<<<< HEAD
 static void mesh_add_loops(Mesh *mesh, int len)
 {
 	CustomData ldata;
 	int totloop;
-=======
-static void mesh_remove_verts(Mesh *mesh, int len)
-{
-	int totvert;
->>>>>>> f0fc8c22
 
 	if(len == 0)
 		return;
 
-<<<<<<< HEAD
 	totloop= mesh->totloop + len;	/* new face count */
 
 	/* update customdata */
@@ -925,23 +918,10 @@
 	CustomData pdata;
 	MPoly *mpoly;
 	int i, totpoly;
-=======
-	totvert= mesh->totvert - len;
-	CustomData_free_elem(&mesh->vdata, totvert, len);
-
-	/* set final vertex list size */
-	mesh->totvert= totvert;
-}
-
-static void mesh_remove_edges(Mesh *mesh, int len)
-{
-	int totedge;
->>>>>>> f0fc8c22
 
 	if(len == 0)
 		return;
 
-<<<<<<< HEAD
 	totpoly= mesh->totpoly + len;	/* new face count */
 
 	/* update customdata */
@@ -961,7 +941,29 @@
 		mpoly->flag= ME_FACE_SEL;
 
 	mesh->totpoly= totpoly;
-=======
+}
+
+static void mesh_remove_verts(Mesh *mesh, int len)
+{
+	int totvert;
+
+	if(len == 0)
+		return;
+
+	totvert= mesh->totvert - len;
+	CustomData_free_elem(&mesh->vdata, totvert, len);
+
+	/* set final vertex list size */
+	mesh->totvert= totvert;
+}
+
+static void mesh_remove_edges(Mesh *mesh, int len)
+{
+	int totedge;
+
+	if(len == 0)
+		return;
+
 	totedge= mesh->totedge - len;
 	CustomData_free_elem(&mesh->edata, totedge, len);
 
@@ -979,7 +981,6 @@
 	CustomData_free_elem(&mesh->fdata, totface, len);
 
 	mesh->totface= totface;
->>>>>>> f0fc8c22
 }
 
 /*
@@ -1029,7 +1030,48 @@
 	mesh_add_verts(mesh, count);
 }
 
-<<<<<<< HEAD
+void ED_mesh_faces_remove(Mesh *mesh, ReportList *reports, int count)
+{
+	if(mesh->edit_btmesh) {
+		BKE_report(reports, RPT_ERROR, "Can't remove faces in edit mode");
+		return;
+	}
+	else if(count > mesh->totface) {
+		BKE_report(reports, RPT_ERROR, "Can't remove more faces than the mesh contains");
+		return;
+	}
+
+	mesh_remove_faces(mesh, count);
+}
+
+void ED_mesh_edges_remove(Mesh *mesh, ReportList *reports, int count)
+{
+	if(mesh->edit_btmesh) {
+		BKE_report(reports, RPT_ERROR, "Can't remove edges in edit mode");
+		return;
+	}
+	else if(count > mesh->totedge) {
+		BKE_report(reports, RPT_ERROR, "Can't remove more edges than the mesh contains");
+		return;
+	}
+
+	mesh_remove_edges(mesh, count);
+}
+
+void ED_mesh_vertices_remove(Mesh *mesh, ReportList *reports, int count)
+{
+	if(mesh->edit_btmesh) {
+		BKE_report(reports, RPT_ERROR, "Can't remove vertices in edit mode");
+		return;
+	}
+	else if(count > mesh->totvert) {
+		BKE_report(reports, RPT_ERROR, "Can't remove more vertices than the mesh contains");
+		return;
+	}
+
+	mesh_remove_verts(mesh, count);
+}
+
 void ED_mesh_loops_add(Mesh *mesh, ReportList *reports, int count)
 {
 	if(mesh->edit_btmesh) {
@@ -1051,51 +1093,6 @@
 }
 
 void ED_mesh_calc_normals(Mesh *mesh)
-=======
-void ED_mesh_faces_remove(Mesh *mesh, ReportList *reports, int count)
-{
-	if(mesh->edit_mesh) {
-		BKE_report(reports, RPT_ERROR, "Can't remove faces in edit mode");
-		return;
-	}
-	else if(count > mesh->totface) {
-		BKE_report(reports, RPT_ERROR, "Can't remove more faces than the mesh contains");
-		return;
-	}
-
-	mesh_remove_faces(mesh, count);
-}
-
-void ED_mesh_edges_remove(Mesh *mesh, ReportList *reports, int count)
-{
-	if(mesh->edit_mesh) {
-		BKE_report(reports, RPT_ERROR, "Can't remove edges in edit mode");
-		return;
-	}
-	else if(count > mesh->totedge) {
-		BKE_report(reports, RPT_ERROR, "Can't remove more edges than the mesh contains");
-		return;
-	}
-
-	mesh_remove_edges(mesh, count);
-}
-
-void ED_mesh_vertices_remove(Mesh *mesh, ReportList *reports, int count)
-{
-	if(mesh->edit_mesh) {
-		BKE_report(reports, RPT_ERROR, "Can't remove vertices in edit mode");
-		return;
-	}
-	else if(count > mesh->totvert) {
-		BKE_report(reports, RPT_ERROR, "Can't remove more vertices than the mesh contains");
-		return;
-	}
-
-	mesh_remove_verts(mesh, count);
-}
-
-void ED_mesh_calc_normals(Mesh *me)
->>>>>>> f0fc8c22
 {
 	mesh_calc_normals_mapping(mesh->mvert, mesh->totvert, mesh->mloop, mesh->mpoly, mesh->totloop, mesh->totpoly, NULL, NULL, 0, NULL, NULL);
 }