--- conflicted
+++ resolved
@@ -181,10 +181,7 @@
 
 void ED_object_add_generic_props(wmOperatorType *ot, int do_editmode)
 {
-<<<<<<< HEAD
-=======
 	PropertyRNA *prop;
->>>>>>> 7a76bc9a
 	RNA_def_boolean(ot->srna, "view_align", 0, "Align to View", "Align the new object to the view.");
 
 	if(do_editmode)
@@ -192,12 +189,9 @@
 	
 	RNA_def_float_vector(ot->srna, "location", 3, NULL, -FLT_MAX, FLT_MAX, "Location", "Location for the newly added object.", -FLT_MAX, FLT_MAX);
 	RNA_def_float_rotation(ot->srna, "rotation", 3, NULL, -FLT_MAX, FLT_MAX, "Rotation", "Rotation for the newly added object", -FLT_MAX, FLT_MAX);
-<<<<<<< HEAD
-=======
 	
 	prop = RNA_def_boolean_layer_member(ot->srna, "layer", 32, NULL, "Layer", "");
 	RNA_def_property_flag(prop, PROP_HIDDEN);
->>>>>>> 7a76bc9a
 }
 
 static void object_add_generic_invoke_options(bContext *C, wmOperator *op)
@@ -228,9 +222,6 @@
 
 		RNA_float_set_array(op->ptr, "rotation", rot);
 	}
-<<<<<<< HEAD
-	
-=======
 
 	if (!RNA_property_is_set(op->ptr, "layer")) {
 		View3D *v3d = CTX_wm_view3d(C);
@@ -255,7 +246,6 @@
 		
 		RNA_boolean_set_array(op->ptr, "layer", values);
 	}
->>>>>>> 7a76bc9a
 }
 
 int ED_object_add_generic_invoke(bContext *C, wmOperator *op, wmEvent *event)
@@ -264,15 +254,10 @@
 	return op->type->exec(C, op);
 }
 
-<<<<<<< HEAD
-void ED_object_add_generic_get_opts(wmOperator *op, float *loc, float *rot, int *enter_editmode)
-{
-=======
 void ED_object_add_generic_get_opts(wmOperator *op, float *loc, float *rot, int *enter_editmode, unsigned int *layer)
 {
 	int a, layer_values[32];
 	
->>>>>>> 7a76bc9a
 	*enter_editmode = FALSE;
 	if(RNA_struct_find_property(op->ptr, "enter_editmode") && RNA_boolean_get(op->ptr, "enter_editmode")) {
 		*enter_editmode = TRUE;
@@ -280,12 +265,6 @@
 	
 	RNA_float_get_array(op->ptr, "location", loc);
 	RNA_float_get_array(op->ptr, "rotation", rot);
-<<<<<<< HEAD
-}
-
-/* for object add primitive operators */
-Object *ED_object_add_type(bContext *C, int type, float *loc, float *rot, int enter_editmode)
-=======
 	RNA_boolean_get_array(op->ptr, "layer", layer_values);
 	
 	for(a=0; a<32; a++)
@@ -297,7 +276,6 @@
 
 /* for object add primitive operators */
 Object *ED_object_add_type(bContext *C, int type, float *loc, float *rot, int enter_editmode, unsigned int layer)
->>>>>>> 7a76bc9a
 {
 	Scene *scene= CTX_data_scene(C);
 	Object *ob;
@@ -327,18 +305,11 @@
 static int object_add_exec(bContext *C, wmOperator *op)
 {
 	int enter_editmode;
-<<<<<<< HEAD
-	float loc[3], rot[3];
-	
-	ED_object_add_generic_get_opts(op, loc, rot, &enter_editmode);
-	ED_object_add_type(C, RNA_enum_get(op->ptr, "type"), loc, rot, enter_editmode);
-=======
 	unsigned int layer;
 	float loc[3], rot[3];
 	
 	ED_object_add_generic_get_opts(op, loc, rot, &enter_editmode, &layer);
 	ED_object_add_type(C, RNA_enum_get(op->ptr, "type"), loc, rot, enter_editmode, layer);
->>>>>>> 7a76bc9a
 	
 	return OPERATOR_FINISHED;
 }
@@ -391,14 +362,6 @@
 {
 	Object *ob;
 	int enter_editmode;
-<<<<<<< HEAD
-	float loc[3], rot[3];
-	
-	ED_object_add_generic_get_opts(op, loc, rot, &enter_editmode);
-
-	if(type==PFIELD_GUIDE) {
-		ob= ED_object_add_type(C, OB_CURVE, loc, rot, FALSE);
-=======
 	unsigned int layer;
 	float loc[3], rot[3];
 	float mat[4][4];
@@ -408,7 +371,6 @@
 
 	if(type==PFIELD_GUIDE) {
 		ob= ED_object_add_type(C, OB_CURVE, loc, rot, FALSE, layer);
->>>>>>> 7a76bc9a
 		rename_id(&ob->id, "CurveGuide");
 
 		((Curve*)ob->data)->flag |= CU_PATH|CU_3D;
@@ -420,11 +382,7 @@
 			ED_object_exit_editmode(C, EM_FREEDATA);
 	}
 	else {
-<<<<<<< HEAD
-		ob= ED_object_add_type(C, OB_EMPTY, loc, rot, FALSE);
-=======
 		ob= ED_object_add_type(C, OB_EMPTY, loc, rot, FALSE, layer);
->>>>>>> 7a76bc9a
 		rename_id(&ob->id, "Field");
 
 		switch(type) {
@@ -535,15 +493,6 @@
 	Nurb *nu;
 	int newob= 0, type= RNA_enum_get(op->ptr, "type");
 	int enter_editmode;
-<<<<<<< HEAD
-	float loc[3], rot[3];
-	
-	object_add_generic_invoke_options(C, op); // XXX these props don't get set right when only exec() is called
-	ED_object_add_generic_get_opts(op, loc, rot, &enter_editmode);
-	
-	if(obedit==NULL || obedit->type!=OB_CURVE) {
-		obedit= ED_object_add_type(C, OB_CURVE, loc, rot, TRUE);
-=======
 	unsigned int layer;
 	float loc[3], rot[3];
 	float mat[4][4];
@@ -553,7 +502,6 @@
 	
 	if(obedit==NULL || obedit->type!=OB_CURVE) {
 		obedit= ED_object_add_type(C, OB_CURVE, loc, rot, TRUE, layer);
->>>>>>> 7a76bc9a
 		newob = 1;
 
 		if(type & CU_PRIM_PATH)
@@ -634,15 +582,6 @@
 	Nurb *nu;
 	int newob= 0;
 	int enter_editmode;
-<<<<<<< HEAD
-	float loc[3], rot[3];
-	
-	object_add_generic_invoke_options(C, op); // XXX these props don't get set right when only exec() is called
-	ED_object_add_generic_get_opts(op, loc, rot, &enter_editmode);
-	
-	if(obedit==NULL || obedit->type!=OB_SURF) {
-		obedit= ED_object_add_type(C, OB_SURF, loc, rot, TRUE);
-=======
 	unsigned int layer;
 	float loc[3], rot[3];
 	float mat[4][4];
@@ -652,7 +591,6 @@
 	
 	if(obedit==NULL || obedit->type!=OB_SURF) {
 		obedit= ED_object_add_type(C, OB_SURF, loc, rot, TRUE, layer);
->>>>>>> 7a76bc9a
 		newob = 1;
 	}
 	else DAG_id_flush_update(&obedit->id, OB_RECALC_DATA);
@@ -709,15 +647,6 @@
 	MetaElem *elem;
 	int newob= 0;
 	int enter_editmode;
-<<<<<<< HEAD
-	float loc[3], rot[3];
-	
-	object_add_generic_invoke_options(C, op); // XXX these props don't get set right when only exec() is called
-	ED_object_add_generic_get_opts(op, loc, rot, &enter_editmode);
-	
-	if(obedit==NULL || obedit->type!=OB_MBALL) {
-		obedit= ED_object_add_type(C, OB_MBALL, loc, rot, TRUE);
-=======
 	unsigned int layer;
 	float loc[3], rot[3];
 	float mat[4][4];
@@ -727,7 +656,6 @@
 	
 	if(obedit==NULL || obedit->type!=OB_MBALL) {
 		obedit= ED_object_add_type(C, OB_MBALL, loc, rot, TRUE, layer);
->>>>>>> 7a76bc9a
 		newob = 1;
 	}
 	else DAG_id_flush_update(&obedit->id, OB_RECALC_DATA);
@@ -790,27 +718,16 @@
 {
 	Object *obedit= CTX_data_edit_object(C);
 	int enter_editmode;
-<<<<<<< HEAD
-	float loc[3], rot[3];
-	
-	object_add_generic_invoke_options(C, op); // XXX these props don't get set right when only exec() is called
-	ED_object_add_generic_get_opts(op, loc, rot, &enter_editmode);
-=======
 	unsigned int layer;
 	float loc[3], rot[3];
 	
 	object_add_generic_invoke_options(C, op); // XXX these props don't get set right when only exec() is called
 	ED_object_add_generic_get_opts(op, loc, rot, &enter_editmode, &layer);
->>>>>>> 7a76bc9a
 	
 	if(obedit && obedit->type==OB_FONT)
 		return OPERATOR_CANCELLED;
 
-<<<<<<< HEAD
-	obedit= ED_object_add_type(C, OB_FONT, loc, rot, enter_editmode);
-=======
 	obedit= ED_object_add_type(C, OB_FONT, loc, rot, enter_editmode, layer);
->>>>>>> 7a76bc9a
 	
 	WM_event_add_notifier(C, NC_OBJECT|ND_DRAW, obedit);
 	
@@ -841,15 +758,6 @@
 	RegionView3D *rv3d= NULL;
 	int newob= 0;
 	int enter_editmode;
-<<<<<<< HEAD
-	float loc[3], rot[3];
-	
-	object_add_generic_invoke_options(C, op); // XXX these props don't get set right when only exec() is called
-	ED_object_add_generic_get_opts(op, loc, rot, &enter_editmode);
-	
-	if ((obedit==NULL) || (obedit->type != OB_ARMATURE)) {
-		obedit= ED_object_add_type(C, OB_ARMATURE, loc, rot, TRUE);
-=======
 	unsigned int layer;
 	float loc[3], rot[3];
 	
@@ -858,7 +766,6 @@
 	
 	if ((obedit==NULL) || (obedit->type != OB_ARMATURE)) {
 		obedit= ED_object_add_type(C, OB_ARMATURE, loc, rot, TRUE, layer);
->>>>>>> 7a76bc9a
 		ED_object_enter_editmode(C, 0);
 		newob = 1;
 	}
@@ -906,13 +813,6 @@
 	Object *ob;
 	int type= RNA_enum_get(op->ptr, "type");
 	int enter_editmode;
-<<<<<<< HEAD
-	float loc[3], rot[3];
-	
-	ED_object_add_generic_get_opts(op, loc, rot, &enter_editmode);
-
-	ob= ED_object_add_type(C, OB_LAMP, loc, rot, FALSE);
-=======
 	unsigned int layer;
 	float loc[3], rot[3];
 	
@@ -920,7 +820,6 @@
 	ED_object_add_generic_get_opts(op, loc, rot, &enter_editmode, &layer);
 
 	ob= ED_object_add_type(C, OB_LAMP, loc, rot, FALSE, layer);
->>>>>>> 7a76bc9a
 	if(ob && ob->data)
 		((Lamp*)ob->data)->type= type;
 	
@@ -961,14 +860,6 @@
 	Group *group= BLI_findlink(&CTX_data_main(C)->group, RNA_enum_get(op->ptr, "type"));
 
 	int enter_editmode;
-<<<<<<< HEAD
-	float loc[3], rot[3];
-	
-	ED_object_add_generic_get_opts(op, loc, rot, &enter_editmode);
-
-	if(group) {
-		Object *ob= ED_object_add_type(C, OB_EMPTY, loc, rot, FALSE);
-=======
 	unsigned int layer;
 	float loc[3], rot[3];
 	
@@ -977,7 +868,6 @@
 
 	if(group) {
 		Object *ob= ED_object_add_type(C, OB_EMPTY, loc, rot, FALSE, layer);
->>>>>>> 7a76bc9a
 		rename_id(&ob->id, group->id.name+2);
 		ob->dup_group= group;
 		ob->transflag |= OB_DUPLIGROUP;
