/**
 * $Id$
 *
 * ***** BEGIN GPL LICENSE BLOCK *****
 *
 * This program is free software; you can redistribute it and/or
 * modify it under the terms of the GNU General Public License
 * as published by the Free Software Foundation; either version 2
 * of the License, or (at your option) any later version.
 *
 * This program is distributed in the hope that it will be useful,
 * but WITHOUT ANY WARRANTY; without even the implied warranty of
 * MERCHANTABILITY or FITNESS FOR A PARTICULAR PURPOSE.  See the
 * GNU General Public License for more details.
 *
 * You should have received a copy of the GNU General Public License
 * along with this program; if not, write to the Free Software Foundation,
 * Inc., 59 Temple Place - Suite 330, Boston, MA  02111-1307, USA.
 *
 * Contributor(s): Blender Foundation 2009.
 *
 * ***** END GPL LICENSE BLOCK *****
 */

#include <limits.h>
#include <math.h>
#include <stdlib.h>
#include <string.h>

#include "MEM_guardedalloc.h"

#include "DNA_ID.h"
#include "DNA_scene_types.h"
#include "DNA_screen_types.h"
#include "DNA_userdef_types.h"
#include "DNA_windowmanager_types.h"

#include "BLI_listbase.h"
#include "BLI_string.h"

#include "BKE_context.h"
#include "BKE_global.h"
#include "BKE_idprop.h"
#include "BKE_library.h"
#include "BKE_screen.h"
#include "BKE_utildefines.h"

#include "RNA_access.h"

#include "UI_interface.h"
#include "UI_resources.h"
#include "UI_view2d.h"

#include "ED_util.h"
#include "ED_types.h"
#include "ED_screen.h"

#include "WM_api.h"
#include "WM_types.h"

#include "interface_intern.h"

/************************ Structs and Defines *************************/

#define RNA_NO_INDEX	-1
#define RNA_ENUM_VALUE	-2

#define EM_SEPR_X		6
#define EM_SEPR_Y		6

/* uiLayoutRoot */

typedef struct uiLayoutRoot {
	struct uiLayoutRoot *next, *prev;

	int type;
	int opcontext;

	int emw, emh;

	uiMenuHandleFunc handlefunc;
	void *argv;

	uiStyle *style;
	uiBlock *block;
	uiLayout *layout;
} uiLayoutRoot;

/* Item */

typedef enum uiItemType {
	ITEM_BUTTON,

	ITEM_LAYOUT_ROW,
	ITEM_LAYOUT_COLUMN,
	ITEM_LAYOUT_COLUMN_FLOW,
	ITEM_LAYOUT_ROW_FLOW,
	ITEM_LAYOUT_BOX,
	ITEM_LAYOUT_ABSOLUTE,
	ITEM_LAYOUT_SPLIT,
	ITEM_LAYOUT_OVERLAP,

	ITEM_LAYOUT_ROOT
#if 0
	TEMPLATE_COLUMN_FLOW,
	TEMPLATE_SPLIT,
	TEMPLATE_BOX,

	TEMPLATE_HEADER,
	TEMPLATE_HEADER_ID
#endif
} uiItemType;

typedef struct uiItem {
	void *next, *prev;
	uiItemType type;
	int flag;
} uiItem;

typedef struct uiButtonItem {
	uiItem item;
	uiBut *but;
} uiButtonItem;

struct uiLayout {
	uiItem item;

	uiLayoutRoot *root;
	bContextStore *context;
	ListBase items;

	int x, y, w, h;
	float scale[2];
	short space;
	char align;
	char active;
	char enabled;
	char redalert;
	char keepaspect;
	char alignment;
};

typedef struct uiLayoutItemFlow {
	uiLayout litem;
	int number;
	int totcol;
} uiLayoutItemFlow;

typedef struct uiLayoutItemBx {
	uiLayout litem;
	uiBut *roundbox;
} uiLayoutItemBx;

typedef struct uiLayoutItemSplt {
	uiLayout litem;
	float percentage;
} uiLayoutItemSplt;

typedef struct uiLayoutItemRoot {
	uiLayout litem;
} uiLayoutItemRoot;

/************************** Item ***************************/

static char *ui_item_name_add_colon(char *name, char namestr[UI_MAX_NAME_STR])
{
	int len= strlen(name);

	if(len != 0 && len+1 < UI_MAX_NAME_STR) {
		BLI_strncpy(namestr, name, UI_MAX_NAME_STR);
		namestr[len]= ':';
		namestr[len+1]= '\0';
		return namestr;
	}

	return name;
}

static int ui_item_fit(int item, int pos, int all, int available, int last, int alignment, int *offset)
{
	/* available == 0 is unlimited */
	if(available == 0)
		return item;
	
	if(offset)
		*offset= 0;
	
	if(all > available) {
		/* contents is bigger than available space */
		if(last)
			return available-pos;
		else
			return (item*available)/all;
	}
	else {
		/* contents is smaller or equal to available space */
		if(alignment == UI_LAYOUT_ALIGN_EXPAND) {
			if(last)
				return available-pos;
			else
				return (item*available)/all;
		}
		else
			return item;
	}
}

/* variable button size in which direction? */
#define UI_ITEM_VARY_X	1
#define UI_ITEM_VARY_Y	2

static int ui_layout_vary_direction(uiLayout *layout)
{
	return (layout->root->type == UI_LAYOUT_HEADER || layout->alignment != UI_LAYOUT_ALIGN_EXPAND)? UI_ITEM_VARY_X: UI_ITEM_VARY_Y;
}

/* estimated size of text + icon */
static int ui_text_icon_width(uiLayout *layout, char *name, int icon, int compact)
{
	int variable = ui_layout_vary_direction(layout) == UI_ITEM_VARY_X;

	if(icon && !name[0])
		return UI_UNIT_X; /* icon only */
	else if(icon)
		return (variable)? UI_GetStringWidth(name) + (compact? 5: 10) + UI_UNIT_X: 10*UI_UNIT_X; /* icon + text */
	else
		return (variable)? UI_GetStringWidth(name) + (compact? 5: 10) + UI_UNIT_X: 10*UI_UNIT_X; /* text only */
}

static void ui_item_size(uiItem *item, int *r_w, int *r_h)
{
	if(item->type == ITEM_BUTTON) {
		uiButtonItem *bitem= (uiButtonItem*)item;

		if(r_w) *r_w= bitem->but->x2 - bitem->but->x1;
		if(r_h) *r_h= bitem->but->y2 - bitem->but->y1;
	}
	else {
		uiLayout *litem= (uiLayout*)item;

		if(r_w) *r_w= litem->w;
		if(r_h) *r_h= litem->h;
	}
}

static void ui_item_offset(uiItem *item, int *r_x, int *r_y)
{
	if(item->type == ITEM_BUTTON) {
		uiButtonItem *bitem= (uiButtonItem*)item;

		if(r_x) *r_x= bitem->but->x1;
		if(r_y) *r_y= bitem->but->y1;
	}
	else {
		if(r_x) *r_x= 0;
		if(r_y) *r_y= 0;
	}
}

static void ui_item_position(uiItem *item, int x, int y, int w, int h)
{
	if(item->type == ITEM_BUTTON) {
		uiButtonItem *bitem= (uiButtonItem*)item;

		bitem->but->x1= x;
		bitem->but->y1= y;
		bitem->but->x2= x+w;
		bitem->but->y2= y+h;
		
		ui_check_but(bitem->but); /* for strlen */
	}
	else {
		uiLayout *litem= (uiLayout*)item;

		litem->x= x;
		litem->y= y+h;
		litem->w= w;
		litem->h= h;
	}
}

/******************** Special RNA Items *********************/

static int ui_layout_local_dir(uiLayout *layout)
{
	switch(layout->item.type) {
		case ITEM_LAYOUT_ROW:
		case ITEM_LAYOUT_ROOT:
		case ITEM_LAYOUT_OVERLAP:
			return UI_LAYOUT_HORIZONTAL;
		case ITEM_LAYOUT_COLUMN:
		case ITEM_LAYOUT_COLUMN_FLOW:
		case ITEM_LAYOUT_SPLIT:
		case ITEM_LAYOUT_ABSOLUTE:
		case ITEM_LAYOUT_BOX:
		default:
			return UI_LAYOUT_VERTICAL;
	}
}

static uiLayout *ui_item_local_sublayout(uiLayout *test, uiLayout *layout, int align)
{
	uiLayout *sub;

	if(ui_layout_local_dir(test) == UI_LAYOUT_HORIZONTAL)
		sub= uiLayoutRow(layout, align);
	else
		sub= uiLayoutColumn(layout, align);
	
	sub->space= 0;
	return sub;
}

static void ui_layer_but_cb(bContext *C, void *arg_but, void *arg_index)
{
	wmWindow *win= CTX_wm_window(C);
	uiBut *but= arg_but, *cbut;
	PointerRNA *ptr= &but->rnapoin;
	PropertyRNA *prop= but->rnaprop;
	int i, index= GET_INT_FROM_POINTER(arg_index);
	int shift= win->eventstate->shift;
	int len= RNA_property_array_length(ptr, prop);

	if(!shift) {
		RNA_property_boolean_set_index(ptr, prop, index, 1);

		for(i=0; i<len; i++)
			if(i != index)
				RNA_property_boolean_set_index(ptr, prop, i, 0);

		RNA_property_update(C, ptr, prop);

		for(cbut=but->block->buttons.first; cbut; cbut=cbut->next)
			ui_check_but(cbut);
	}
}

/* create buttons for an item with an RNA array */
static void ui_item_array(uiLayout *layout, uiBlock *block, char *name, int icon, PointerRNA *ptr, PropertyRNA *prop, int len, int x, int y, int w, int h, int expand, int slider, int toggle, int icon_only)
{
	uiStyle *style= layout->root->style;
	uiBut *but;
	PropertyType type;
	PropertySubType subtype;
	uiLayout *sub;
	int a, b;

	/* retrieve type and subtype */
	type= RNA_property_type(prop);
	subtype= RNA_property_subtype(prop);

	sub= ui_item_local_sublayout(layout, layout, 1);
	uiBlockSetCurLayout(block, sub);

	/* create label */
	if(strcmp(name, "") != 0)
		uiDefBut(block, LABEL, 0, name, 0, 0, w, UI_UNIT_Y, NULL, 0.0, 0.0, 0, 0, "");

	/* create buttons */
	if(type == PROP_BOOLEAN && ELEM(subtype, PROP_LAYER, PROP_LAYER_MEMBER)) {
		/* special check for layer layout */
		int butw, buth, unit;
		int cols= (len >= 20)? 2: 1;
		int colbuts= len/(2*cols);

		uiBlockSetCurLayout(block, uiLayoutAbsolute(layout, 0));

		unit= UI_UNIT_X*0.75;
		butw= unit;
		buth= unit;

		for(b=0; b<cols; b++) {
			uiBlockBeginAlign(block);

			for(a=0; a<colbuts; a++) {
				but= uiDefAutoButR(block, ptr, prop, a+b*colbuts, "", ICON_BLANK1, x + butw*a, y+buth, butw, buth);
				if(subtype == PROP_LAYER_MEMBER)
					uiButSetFunc(but, ui_layer_but_cb, but, SET_INT_IN_POINTER(a+b*colbuts));
			}
			for(a=0; a<colbuts; a++) {
				but= uiDefAutoButR(block, ptr, prop, a+len/2+b*colbuts, "", ICON_BLANK1, x + butw*a, y, butw, buth);
				if(subtype == PROP_LAYER_MEMBER)
					uiButSetFunc(but, ui_layer_but_cb, but, SET_INT_IN_POINTER(a+len/2+b*colbuts));
			}
			uiBlockEndAlign(block);

			x += colbuts*butw + style->buttonspacex;
		}
	}
	else if(subtype == PROP_MATRIX) {
		/* matrix layout */
		int row, col;

		uiBlockSetCurLayout(block, uiLayoutAbsolute(layout, 1));

		len= ceil(sqrt(len));

		h /= len;
		w /= len;

		// XXX test
		for(a=0; a<len; a++) {
			col= a%len;
			row= a/len;

			but= uiDefAutoButR(block, ptr, prop, a, "", 0, x + w*col, y+(row-a-1)*UI_UNIT_Y, w, UI_UNIT_Y);
			if(slider && but->type==NUM)
				but->type= NUMSLI;
		}
	}
	else {
		if(ELEM(subtype, PROP_COLOR, PROP_RGB))
			uiDefAutoButR(block, ptr, prop, -1, "", 0, 0, 0, w, UI_UNIT_Y);

		if(!ELEM(subtype, PROP_COLOR, PROP_RGB) || expand) {
			/* layout for known array subtypes */
			char str[3];

			for(a=0; a<len; a++) {
				str[0]= RNA_property_array_item_char(prop, a);

				if(str[0]) {
					if (icon_only) {
						str[0] = '\0';
					}
					else if(type == PROP_BOOLEAN) {
						str[1]= '\0';
					}
					else {
						str[1]= ':';
						str[2]= '\0';
					}
				}

				but= uiDefAutoButR(block, ptr, prop, a, str, icon, 0, 0, w, UI_UNIT_Y);
				if(slider && but->type==NUM)
					but->type= NUMSLI;
				if(toggle && but->type==OPTION)
					but->type= TOG;
			}
		}
		else if(ELEM(subtype, PROP_COLOR, PROP_RGB) && len == 4) {
			but= uiDefAutoButR(block, ptr, prop, 3, "A:", 0, 0, 0, w, UI_UNIT_Y);
			if(slider && but->type==NUM)
				but->type= NUMSLI;
		}
	}

	uiBlockSetCurLayout(block, layout);
}

static void ui_item_enum_row(uiLayout *layout, uiBlock *block, PointerRNA *ptr, PropertyRNA *prop, char *uiname, int x, int y, int w, int h, int icon_only)
{
	EnumPropertyItem *item;
	const char *identifier;
	char *name;
	int a, totitem, itemw, icon, value, free;

	identifier= RNA_property_identifier(prop);
	RNA_property_enum_items(block->evil_C, ptr, prop, &item, &totitem, &free);

	uiBlockSetCurLayout(block, ui_item_local_sublayout(layout, layout, 1));
	for(a=0; a<totitem; a++) {
		if(!item[a].identifier[0])
			continue;

		name= (!uiname || uiname[0])? (char*)item[a].name: "";
		icon= item[a].icon;
		value= item[a].value;
		itemw= ui_text_icon_width(block->curlayout, name, icon, 0);

		if(icon && strcmp(name, "") != 0 && !icon_only)
			uiDefIconTextButR(block, ROW, 0, icon, name, 0, 0, itemw, h, ptr, identifier, -1, 0, value, -1, -1, NULL);
		else if(icon)
			uiDefIconButR(block, ROW, 0, icon, 0, 0, itemw, h, ptr, identifier, -1, 0, value, -1, -1, NULL);
		else
			uiDefButR(block, ROW, 0, name, 0, 0, itemw, h, ptr, identifier, -1, 0, value, -1, -1, NULL);
	}
	uiBlockSetCurLayout(block, layout);

	if(free)
		MEM_freeN(item);
}

/* callback for keymap item change button */
static void ui_keymap_but_cb(bContext *C, void *but_v, void *key_v)
{
	uiBut *but= but_v;
	short modifier= *((short*)key_v);

	RNA_boolean_set(&but->rnapoin, "shift", (modifier & KM_SHIFT) != 0);
	RNA_boolean_set(&but->rnapoin, "ctrl", (modifier & KM_CTRL) != 0);
	RNA_boolean_set(&but->rnapoin, "alt", (modifier & KM_ALT) != 0);
	RNA_boolean_set(&but->rnapoin, "oskey", (modifier & KM_OSKEY) != 0);
}

/* create label + button for RNA property */
static uiBut *ui_item_with_label(uiLayout *layout, uiBlock *block, char *name, int icon, PointerRNA *ptr, PropertyRNA *prop, int index, int x, int y, int w, int h, int flag)
{
	uiLayout *sub;
	uiBut *but=NULL;
	PropertyType type;
	PropertySubType subtype;
	int labelw;

	sub= uiLayoutRow(layout, 0);
	uiBlockSetCurLayout(block, sub);

	if(strcmp(name, "") != 0) {
		/* XXX UI_GetStringWidth is not accurate
		labelw= UI_GetStringWidth(name);
		CLAMP(labelw, w/4, 3*w/4);*/
		labelw= w/3;
		uiDefBut(block, LABEL, 0, name, x, y, labelw, h, NULL, 0.0, 0.0, 0, 0, "");
		w= w-labelw;
	}

	type= RNA_property_type(prop);
	subtype= RNA_property_subtype(prop);

	if(subtype == PROP_FILEPATH || subtype == PROP_DIRPATH) {
		uiBlockSetCurLayout(block, uiLayoutRow(sub, 1));
		uiDefAutoButR(block, ptr, prop, index, "", icon, x, y, w-UI_UNIT_X, h);

		/* BUTTONS_OT_file_browse calls uiFileBrowseContextProperty */
		but= uiDefIconButO(block, BUT, "BUTTONS_OT_file_browse", WM_OP_INVOKE_DEFAULT, ICON_FILESEL, x, y, UI_UNIT_X, h, "Browse for file or directory.");
	}
	else if(subtype == PROP_DIRECTION) {
		uiDefButR(block, BUT_NORMAL, 0, name, x, y, 100, 100, ptr, RNA_property_identifier(prop), index, 0, 0, -1, -1, NULL);
	}
	else if(flag & UI_ITEM_R_EVENT) {
		uiDefButR(block, KEYEVT, 0, name, x, y, w, h, ptr, RNA_property_identifier(prop), index, 0, 0, -1, -1, NULL);
	}
	else if(flag & UI_ITEM_R_FULL_EVENT) {
		if(RNA_struct_is_a(ptr->type, &RNA_KeyMapItem)) {
			static short dummy = 0;
			char buf[128];

			WM_keymap_item_to_string(ptr->data, buf, sizeof(buf));

			but= uiDefButR(block, HOTKEYEVT, 0, buf, x, y, w, h, ptr, RNA_property_identifier(prop), 0, 0, 0, -1, -1, NULL);
			but->func_arg3= &dummy; // XXX abuse
			uiButSetFunc(but, ui_keymap_but_cb, but, &dummy);
		}
	}
	else
		but= uiDefAutoButR(block, ptr, prop, index, (type == PROP_ENUM && !(flag & UI_ITEM_R_ICON_ONLY))? NULL: "", icon, x, y, w, h);

	uiBlockSetCurLayout(block, layout);
	return but;
}

void uiFileBrowseContextProperty(const bContext *C, PointerRNA *ptr, PropertyRNA **prop)
{
	ARegion *ar= CTX_wm_region(C);
	uiBlock *block;
	uiBut *but, *prevbut;

	memset(ptr, 0, sizeof(*ptr));
	*prop= NULL;

	if(!ar)
		return;

	for(block=ar->uiblocks.first; block; block=block->next) {
		for(but=block->buttons.first; but; but= but->next) {
			prevbut= but->prev;

			/* find the button before the active one */
			if((but->flag & UI_BUT_LAST_ACTIVE) && prevbut && prevbut->rnapoin.data) {
				if(RNA_property_type(prevbut->rnaprop) == PROP_STRING) {
					*ptr= prevbut->rnapoin;
					*prop= prevbut->rnaprop;
					return;
				}
			}
		}
	}
}

/********************* Button Items *************************/

/* disabled item */
static void ui_item_disabled(uiLayout *layout, char *name)
{
	uiBlock *block= layout->root->block;
	uiBut *but;
	int w;

	uiBlockSetCurLayout(block, layout);

	if(!name)
		name= "";

	w= ui_text_icon_width(layout, name, 0, 0);

	but= uiDefBut(block, LABEL, 0, (char*)name, 0, 0, w, UI_UNIT_Y, NULL, 0.0, 0.0, 0, 0, "");
	but->flag |= UI_BUT_DISABLED;
	but->lock = 1;
	but->lockstr = "";
}

/* operator items */
PointerRNA uiItemFullO(uiLayout *layout, char *name, int icon, char *idname, IDProperty *properties, int context, int flag)
{
	uiBlock *block= layout->root->block;
	wmOperatorType *ot= WM_operatortype_find(idname, 0);
	uiBut *but;
	int w;

	if(!ot) {
		ui_item_disabled(layout, idname);
		return PointerRNA_NULL;
	}

	if(!name)
		name= ot->name;
	if(layout->root->type == UI_LAYOUT_MENU && !icon)
		icon= ICON_BLANK1;

	/* create button */
	uiBlockSetCurLayout(block, layout);

	w= ui_text_icon_width(layout, name, icon, 0);

	if(icon && strcmp(name, "") != 0)
		but= uiDefIconTextButO(block, BUT, ot->idname, context, icon, (char*)name, 0, 0, w, UI_UNIT_Y, NULL);
	else if(icon)
		but= uiDefIconButO(block, BUT, ot->idname, context, icon, 0, 0, w, UI_UNIT_Y, NULL);
	else
		but= uiDefButO(block, BUT, ot->idname, context, (char*)name, 0, 0, w, UI_UNIT_Y, NULL);

	/* assign properties */
	if(properties || (flag & UI_ITEM_O_RETURN_PROPS)) {
		PointerRNA *opptr= uiButGetOperatorPtrRNA(but);

		if(properties) {
			opptr->data= properties;
		}
		else {
			IDPropertyTemplate val = {0};
			opptr->data= IDP_New(IDP_GROUP, val, "wmOperatorProperties");
		}

		return *opptr;
	}

	return PointerRNA_NULL;
}

static char *ui_menu_enumpropname(uiLayout *layout, char *opname, char *propname, int retval)
{
	wmOperatorType *ot= WM_operatortype_find(opname, 0);
	PointerRNA ptr;
	PropertyRNA *prop;

	if(!ot || !ot->srna)
		return "";

	RNA_pointer_create(NULL, ot->srna, NULL, &ptr);
	prop= RNA_struct_find_property(&ptr, propname);

	if(prop) {
		EnumPropertyItem *item;
		int totitem, free;
		const char *name;

		RNA_property_enum_items(layout->root->block->evil_C, &ptr, prop, &item, &totitem, &free);
		if(RNA_enum_name(item, retval, &name)) {
			if(free) MEM_freeN(item);
			return (char*)name;
		}
		
		if(free)
			MEM_freeN(item);
	}

	return "";
}

void uiItemEnumO(uiLayout *layout, char *name, int icon, char *opname, char *propname, int value)
{
	PointerRNA ptr;

	WM_operator_properties_create(&ptr, opname);
	RNA_enum_set(&ptr, propname, value);

	if(!name)
		name= ui_menu_enumpropname(layout, opname, propname, value);

	uiItemFullO(layout, name, icon, opname, ptr.data, layout->root->opcontext, 0);
}

void uiItemsEnumO(uiLayout *layout, char *opname, char *propname)
{
	wmOperatorType *ot= WM_operatortype_find(opname, 0);
	PointerRNA ptr;
	PropertyRNA *prop;
	uiBut *bt;
	uiBlock *block= layout->root->block;

	if(!ot || !ot->srna) {
		ui_item_disabled(layout, opname);
		return;
	}

	RNA_pointer_create(NULL, ot->srna, NULL, &ptr);
	prop= RNA_struct_find_property(&ptr, propname);

	if(prop && RNA_property_type(prop) == PROP_ENUM) {
		EnumPropertyItem *item;
		int totitem, i, free;
		uiLayout *split= uiLayoutSplit(layout, 0);
		uiLayout *column= uiLayoutColumn(split, 0);

		RNA_property_enum_items(block->evil_C, &ptr, prop, &item, &totitem, &free);

		for(i=0; i<totitem; i++) {
			if(item[i].identifier[0]) {
				uiItemEnumO(column, (char*)item[i].name, item[i].icon, opname, propname, item[i].value);
			}
			else {
				if(item[i].name) {
					if(i != 0) {
						column= uiLayoutColumn(split, 0);
						/* inconsistent, but menus with labels do not look good flipped */
						block->flag |= UI_BLOCK_NO_FLIP;
					}

					uiItemL(column, (char*)item[i].name, 0);
					bt= block->buttons.last;
					bt->flag= UI_TEXT_LEFT;
				}
				else
					uiItemS(column);
			}
		}

		if(free)
			MEM_freeN(item);
	}
}

/* for use in cases where we have */
void uiItemEnumO_string(uiLayout *layout, char *name, int icon, char *opname, char *propname, char *value_str)
{
	PointerRNA ptr;
	
	/* for getting the enum */
	PropertyRNA *prop;
	EnumPropertyItem *item;
	int value, free;

	WM_operator_properties_create(&ptr, opname);
	
	/* enum lookup */
	if((prop= RNA_struct_find_property(&ptr, propname))) {
		RNA_property_enum_items(layout->root->block->evil_C, &ptr, prop, &item, NULL, &free);
		if(item==NULL || RNA_enum_value_from_id(item, value_str, &value)==0) {
			if(free) MEM_freeN(item);
			printf("uiItemEnumO_string: %s.%s, enum %s not found.\n", RNA_struct_identifier(ptr.type), propname, value_str);
			return;
		}

		if(free)
			MEM_freeN(item);
	}
	else {
		printf("uiItemEnumO_string: %s.%s not found.\n", RNA_struct_identifier(ptr.type), propname);
		return;
	}
	
	RNA_property_enum_set(&ptr, prop, value);
	
	/* same as uiItemEnumO */
	if(!name)
		name= ui_menu_enumpropname(layout, opname, propname, value);

	uiItemFullO(layout, name, icon, opname, ptr.data, layout->root->opcontext, 0);
}

void uiItemBooleanO(uiLayout *layout, char *name, int icon, char *opname, char *propname, int value)
{
	PointerRNA ptr;

	WM_operator_properties_create(&ptr, opname);
	RNA_boolean_set(&ptr, propname, value);

	uiItemFullO(layout, name, icon, opname, ptr.data, layout->root->opcontext, 0);
}

void uiItemIntO(uiLayout *layout, char *name, int icon, char *opname, char *propname, int value)
{
	PointerRNA ptr;

	WM_operator_properties_create(&ptr, opname);
	RNA_int_set(&ptr, propname, value);

	uiItemFullO(layout, name, icon, opname, ptr.data, layout->root->opcontext, 0);
}

void uiItemFloatO(uiLayout *layout, char *name, int icon, char *opname, char *propname, float value)
{
	PointerRNA ptr;

	WM_operator_properties_create(&ptr, opname);
	RNA_float_set(&ptr, propname, value);

	uiItemFullO(layout, name, icon, opname, ptr.data, layout->root->opcontext, 0);
}

void uiItemStringO(uiLayout *layout, char *name, int icon, char *opname, char *propname, char *value)
{
	PointerRNA ptr;

	WM_operator_properties_create(&ptr, opname);
	RNA_string_set(&ptr, propname, value);

	uiItemFullO(layout, name, icon, opname, ptr.data, layout->root->opcontext, 0);
}

void uiItemO(uiLayout *layout, char *name, int icon, char *opname)
{
	uiItemFullO(layout, name, icon, opname, NULL, layout->root->opcontext, 0);
}

/* RNA property items */

static void ui_item_rna_size(uiLayout *layout, char *name, int icon, PointerRNA *ptr, PropertyRNA *prop, int index, int icon_only, int *r_w, int *r_h)
{
	PropertyType type;
	PropertySubType subtype;
	int len, w, h;

	/* arbitrary extended width by type */
	type= RNA_property_type(prop);
	subtype= RNA_property_subtype(prop);
	len= RNA_property_array_length(ptr, prop);

	if(ELEM3(type, PROP_STRING, PROP_POINTER, PROP_ENUM) && !name[0] && !icon_only)
		name= "non-empty text";
	else if(type == PROP_BOOLEAN && !name[0] && !icon_only)
		icon= ICON_DOT;

	w= ui_text_icon_width(layout, name, icon, 0);
	h= UI_UNIT_Y;

	/* increase height for arrays */
	if(index == RNA_NO_INDEX && len > 0) {
		if(!name[0] && icon == 0)
			h= 0;

		if(ELEM(subtype, PROP_LAYER, PROP_LAYER_MEMBER))
			h += 2*UI_UNIT_Y;
		else if(subtype == PROP_MATRIX)
			h += ceil(sqrt(len))*UI_UNIT_Y;
		else
			h += len*UI_UNIT_Y;
	}
	else if(ui_layout_vary_direction(layout) == UI_ITEM_VARY_X) {
		if(type == PROP_BOOLEAN && strcmp(name, "") != 0)
			w += UI_UNIT_X/5;
		else if(type == PROP_ENUM)
			w += UI_UNIT_X/4;
		else if(type == PROP_FLOAT || type == PROP_INT)
			w += UI_UNIT_X*3;
	}

	*r_w= w;
	*r_h= h;
}

void uiItemFullR(uiLayout *layout, char *name, int icon, PointerRNA *ptr, PropertyRNA *prop, int index, int value, int flag)
{
	uiBlock *block= layout->root->block;
	uiBut *but;
	PropertyType type;
	char namestr[UI_MAX_NAME_STR];
	int len, w, h, slider, toggle, expand, icon_only;

	uiBlockSetCurLayout(block, layout);

	/* retrieve info */
	type= RNA_property_type(prop);
	len= RNA_property_array_length(ptr, prop);

	/* set name and icon */
	if(!name)
		name= (char*)RNA_property_ui_name(prop);
	if(!icon)
		icon= RNA_property_ui_icon(prop);

	if(ELEM4(type, PROP_INT, PROP_FLOAT, PROP_STRING, PROP_POINTER))
		name= ui_item_name_add_colon(name, namestr);
	else if(type == PROP_BOOLEAN && len)
		name= ui_item_name_add_colon(name, namestr);
	else if(type == PROP_ENUM && index != RNA_ENUM_VALUE)
		name= ui_item_name_add_colon(name, namestr);

	if(layout->root->type == UI_LAYOUT_MENU) {
<<<<<<< HEAD
		/* whether the property is actually enabled doesn't matter, 
		 * since the widget code for drawing toggles takes care of the 
		 * rest (i.e. given the deactivated icon, it finds the active one
		 * based on the state of the setting)
		 */
		if ( (type == PROP_BOOLEAN) || (type==PROP_ENUM && index==RNA_ENUM_VALUE) )
			icon= ICON_CHECKBOX_DEHLT; /* ICON_CHECKBOX_HLT when on... */
=======
		if(type == PROP_BOOLEAN)
			icon= (RNA_property_boolean_get(ptr, prop))? ICON_CHECKBOX_HLT: ICON_CHECKBOX_DEHLT;
		else if(type == PROP_ENUM && index == RNA_ENUM_VALUE)
			icon= (RNA_property_enum_get(ptr, prop) == value)? ICON_CHECKBOX_HLT: ICON_CHECKBOX_DEHLT;
>>>>>>> 4e9699de
	}

	slider= (flag & UI_ITEM_R_SLIDER);
	toggle= (flag & UI_ITEM_R_TOGGLE);
	expand= (flag & UI_ITEM_R_EXPAND);
	icon_only= (flag & UI_ITEM_R_ICON_ONLY);

	/* get size */
	ui_item_rna_size(layout, name, icon, ptr, prop, index, icon_only, &w, &h);

	/* array property */
	if(index == RNA_NO_INDEX && len > 0)
		ui_item_array(layout, block, name, icon, ptr, prop, len, 0, 0, w, h, expand, slider, toggle, icon_only);
	/* enum item */
	else if(type == PROP_ENUM && index == RNA_ENUM_VALUE) {
		char *identifier= (char*)RNA_property_identifier(prop);

		if(icon && strcmp(name, "") != 0 && !icon_only)
			uiDefIconTextButR(block, ROW, 0, icon, name, 0, 0, w, h, ptr, identifier, -1, 0, value, -1, -1, NULL);
		else if(icon)
			uiDefIconButR(block, ROW, 0, icon, 0, 0, w, h, ptr, identifier, -1, 0, value, -1, -1, NULL);
		else
			uiDefButR(block, ROW, 0, name, 0, 0, w, h, ptr, identifier, -1, 0, value, -1, -1, NULL);
	}
	/* expanded enum */
	else if(type == PROP_ENUM && expand)
		ui_item_enum_row(layout, block, ptr, prop, name, 0, 0, w, h, icon_only);
	/* property with separate label */
	else if(type == PROP_ENUM || type == PROP_STRING || type == PROP_POINTER) {
		but= ui_item_with_label(layout, block, name, icon, ptr, prop, index, 0, 0, w, h, flag);
		ui_but_add_search(but, ptr, prop, NULL, NULL);
	}
	/* single button */
	else {
		but= uiDefAutoButR(block, ptr, prop, index, (char*)name, icon, 0, 0, w, h);

		if(slider && but->type==NUM)
			but->type= NUMSLI;

		if(toggle && but->type==OPTION)
			but->type= TOG;
	}
}

void uiItemR(uiLayout *layout, char *name, int icon, PointerRNA *ptr, char *propname, int flag)
{
	PropertyRNA *prop= RNA_struct_find_property(ptr, propname);

	if(!prop) {
		ui_item_disabled(layout, propname);
		printf("uiItemR: property not found: %s\n", propname);
		return;
	}

	uiItemFullR(layout, name, icon, ptr, prop, RNA_NO_INDEX, 0, flag);
}

void uiItemEnumR(uiLayout *layout, char *name, int icon, struct PointerRNA *ptr, char *propname, int value)
{
	PropertyRNA *prop= RNA_struct_find_property(ptr, propname);

	if(!prop || RNA_property_type(prop) != PROP_ENUM) {
		ui_item_disabled(layout, propname);
		printf("uiItemEnumR: enum property not found: %s\n", propname);
		return;
	}

	uiItemFullR(layout, name, icon, ptr, prop, RNA_ENUM_VALUE, value, 0);
}

void uiItemEnumR_string(uiLayout *layout, char *name, int icon, struct PointerRNA *ptr, char *propname, char *value)
{
	PropertyRNA *prop= RNA_struct_find_property(ptr, propname);
	EnumPropertyItem *item;
	int ivalue, a, free;

	if(!prop || RNA_property_type(prop) != PROP_ENUM) {
		ui_item_disabled(layout, propname);
		printf("uiItemEnumR: enum property not found: %s\n", propname);
		return;
	}

	RNA_property_enum_items(layout->root->block->evil_C, ptr, prop, &item, NULL, &free);

	if(!RNA_enum_value_from_id(item, value, &ivalue)) {
		if(free) MEM_freeN(item);
		ui_item_disabled(layout, propname);
		printf("uiItemEnumR: enum property value not found: %s\n", value);
		return;
	}

	for(a=0; item[a].identifier; a++) {
		if(item[a].value == ivalue) {
			uiItemFullR(layout, (char*)item[a].name, item[a].icon, ptr, prop, RNA_ENUM_VALUE, ivalue, 0);
			break;
		}
	}

	if(free)
		MEM_freeN(item);
}

void uiItemsEnumR(uiLayout *layout, struct PointerRNA *ptr, char *propname)
{
	PropertyRNA *prop;
	uiBlock *block= layout->root->block;
	uiBut *bt;

	prop= RNA_struct_find_property(ptr, propname);

	if(!prop) {
		ui_item_disabled(layout, propname);
		return;
	}

	if(RNA_property_type(prop) == PROP_ENUM) {
		EnumPropertyItem *item;
		int totitem, i, free;
		uiLayout *split= uiLayoutSplit(layout, 0);
		uiLayout *column= uiLayoutColumn(split, 0);

		RNA_property_enum_items(block->evil_C, ptr, prop, &item, &totitem, &free);

		for(i=0; i<totitem; i++) {
			if(item[i].identifier[0]) {
				uiItemEnumR(column, (char*)item[i].name, 0, ptr, propname, item[i].value);
			}
			else {
				if(item[i].name) {
					if(i != 0) {
						column= uiLayoutColumn(split, 0);
						/* inconsistent, but menus with labels do not look good flipped */
						block->flag |= UI_BLOCK_NO_FLIP;
					}

					uiItemL(column, (char*)item[i].name, 0);
					bt= block->buttons.last;
					bt->flag= UI_TEXT_LEFT;
				}
				else
					uiItemS(column);
			}
		}

		if(free)
			MEM_freeN(item);
	}
}

/* Pointer RNA button with search */

static void rna_search_cb(const struct bContext *C, void *arg_but, char *str, uiSearchItems *items)
{
	uiBut *but= arg_but;
	char *name;
	int i, iconid, flag= RNA_property_flag(but->rnaprop);

	i = 0;
	RNA_PROP_BEGIN(&but->rnasearchpoin, itemptr, but->rnasearchprop) {
		if(flag & PROP_ID_SELF_CHECK)
			if(itemptr.data == but->rnapoin.id.data)
				continue;

		iconid= 0;
		if(RNA_struct_is_ID(itemptr.type))
			iconid= ui_id_icon_get((bContext*)C, itemptr.data);

		name= RNA_struct_name_get_alloc(&itemptr, NULL, 0);

		if(name) {
			if(BLI_strcasestr(name, str)) {
				if(!uiSearchItemAdd(items, name, SET_INT_IN_POINTER(i), iconid)) {
					MEM_freeN(name);
					break;
				}
			}

			MEM_freeN(name);
		}

		i++;
	}
	RNA_PROP_END;
}

static void search_id_collection(StructRNA *ptype, PointerRNA *ptr, PropertyRNA **prop)
{
	StructRNA *srna;

	/* look for collection property in Main */
	RNA_main_pointer_create(G.main, ptr);

	*prop= NULL;

	RNA_STRUCT_BEGIN(ptr, iprop) {
		/* if it's a collection and has same pointer type, we've got it */
		if(RNA_property_type(iprop) == PROP_COLLECTION) {
			srna= RNA_property_pointer_type(ptr, iprop);

			if(ptype == srna) {
				*prop= iprop;
				break;
			}
		}
	}
	RNA_STRUCT_END;
}

void ui_but_add_search(uiBut *but, PointerRNA *ptr, PropertyRNA *prop, PointerRNA *searchptr, PropertyRNA *searchprop)
{
	StructRNA *ptype;
	PointerRNA sptr;

	/* for ID's we do automatic lookup */
	if(!searchprop) {
		if(RNA_property_type(prop) == PROP_POINTER) {
			ptype= RNA_property_pointer_type(ptr, prop);
			search_id_collection(ptype, &sptr, &searchprop);
			searchptr= &sptr;
		}
	}

	/* turn button into search button */
	if(searchprop) {
		but->type= SEARCH_MENU;
		but->hardmax= MAX2(but->hardmax, 256);
		but->rnasearchpoin= *searchptr;
		but->rnasearchprop= searchprop;
		but->flag |= UI_ICON_LEFT|UI_TEXT_LEFT|UI_BUT_UNDO;

		uiButSetSearchFunc(but, rna_search_cb, but, NULL, NULL);
	}
}

void uiItemPointerR(uiLayout *layout, char *name, int icon, struct PointerRNA *ptr, char *propname, struct PointerRNA *searchptr, char *searchpropname)
{
	PropertyRNA *prop, *searchprop;
	PropertyType type;
	uiBut *but;
	uiBlock *block;
	StructRNA *icontype;
	int w, h;
	
	/* validate arguments */
	prop= RNA_struct_find_property(ptr, propname);

	if(!prop) {
		printf("uiItemPointerR: property not found: %s\n", propname);
		return;
	}
	
	type= RNA_property_type(prop);
	if(!ELEM(type, PROP_POINTER, PROP_STRING)) {
		printf("uiItemPointerR: property %s must be a pointer or string.\n", propname);
		return;
	}

	searchprop= RNA_struct_find_property(searchptr, searchpropname);

	if(!searchprop || RNA_property_type(searchprop) != PROP_COLLECTION) {
		printf("uiItemPointerR: search collection property not found: %s\n", searchpropname);
		return;
	}

	/* get icon & name */
	if(!icon) {
		if(type == PROP_POINTER)
			icontype= RNA_property_pointer_type(ptr, prop);
		else
			icontype= RNA_property_pointer_type(searchptr, searchprop);

		icon= RNA_struct_ui_icon(icontype);
	}
	if(!name)
		name= (char*)RNA_property_ui_name(prop);

	/* create button */
	block= uiLayoutGetBlock(layout);

	ui_item_rna_size(layout, name, icon, ptr, prop, 0, 0, &w, &h);
	but= ui_item_with_label(layout, block, name, icon, ptr, prop, 0, 0, 0, w, h, 0);

	ui_but_add_search(but, ptr, prop, searchptr, searchprop);
}

/* menu item */
static void ui_item_menutype_func(bContext *C, uiLayout *layout, void *arg_mt)
{
	MenuType *mt= (MenuType*)arg_mt;
	Menu menu = {0};

	menu.type= mt;
	menu.layout= layout;
	mt->draw(C, &menu);
}

static void ui_item_menu(uiLayout *layout, char *name, int icon, uiMenuCreateFunc func, void *arg, void *argN)
{
	uiBlock *block= layout->root->block;
	uiBut *but;
	int w, h;

	uiBlockSetCurLayout(block, layout);

	if(layout->root->type == UI_LAYOUT_HEADER)
		uiBlockSetEmboss(block, UI_EMBOSS);

	if(!name)
		name= "";
	if(layout->root->type == UI_LAYOUT_MENU && !icon)
		icon= ICON_BLANK1;

	w= ui_text_icon_width(layout, name, icon, 1);
	h= UI_UNIT_Y;

	if(layout->root->type == UI_LAYOUT_HEADER) /* ugly .. */
		w -= 10;

	if(name[0] && icon)
		but= uiDefIconTextMenuBut(block, func, arg, icon, (char*)name, 0, 0, w, h, "");
	else if(icon)
		but= uiDefIconMenuBut(block, func, arg, icon, 0, 0, w, h, "");
	else
		but= uiDefMenuBut(block, func, arg, (char*)name, 0, 0, w, h, "");

	if(argN) { /* ugly .. */
		but->poin= (char*)but;
		but->func_argN= argN;
	}

	if(layout->root->type == UI_LAYOUT_HEADER)
		uiBlockSetEmboss(block, UI_EMBOSS);
	else if(layout->root->type == UI_LAYOUT_PANEL)
		but->type= MENU;
}

void uiItemM(uiLayout *layout, bContext *C, char *name, int icon, char *menuname)
{
	MenuType *mt;

	mt= WM_menutype_find(menuname, FALSE);

	if(mt==NULL) {
		printf("uiItemM: not found %s\n", menuname);
		return;
	}

	if(!name)
		name= mt->label;
	if(layout->root->type == UI_LAYOUT_MENU && !icon)
		icon= ICON_BLANK1;

	ui_item_menu(layout, name, icon, ui_item_menutype_func, mt, NULL);
}

/* label item */
void uiItemL(uiLayout *layout, char *name, int icon)
{
	uiBlock *block= layout->root->block;
	uiBut *but;
	int w;

	uiBlockSetCurLayout(block, layout);

	if(!name)
		name= "";
	if(layout->root->type == UI_LAYOUT_MENU && !icon)
		icon= ICON_BLANK1;

	w= ui_text_icon_width(layout, name, icon, 0);

	if(icon && strcmp(name, "") != 0)
		but= uiDefIconTextBut(block, LABEL, 0, icon, (char*)name, 0, 0, w, UI_UNIT_Y, NULL, 0.0, 0.0, 0, 0, "");
	else if(icon)
		but= uiDefIconBut(block, LABEL, 0, icon, 0, 0, w, UI_UNIT_Y, NULL, 0.0, 0.0, 0, 0, "");
	else
		but= uiDefBut(block, LABEL, 0, (char*)name, 0, 0, w, UI_UNIT_Y, NULL, 0.0, 0.0, 0, 0, "");
}

/* value item */
void uiItemV(uiLayout *layout, char *name, int icon, int argval)
{
	/* label */
	uiBlock *block= layout->root->block;
	float *retvalue= (block->handle)? &block->handle->retvalue: NULL;
	int w;

	uiBlockSetCurLayout(block, layout);

	if(!name)
		name= "";
	if(layout->root->type == UI_LAYOUT_MENU && !icon)
		icon= ICON_BLANK1;

	w= ui_text_icon_width(layout, name, icon, 0);

	if(icon && strcmp(name, "") != 0)
		uiDefIconTextButF(block, BUTM, 0, icon, (char*)name, 0, 0, w, UI_UNIT_Y, retvalue, 0.0, 0.0, 0, argval, "");
	else if(icon)
		uiDefIconButF(block, BUTM, 0, icon, 0, 0, w, UI_UNIT_Y, retvalue, 0.0, 0.0, 0, argval, "");
	else
		uiDefButF(block, BUTM, 0, (char*)name, 0, 0, w, UI_UNIT_Y, retvalue, 0.0, 0.0, 0, argval, "");
}

/* separator item */
void uiItemS(uiLayout *layout)
{
	uiBlock *block= layout->root->block;

	uiBlockSetCurLayout(block, layout);
	uiDefBut(block, SEPR, 0, "", 0, 0, EM_SEPR_X, EM_SEPR_Y, NULL, 0.0, 0.0, 0, 0, "");
}

/* level items */
void uiItemMenuF(uiLayout *layout, char *name, int icon, uiMenuCreateFunc func, void *arg)
{
	if(!func)
		return;

	ui_item_menu(layout, name, icon, func, arg, NULL);
}

typedef struct MenuItemLevel {
	int opcontext;
	char *opname;
	char *propname;
	PointerRNA rnapoin;
} MenuItemLevel;

static void menu_item_enum_opname_menu(bContext *C, uiLayout *layout, void *arg)
{
	MenuItemLevel *lvl= (MenuItemLevel*)(((uiBut*)arg)->func_argN);

	uiLayoutSetOperatorContext(layout, WM_OP_EXEC_REGION_WIN);
	uiItemsEnumO(layout, lvl->opname, lvl->propname);
}

void uiItemMenuEnumO(uiLayout *layout, char *name, int icon, char *opname, char *propname)
{
	wmOperatorType *ot= WM_operatortype_find(opname, 0);
	MenuItemLevel *lvl;

	if(!ot || !ot->srna) {
		ui_item_disabled(layout, opname);
		return;
	}

	if(!name)
		name= ot->name;
	if(layout->root->type == UI_LAYOUT_MENU && !icon)
		icon= ICON_BLANK1;

	lvl= MEM_callocN(sizeof(MenuItemLevel), "MenuItemLevel");
	lvl->opname= opname;
	lvl->propname= propname;
	lvl->opcontext= layout->root->opcontext;

	ui_item_menu(layout, name, icon, menu_item_enum_opname_menu, NULL, lvl);
}

static void menu_item_enum_rna_menu(bContext *C, uiLayout *layout, void *arg)
{
	MenuItemLevel *lvl= (MenuItemLevel*)(((uiBut*)arg)->func_argN);

	uiLayoutSetOperatorContext(layout, lvl->opcontext);
	uiItemsEnumR(layout, &lvl->rnapoin, lvl->propname);
}

void uiItemMenuEnumR(uiLayout *layout, char *name, int icon, struct PointerRNA *ptr, char *propname)
{
	MenuItemLevel *lvl;
	PropertyRNA *prop;

	prop= RNA_struct_find_property(ptr, propname);
	if(!prop) {
		ui_item_disabled(layout, propname);
		return;
	}

	if(!name)
		name= (char*)RNA_property_ui_name(prop);
	if(layout->root->type == UI_LAYOUT_MENU && !icon)
		icon= ICON_BLANK1;

	lvl= MEM_callocN(sizeof(MenuItemLevel), "MenuItemLevel");
	lvl->rnapoin= *ptr;
	lvl->propname= propname;
	lvl->opcontext= layout->root->opcontext;

	ui_item_menu(layout, name, icon, menu_item_enum_rna_menu, NULL, lvl);
}

/**************************** Layout Items ***************************/

/* single-row layout */
static void ui_litem_estimate_row(uiLayout *litem)
{
	uiItem *item;
	int itemw, itemh;

	litem->w= 0;
	litem->h= 0;

	for(item=litem->items.first; item; item=item->next) {
		ui_item_size(item, &itemw, &itemh);

		litem->w += itemw;
		litem->h= MAX2(itemh, litem->h);

		if(item->next)
			litem->w += litem->space;
	}
}

static int ui_litem_min_width(int itemw)
{
	return MIN2(2*UI_UNIT_X, itemw);
}

static void ui_litem_layout_row(uiLayout *litem)
{
	uiItem *item;
	int x, y, w, tot, totw, neww, itemw, minw, itemh, offset;
	int fixedw, freew, fixedx, freex, flag= 0, lastw= 0;

	x= litem->x;
	y= litem->y;
	w= litem->w;
	totw= 0;
	tot= 0;

	for(item=litem->items.first; item; item=item->next) {
		ui_item_size(item, &itemw, &itemh);
		totw += itemw;
		tot++;
	}

	if(totw == 0)
		return;
	
	if(w != 0)
		w -= (tot-1)*litem->space;
	fixedw= 0;

	/* keep clamping items to fixed minimum size until all are done */
	do {
		freew= 0;
		x= 0;
		flag= 0;

		for(item=litem->items.first; item; item=item->next) {
			if(item->flag)
				continue;

			ui_item_size(item, &itemw, &itemh);
			minw= ui_litem_min_width(itemw);

			if(w - lastw > 0)
				neww= ui_item_fit(itemw, x, totw, w-lastw, !item->next, litem->alignment, NULL);
			else
				neww= 0; /* no space left, all will need clamping to minimum size */

			x += neww;

			if((neww < minw || itemw == minw) && w != 0) {
				/* fixed size */
				item->flag= 1;
				fixedw += minw;
				flag= 1;
				totw -= itemw;
			}
			else {
				/* keep free size */
				item->flag= 0;
				freew += itemw;
			}
		}

		lastw= fixedw;
	} while(flag);

	freex= 0;
	fixedx= 0;
	x= litem->x;

	for(item=litem->items.first; item; item=item->next) {
		ui_item_size(item, &itemw, &itemh);
		minw= ui_litem_min_width(itemw);

		if(item->flag) {
			/* fixed minimum size items */
			itemw= ui_item_fit(minw, fixedx, fixedw, MIN2(w, fixedw), !item->next, litem->alignment, NULL);
			fixedx += itemw;
		}
		else {
			/* free size item */
			itemw= ui_item_fit(itemw, freex, freew, w-fixedw, !item->next, litem->alignment, NULL);
			freex += itemw;
		}

		/* align right/center */
		offset= 0;
		if(litem->alignment == UI_LAYOUT_ALIGN_RIGHT) {
			if(freew > 0 && freew < w-fixedw)
				offset= (w - fixedw) - freew;
		}
		else if(litem->alignment == UI_LAYOUT_ALIGN_CENTER) {
			if(freew > 0 && freew < w-fixedw)
				offset= ((w - fixedw) - freew)/2;
		}

		/* position item */
		ui_item_position(item, x+offset, y-itemh, itemw, itemh);

		x += itemw;
		if(item->next)
			x += litem->space;
	}

	litem->w= x - litem->x;
	litem->h= litem->y - y;
	litem->x= x;
	litem->y= y;
}

/* single-column layout */
static void ui_litem_estimate_column(uiLayout *litem)
{
	uiItem *item;
	int itemw, itemh;

	litem->w= 0;
	litem->h= 0;

	for(item=litem->items.first; item; item=item->next) {
		ui_item_size(item, &itemw, &itemh);

		litem->w= MAX2(litem->w, itemw);
		litem->h += itemh;

		if(item->next)
			litem->h += litem->space;
	}
}

static void ui_litem_layout_column(uiLayout *litem)
{
	uiItem *item;
	int itemh, x, y;

	x= litem->x;
	y= litem->y;

	for(item=litem->items.first; item; item=item->next) {
		ui_item_size(item, NULL, &itemh);

		y -= itemh;
		ui_item_position(item, x, y, litem->w, itemh);

		if(item->next)
			y -= litem->space;
	}

	litem->h= litem->y - y;
	litem->x= x;
	litem->y= y;
}

/* root layout */
static void ui_litem_estimate_root(uiLayout *litem)
{
	/* nothing to do */
}

static void ui_litem_layout_root(uiLayout *litem)
{
	if(litem->root->type == UI_LAYOUT_HEADER)
		ui_litem_layout_row(litem);
	else
		ui_litem_layout_column(litem);
}

/* box layout */
static void ui_litem_estimate_box(uiLayout *litem)
{
	uiStyle *style= litem->root->style;

	ui_litem_estimate_column(litem);
	litem->w += 2*style->boxspace;
	litem->h += style->boxspace;
}

static void ui_litem_layout_box(uiLayout *litem)
{
	uiLayoutItemBx *box= (uiLayoutItemBx*)litem;
	uiStyle *style= litem->root->style;
	uiBut *but;
	int w, h;

	w= litem->w;
	h= litem->h;

	litem->x += style->boxspace;

	if(w != 0) litem->w -= 2*style->boxspace;
	if(h != 0) litem->h -= 2*style->boxspace;

	ui_litem_layout_column(litem);

	litem->x -= style->boxspace;
	litem->y -= style->boxspace;

	if(w != 0) litem->w += 2*style->boxspace;
	if(h != 0) litem->h += style->boxspace;

	/* roundbox around the sublayout */
	but= box->roundbox;
	but->x1= litem->x;
	but->y1= litem->y;
	but->x2= litem->x+litem->w;
	but->y2= litem->y+litem->h;
}

/* multi-column layout, automatically flowing to the next */
static void ui_litem_estimate_column_flow(uiLayout *litem)
{
	uiStyle *style= litem->root->style;
	uiLayoutItemFlow *flow= (uiLayoutItemFlow*)litem;
	uiItem *item;
	int col, x, y, emh, emy, miny, itemw, itemh, maxw=0;
	int toth, totitem;

	/* compute max needed width and total height */
	toth= 0;
	totitem= 0;
	for(item=litem->items.first; item; item=item->next) {
		ui_item_size(item, &itemw, &itemh);
		maxw= MAX2(maxw, itemw);
		toth += itemh;
		totitem++;
	}

	if(flow->number <= 0) {
		/* auto compute number of columns, not very good */
		if(maxw == 0) {
			flow->totcol= 1;
			return;
		}

		flow->totcol= MAX2(litem->root->emw/maxw, 1);
		flow->totcol= MIN2(flow->totcol, totitem);
	}
	else
		flow->totcol= flow->number;

	/* compute sizes */
	x= 0;
	y= 0;
	emy= 0;
	miny= 0;

	maxw= 0;
	emh= toth/flow->totcol;

	/* create column per column */
	col= 0;
	for(item=litem->items.first; item; item=item->next) {
		ui_item_size(item, &itemw, &itemh);

		y -= itemh + style->buttonspacey;
		miny= MIN2(miny, y);
		emy -= itemh;
		maxw= MAX2(itemw, maxw);

		/* decide to go to next one */
		if(col < flow->totcol-1 && emy <= -emh) {
			x += maxw + litem->space;
			maxw= 0;
			y= 0;
			col++;
		}
	}

	litem->w= x;
	litem->h= litem->y - miny;
}

static void ui_litem_layout_column_flow(uiLayout *litem)
{
	uiStyle *style= litem->root->style;
	uiLayoutItemFlow *flow= (uiLayoutItemFlow*)litem;
	uiItem *item;
	int col, x, y, w, emh, emy, miny, itemw, itemh;
	int toth, totitem, offset;

	/* compute max needed width and total height */
	toth= 0;
	totitem= 0;
	for(item=litem->items.first; item; item=item->next) {
		ui_item_size(item, &itemw, &itemh);
		toth += itemh;
		totitem++;
	}

	/* compute sizes */
	x= litem->x;
	y= litem->y;
	emy= 0;
	miny= 0;

	w= litem->w - (flow->totcol-1)*style->columnspace;
	emh= toth/flow->totcol;

	/* create column per column */
	col= 0;
	for(item=litem->items.first; item; item=item->next) {
		ui_item_size(item, NULL, &itemh);
		itemw= ui_item_fit(1, x-litem->x, flow->totcol, w, col == flow->totcol-1, litem->alignment, &offset);
	
		y -= itemh;
		emy -= itemh;
		ui_item_position(item, x+offset, y, itemw, itemh);
		y -= style->buttonspacey;
		miny= MIN2(miny, y);

		/* decide to go to next one */
		if(col < flow->totcol-1 && emy <= -emh) {
			x += itemw + style->columnspace;
			y= litem->y;
			col++;
		}
	}

	litem->h= litem->y - miny;
	litem->x= x;
	litem->y= miny;
}

/* free layout */
static void ui_litem_estimate_absolute(uiLayout *litem)
{
	uiItem *item;
	int itemx, itemy, itemw, itemh, minx, miny;

	minx= 1e6;
	miny= 1e6;
	litem->w= 0;
	litem->h= 0;

	for(item=litem->items.first; item; item=item->next) {
		ui_item_offset(item, &itemx, &itemy);
		ui_item_size(item, &itemw, &itemh);

		minx= MIN2(minx, itemx);
		miny= MIN2(miny, itemy);

		litem->w= MAX2(litem->w, itemx+itemw);
		litem->h= MAX2(litem->h, itemy+itemh);
	}

	litem->w -= minx;
	litem->h -= miny;
}

static void ui_litem_layout_absolute(uiLayout *litem)
{
	uiItem *item;
	float scalex=1.0f, scaley=1.0f;
	int x, y, newx, newy, itemx, itemy, itemh, itemw, minx, miny, totw, toth;

	minx= 1e6;
	miny= 1e6;
	totw= 0;
	toth= 0;

	for(item=litem->items.first; item; item=item->next) {
		ui_item_offset(item, &itemx, &itemy);
		ui_item_size(item, &itemw, &itemh);

		minx= MIN2(minx, itemx);
		miny= MIN2(miny, itemy);

		totw= MAX2(totw, itemx+itemw);
		toth= MAX2(toth, itemy+itemh);
	}

	totw -= minx;
	toth -= miny;

	if(litem->w && totw > 0)
		scalex= (float)litem->w/(float)totw;
	if(litem->h && toth > 0)
		scaley= (float)litem->h/(float)toth;
	
	x= litem->x;
	y= litem->y - scaley*toth;

	for(item=litem->items.first; item; item=item->next) {
		ui_item_offset(item, &itemx, &itemy);
		ui_item_size(item, &itemw, &itemh);

		if(scalex != 1.0f) {
			newx= (itemx - minx)*scalex;
			itemw= (itemx - minx + itemw)*scalex - newx;
			itemx= minx + newx;
		}

		if(scaley != 1.0f) {
			newy= (itemy - miny)*scaley;
			itemh= (itemy - miny + itemh)*scaley - newy;
			itemy= miny + newy;
		}

		ui_item_position(item, x+itemx-minx, y+itemy-miny, itemw, itemh);
	}

	litem->w= scalex*totw;
	litem->h= litem->y - y;
	litem->x= x + litem->w;
	litem->y= y;
}

/* split layout */
static void ui_litem_estimate_split(uiLayout *litem)
{
	ui_litem_estimate_row(litem);
}

static void ui_litem_layout_split(uiLayout *litem)
{
	uiLayoutItemSplt *split= (uiLayoutItemSplt*)litem;
	uiItem *item;
	float percentage;
	int itemh, x, y, w, tot=0, colw=0;

	x= litem->x;
	y= litem->y;

	for(item=litem->items.first; item; item=item->next)
		tot++;
	
	if(tot == 0)
		return;
	
	percentage= (split->percentage == 0.0f)? 1.0f/(float)tot: split->percentage;
	
	w= (litem->w - (tot-1)*litem->space);
	colw= w*percentage;
	colw= MAX2(colw, 0);

	for(item=litem->items.first; item; item=item->next) {
		ui_item_size(item, NULL, &itemh);

		ui_item_position(item, x, y-itemh, colw, itemh);
		x += colw;

		if(item->next) {
			colw= (w - (int)(w*percentage))/(tot-1);
			colw= MAX2(colw, 0);

			x += litem->space;
		}
	}

	litem->w= x - litem->x;
	litem->h= litem->y - y;
	litem->x= x;
	litem->y= y;
}

/* overlap layout */
static void ui_litem_estimate_overlap(uiLayout *litem)
{
	uiItem *item;
	int itemw, itemh;

	litem->w= 0;
	litem->h= 0;

	for(item=litem->items.first; item; item=item->next) {
		ui_item_size(item, &itemw, &itemh);

		litem->w= MAX2(itemw, litem->w);
		litem->h= MAX2(itemh, litem->h);
	}
}

static void ui_litem_layout_overlap(uiLayout *litem)
{
	uiItem *item;
	int itemw, itemh, x, y;

	x= litem->x;
	y= litem->y;

	for(item=litem->items.first; item; item=item->next) {
		ui_item_size(item, &itemw, &itemh);
		ui_item_position(item, x, y-itemh, litem->w, itemh);

		litem->h= MAX2(litem->h, itemh);
	}

	litem->x= x;
	litem->y= y - litem->h;
}

/* layout create functions */
uiLayout *uiLayoutRow(uiLayout *layout, int align)
{
	uiLayout *litem;

	litem= MEM_callocN(sizeof(uiLayout), "uiLayoutRow");
	litem->item.type= ITEM_LAYOUT_ROW;
	litem->root= layout->root;
	litem->align= align;
	litem->active= 1;
	litem->enabled= 1;
	litem->context= layout->context;
	litem->space= (align)? 0: layout->root->style->buttonspacex;
	BLI_addtail(&layout->items, litem);

	uiBlockSetCurLayout(layout->root->block, litem);

	return litem;
}

uiLayout *uiLayoutColumn(uiLayout *layout, int align)
{
	uiLayout *litem;

	litem= MEM_callocN(sizeof(uiLayout), "uiLayoutColumn");
	litem->item.type= ITEM_LAYOUT_COLUMN;
	litem->root= layout->root;
	litem->align= align;
	litem->active= 1;
	litem->enabled= 1;
	litem->context= layout->context;
	litem->space= (litem->align)? 0: layout->root->style->buttonspacey;
	BLI_addtail(&layout->items, litem);

	uiBlockSetCurLayout(layout->root->block, litem);

	return litem;
}

uiLayout *uiLayoutColumnFlow(uiLayout *layout, int number, int align)
{
	uiLayoutItemFlow *flow;

	flow= MEM_callocN(sizeof(uiLayoutItemFlow), "uiLayoutItemFlow");
	flow->litem.item.type= ITEM_LAYOUT_COLUMN_FLOW;
	flow->litem.root= layout->root;
	flow->litem.align= align;
	flow->litem.active= 1;
	flow->litem.enabled= 1;
	flow->litem.context= layout->context;
	flow->litem.space= (flow->litem.align)? 0: layout->root->style->columnspace;
	flow->number= number;
	BLI_addtail(&layout->items, flow);

	uiBlockSetCurLayout(layout->root->block, &flow->litem);

	return &flow->litem;
}

static uiLayoutItemBx *ui_layout_box(uiLayout *layout, int type)
{
	uiLayoutItemBx *box;

	box= MEM_callocN(sizeof(uiLayoutItemBx), "uiLayoutItemBx");
	box->litem.item.type= ITEM_LAYOUT_BOX;
	box->litem.root= layout->root;
	box->litem.active= 1;
	box->litem.enabled= 1;
	box->litem.context= layout->context;
	box->litem.space= layout->root->style->columnspace;
	BLI_addtail(&layout->items, box);

	uiBlockSetCurLayout(layout->root->block, &box->litem);

	box->roundbox= uiDefBut(layout->root->block, type, 0, "", 0, 0, 0, 0, NULL, 0.0, 0.0, 0, 0, "");

	return box;
}

uiLayout *uiLayoutBox(uiLayout *layout)
{
	return (uiLayout*)ui_layout_box(layout, ROUNDBOX);
}

uiLayout *uiLayoutListBox(uiLayout *layout, PointerRNA *ptr, PropertyRNA *prop, PointerRNA *actptr, PropertyRNA *actprop)
{
    uiLayoutItemBx *box= ui_layout_box(layout, LISTBOX);
	uiBut *but= box->roundbox;

	but->rnasearchpoin= *ptr;
	but->rnasearchprop= prop;
	but->rnapoin= *actptr;
	but->rnaprop= actprop;

	return (uiLayout*)box;
}

uiLayout *uiLayoutAbsolute(uiLayout *layout, int align)
{
	uiLayout *litem;

	litem= MEM_callocN(sizeof(uiLayout), "uiLayoutAbsolute");
	litem->item.type= ITEM_LAYOUT_ABSOLUTE;
	litem->root= layout->root;
	litem->align= align;
	litem->active= 1;
	litem->enabled= 1;
	litem->context= layout->context;
	BLI_addtail(&layout->items, litem);

	uiBlockSetCurLayout(layout->root->block, litem);

	return litem;
}

uiBlock *uiLayoutAbsoluteBlock(uiLayout *layout)
{
	uiBlock *block;

	block= uiLayoutGetBlock(layout);
	uiLayoutAbsolute(layout, 0);

	return block;
}

uiLayout *uiLayoutOverlap(uiLayout *layout)
{
	uiLayout *litem;

	litem= MEM_callocN(sizeof(uiLayout), "uiLayoutOverlap");
	litem->item.type= ITEM_LAYOUT_OVERLAP;
	litem->root= layout->root;
	litem->active= 1;
	litem->enabled= 1;
	litem->context= layout->context;
	BLI_addtail(&layout->items, litem);

	uiBlockSetCurLayout(layout->root->block, litem);

	return litem;
}

uiLayout *uiLayoutSplit(uiLayout *layout, float percentage)
{
	uiLayoutItemSplt *split;

	split= MEM_callocN(sizeof(uiLayoutItemSplt), "uiLayoutItemSplt");
	split->litem.item.type= ITEM_LAYOUT_SPLIT;
	split->litem.root= layout->root;
	split->litem.active= 1;
	split->litem.enabled= 1;
	split->litem.context= layout->context;
	split->litem.space= layout->root->style->columnspace;
	split->percentage= percentage;
	BLI_addtail(&layout->items, split);

	uiBlockSetCurLayout(layout->root->block, &split->litem);

	return &split->litem;
}

void uiLayoutSetActive(uiLayout *layout, int active)
{
	layout->active= active;
}

void uiLayoutSetEnabled(uiLayout *layout, int enabled)
{
	layout->enabled= enabled;
}

void uiLayoutSetRedAlert(uiLayout *layout, int redalert)
{
	layout->redalert= redalert;
}

void uiLayoutSetKeepAspect(uiLayout *layout, int keepaspect)
{
	layout->keepaspect= keepaspect;
}

void uiLayoutSetAlignment(uiLayout *layout, int alignment)
{
	layout->alignment= alignment;
}

void uiLayoutSetScaleX(uiLayout *layout, float scale)
{
	layout->scale[0]= scale;
}

void uiLayoutSetScaleY(uiLayout *layout, float scale)
{
	layout->scale[1]= scale;
}

int uiLayoutGetActive(uiLayout *layout)
{
	return layout->active;
}

int uiLayoutGetEnabled(uiLayout *layout)
{
	return layout->enabled;
}

int uiLayoutGetRedAlert(uiLayout *layout)
{
	return layout->redalert;
}

int uiLayoutGetKeepAspect(uiLayout *layout)
{
	return layout->keepaspect;
}

int uiLayoutGetAlignment(uiLayout *layout)
{
	return layout->alignment;
}

int uiLayoutGetWidth(uiLayout *layout)
{
	return layout->w;
}

float uiLayoutGetScaleX(uiLayout *layout)
{
	return layout->scale[0];
}

float uiLayoutGetScaleY(uiLayout *layout)
{
	return layout->scale[0];
}

/********************** Layout *******************/

static void ui_item_scale(uiLayout *litem, float scale[2])
{
	uiItem *item;
	int x, y, w, h;

	for(item=litem->items.last; item; item=item->prev) {
		ui_item_size(item, &w, &h);
		ui_item_offset(item, &x, &y);

		if(scale[0] != 0.0f) {
			x *= scale[0];
			w *= scale[0];
		}

		if(scale[1] != 0.0f) {
			y *= scale[1];
			h *= scale[1];
		}

		ui_item_position(item, x, y, w, h);
	}
}

static void ui_item_estimate(uiItem *item)
{
	uiItem *subitem;

	if(item->type != ITEM_BUTTON) {
		uiLayout *litem= (uiLayout*)item;

		for(subitem=litem->items.first; subitem; subitem=subitem->next)
			ui_item_estimate(subitem);

		if(litem->items.first == NULL)
			return;

		if(litem->scale[0] != 0.0f || litem->scale[1] != 0.0f)
			ui_item_scale(litem, litem->scale);

		switch(litem->item.type) {
			case ITEM_LAYOUT_COLUMN:
				ui_litem_estimate_column(litem);
				break;
			case ITEM_LAYOUT_COLUMN_FLOW:
				ui_litem_estimate_column_flow(litem);
				break;
			case ITEM_LAYOUT_ROW:
				ui_litem_estimate_row(litem);
				break;
			case ITEM_LAYOUT_BOX:
				ui_litem_estimate_box(litem);
				break;
			case ITEM_LAYOUT_ROOT:
				ui_litem_estimate_root(litem);
				break;
			case ITEM_LAYOUT_ABSOLUTE:
				ui_litem_estimate_absolute(litem);
				break;
			case ITEM_LAYOUT_SPLIT:
				ui_litem_estimate_split(litem);
				break;
			case ITEM_LAYOUT_OVERLAP:
				ui_litem_estimate_overlap(litem);
				break;
			default:
				break;
		}
	}
}

static void ui_item_align(uiLayout *litem, int nr)
{
	uiItem *item;
	uiButtonItem *bitem;
	uiLayoutItemBx *box;

	for(item=litem->items.last; item; item=item->prev) {
		if(item->type == ITEM_BUTTON) {
			bitem= (uiButtonItem*)item;
			if(ui_but_can_align(bitem->but))
				if(!bitem->but->alignnr)
					bitem->but->alignnr= nr;
		}
		else if(item->type == ITEM_LAYOUT_ABSOLUTE);
		else if(item->type == ITEM_LAYOUT_OVERLAP);
		else if(item->type == ITEM_LAYOUT_BOX) {
			box= (uiLayoutItemBx*)item;
			box->roundbox->alignnr= nr;
			BLI_remlink(&litem->root->block->buttons, box->roundbox);
			BLI_addhead(&litem->root->block->buttons, box->roundbox);
		}
		else
			ui_item_align((uiLayout*)item, nr);
	}
}

static void ui_item_flag(uiLayout *litem, int flag)
{
	uiItem *item;
	uiButtonItem *bitem;

	for(item=litem->items.last; item; item=item->prev) {
		if(item->type == ITEM_BUTTON) {
			bitem= (uiButtonItem*)item;
			bitem->but->flag |= flag;
		}
		else
			ui_item_flag((uiLayout*)item, flag);
	}
}

static void ui_item_layout(uiItem *item)
{
	uiItem *subitem;

	if(item->type != ITEM_BUTTON) {
		uiLayout *litem= (uiLayout*)item;

		if(litem->items.first == NULL)
			return;

		if(litem->align)
			ui_item_align(litem, ++litem->root->block->alignnr);
		if(!litem->active)
			ui_item_flag(litem, UI_BUT_INACTIVE);
		if(!litem->enabled)
			ui_item_flag(litem, UI_BUT_DISABLED);

		switch(litem->item.type) {
			case ITEM_LAYOUT_COLUMN:
				ui_litem_layout_column(litem);
				break;
			case ITEM_LAYOUT_COLUMN_FLOW:
				ui_litem_layout_column_flow(litem);
				break;
			case ITEM_LAYOUT_ROW:
				ui_litem_layout_row(litem);
				break;
			case ITEM_LAYOUT_BOX:
				ui_litem_layout_box(litem);
				break;
			case ITEM_LAYOUT_ROOT:
				ui_litem_layout_root(litem);
				break;
			case ITEM_LAYOUT_ABSOLUTE:
				ui_litem_layout_absolute(litem);
				break;
			case ITEM_LAYOUT_SPLIT:
				ui_litem_layout_split(litem);
				break;
			case ITEM_LAYOUT_OVERLAP:
				ui_litem_layout_overlap(litem);
				break;
			default:
				break;
		}

		for(subitem=litem->items.first; subitem; subitem=subitem->next)
			ui_item_layout(subitem);
	}
}

static void ui_layout_end(uiBlock *block, uiLayout *layout, int *x, int *y)
{
	if(layout->root->handlefunc)
		uiBlockSetButmFunc(block, layout->root->handlefunc, layout->root->argv);

	ui_item_estimate(&layout->item);
	ui_item_layout(&layout->item);

	if(x) *x= layout->x;
	if(y) *y= layout->y;
}

static void ui_layout_free(uiLayout *layout)
{
	uiItem *item, *next;

	for(item=layout->items.first; item; item=next) {
		next= item->next;

		if(item->type == ITEM_BUTTON)
			MEM_freeN(item);
		else
			ui_layout_free((uiLayout*)item);
	}

	MEM_freeN(layout);
}

uiLayout *uiBlockLayout(uiBlock *block, int dir, int type, int x, int y, int size, int em, uiStyle *style)
{
	uiLayout *layout;
	uiLayoutRoot *root;

	root= MEM_callocN(sizeof(uiLayoutRoot), "uiLayoutRoot");
	root->type= type;
	root->style= style;
	root->block= block;
	root->opcontext= WM_OP_INVOKE_REGION_WIN;

	layout= MEM_callocN(sizeof(uiLayout), "uiLayout");
	layout->item.type= ITEM_LAYOUT_ROOT;

	layout->x= x;
	layout->y= y;
	layout->root= root;
	layout->space= style->templatespace;
	layout->active= 1;
	layout->enabled= 1;
	layout->context= NULL;

	if(type == UI_LAYOUT_MENU)
		layout->space= 0;

	if(dir == UI_LAYOUT_HORIZONTAL) {
		layout->h= size;
		layout->root->emh= em*UI_UNIT_Y;
	}
	else {
		layout->w= size;
		layout->root->emw= em*UI_UNIT_X;
	}

	block->curlayout= layout;
	root->layout= layout;
	BLI_addtail(&block->layouts, root);
	
	return layout;
}

uiBlock *uiLayoutGetBlock(uiLayout *layout)
{
	return layout->root->block;
}

int uiLayoutGetOperatorContext(uiLayout *layout)
{
	return layout->root->opcontext;
}


void uiBlockSetCurLayout(uiBlock *block, uiLayout *layout)
{
	block->curlayout= layout;
}

void ui_layout_add_but(uiLayout *layout, uiBut *but)
{
	uiButtonItem *bitem;
	
	bitem= MEM_callocN(sizeof(uiButtonItem), "uiButtonItem");
	bitem->item.type= ITEM_BUTTON;
	bitem->but= but;
	BLI_addtail(&layout->items, bitem);

	if(layout->context) {
		but->context= layout->context;
		but->context->used= 1;
	}
}

void uiLayoutSetOperatorContext(uiLayout *layout, int opcontext)
{
	layout->root->opcontext= opcontext;
}

void uiLayoutSetFunc(uiLayout *layout, uiMenuHandleFunc handlefunc, void *argv)
{
	layout->root->handlefunc= handlefunc;
	layout->root->argv= argv;
}

void uiBlockLayoutResolve(uiBlock *block, int *x, int *y)
{
	uiLayoutRoot *root;

	if(x) *x= 0;
	if(y) *y= 0;

	block->curlayout= NULL;

	for(root=block->layouts.first; root; root=root->next) {
		/* NULL in advance so we don't interfere when adding button */
		ui_layout_end(block, root->layout, x, y);
		ui_layout_free(root->layout);
	}

	BLI_freelistN(&block->layouts);

	/* XXX silly trick, interface_templates.c doesn't get linked
	 * because it's not used by other files in this module? */
	{
		void ui_template_fix_linking();
		ui_template_fix_linking();
	}
}

void uiLayoutSetContextPointer(uiLayout *layout, char *name, PointerRNA *ptr)
{
	uiBlock *block= layout->root->block;
	layout->context= CTX_store_add(&block->contexts, name, ptr);
}
<|MERGE_RESOLUTION|>--- conflicted
+++ resolved
@@ -898,20 +898,10 @@
 		name= ui_item_name_add_colon(name, namestr);
 
 	if(layout->root->type == UI_LAYOUT_MENU) {
-<<<<<<< HEAD
-		/* whether the property is actually enabled doesn't matter, 
-		 * since the widget code for drawing toggles takes care of the 
-		 * rest (i.e. given the deactivated icon, it finds the active one
-		 * based on the state of the setting)
-		 */
-		if ( (type == PROP_BOOLEAN) || (type==PROP_ENUM && index==RNA_ENUM_VALUE) )
-			icon= ICON_CHECKBOX_DEHLT; /* ICON_CHECKBOX_HLT when on... */
-=======
 		if(type == PROP_BOOLEAN)
 			icon= (RNA_property_boolean_get(ptr, prop))? ICON_CHECKBOX_HLT: ICON_CHECKBOX_DEHLT;
 		else if(type == PROP_ENUM && index == RNA_ENUM_VALUE)
 			icon= (RNA_property_enum_get(ptr, prop) == value)? ICON_CHECKBOX_HLT: ICON_CHECKBOX_DEHLT;
->>>>>>> 4e9699de
 	}
 
 	slider= (flag & UI_ITEM_R_SLIDER);
