/*
 * ***** BEGIN GPL/BL DUAL LICENSE BLOCK *****
 *
 * This program is free software; you can redistribute it and/or
 * modify it under the terms of the GNU General Public License
 * as published by the Free Software Foundation; either version 2
 * of the License, or (at your option) any later version. The Blender
 * Foundation also sells licenses for use in proprietary software under
 * the Blender License.  See http://www.blender.org/BL/ for information
 * about this.
 *
 * This program is distributed in the hope that it will be useful,
 * but WITHOUT ANY WARRANTY; without even the implied warranty of
 * MERCHANTABILITY or FITNESS FOR A PARTICULAR PURPOSE.  See the
 * GNU General Public License for more details.
 *
 * You should have received a copy of the GNU General Public License
 * along with this program; if not, write to the Free Software Foundation,
 * Inc., 51 Franklin Street, Fifth Floor, Boston, MA 02110-1301, USA.
 *
 * The Original Code is Copyright (C) 2001-2002 by NaN Holding BV.
 * All rights reserved.
 *
 * The Original Code is: all of this file.
 *
 * Contributor(s): none yet.
 *
 * ***** END GPL/BL DUAL LICENSE BLOCK *****
 */

/** \file blender/editors/interface/resources.c
 *  \ingroup edinterface
 */

#include <math.h>
#include <stdlib.h>
#include <string.h>

#include "MEM_guardedalloc.h"

#include "DNA_curve_types.h"
#include "DNA_userdef_types.h"
#include "DNA_screen_types.h"
#include "DNA_space_types.h"
#include "DNA_windowmanager_types.h"

#include "BLI_blenlib.h"
#include "BLI_utildefines.h"

#include "BKE_DerivedMesh.h"
#include "BKE_global.h"
#include "BKE_main.h"
#include "BKE_texture.h"


#include "BIF_gl.h"

#include "UI_interface.h"
#include "UI_interface_icons.h"

#include "interface_intern.h"

/* global for themes */
typedef void (*VectorDrawFunc)(int x, int y, int w, int h, float alpha);

static bTheme *theme_active=NULL;
static int theme_spacetype= SPACE_VIEW3D;
static int theme_regionid= RGN_TYPE_WINDOW;

void ui_resources_init(void)
{
	UI_icons_init(BIFICONID_LAST);
}

void ui_resources_free(void)
{
	UI_icons_free();
}


/* ******************************************************** */
/*    THEMES */
/* ******************************************************** */

const unsigned char *UI_ThemeGetColorPtr(bTheme *btheme, int spacetype, int colorid)
{
	ThemeSpace *ts= NULL;
	static char error[4]={240, 0, 240, 255};
	static char alert[4]={240, 60, 60, 255};
	static char headerdesel[4]={0,0,0,255};
	
	const char *cp= error;
	
	if(btheme) {
	
		// first check for ui buttons theme
		if(colorid < TH_THEMEUI) {
		
			switch(colorid) {

			case TH_REDALERT:
				cp= alert; break;
			}
		}
		else {
		
			switch(spacetype) {
			case SPACE_BUTS:
				ts= &btheme->tbuts;
				break;
			case SPACE_VIEW3D:
				ts= &btheme->tv3d;
				break;
			case SPACE_IPO:
				ts= &btheme->tipo;
				break;
			case SPACE_FILE:
				ts= &btheme->tfile;
				break;
			case SPACE_NLA:
				ts= &btheme->tnla;
				break;
			case SPACE_ACTION:
				ts= &btheme->tact;
				break;
			case SPACE_SEQ:
				ts= &btheme->tseq;
				break;
			case SPACE_IMAGE:
				ts= &btheme->tima;
				break;
			case SPACE_TEXT:
				ts= &btheme->text;
				break;
			case SPACE_OUTLINER:
				ts= &btheme->toops;
				break;
			case SPACE_INFO:
				ts= &btheme->tinfo;
				break;
			case SPACE_USERPREF:
				ts= &btheme->tuserpref;
				break;
			case SPACE_CONSOLE:
				ts= &btheme->tconsole;
				break;
			case SPACE_TIME:
				ts= &btheme->ttime;
				break;
			case SPACE_NODE:
				ts= &btheme->tnode;
				break;
			case SPACE_LOGIC:
				ts= &btheme->tlogic;
				break;
			case SPACE_CLIP:
				ts= &btheme->tclip;
				break;
			default:
				ts= &btheme->tv3d;
				break;
			}
			
			switch(colorid) {
			case TH_BACK:
				if(theme_regionid==RGN_TYPE_WINDOW)
					cp= ts->back;
				else if(theme_regionid==RGN_TYPE_CHANNELS)
					cp= ts->list;
				else if(theme_regionid==RGN_TYPE_HEADER)
					cp= ts->header;
				else
					cp= ts->button; 
				break;
			case TH_TEXT:
				if(theme_regionid==RGN_TYPE_WINDOW)
					cp= ts->text; 
				else if(theme_regionid==RGN_TYPE_CHANNELS)
					cp= ts->list_text;
				else if(theme_regionid==RGN_TYPE_HEADER)
					cp= ts->header_text;
				else
					cp= ts->button_text; 
				break;
			case TH_TEXT_HI:
				if(theme_regionid==RGN_TYPE_WINDOW)
					cp= ts->text_hi;
				else if(theme_regionid==RGN_TYPE_CHANNELS)
					cp= ts->list_text_hi;
				else if(theme_regionid==RGN_TYPE_HEADER)
					cp= ts->header_text_hi;
				else
					cp= ts->button_text_hi; 
				break;
			case TH_TITLE:
				if(theme_regionid==RGN_TYPE_WINDOW)
					cp= ts->title;
				else if(theme_regionid==RGN_TYPE_CHANNELS)
					cp= ts->list_title;
				else if(theme_regionid==RGN_TYPE_HEADER)
					cp= ts->header_title;
				else
					cp= ts->button_title; 
				break;
				
			case TH_HEADER:
				cp= ts->header; break;
			case TH_HEADERDESEL:
				/* we calculate a dynamic builtin header deselect color, also for pulldowns... */
				cp= ts->header; 
				headerdesel[0]= cp[0]>10?cp[0]-10:0;
				headerdesel[1]= cp[1]>10?cp[1]-10:0;
				headerdesel[2]= cp[2]>10?cp[2]-10:0;
				cp= headerdesel;
				break;
			case TH_HEADER_TEXT:
				cp= ts->header_text; break;
			case TH_HEADER_TEXT_HI:
				cp= ts->header_text_hi; break;
				
			case TH_PANEL:
				cp= ts->panel; break;
			case TH_PANEL_TEXT:
				cp= ts->panel_text; break;
			case TH_PANEL_TEXT_HI:
				cp= ts->panel_text_hi; break;
				
			case TH_BUTBACK:
				cp= ts->button; break;
			case TH_BUTBACK_TEXT:
				cp= ts->button_text; break;
			case TH_BUTBACK_TEXT_HI:
				cp= ts->button_text_hi; break;
				
			case TH_SHADE1:
				cp= ts->shade1; break;
			case TH_SHADE2:
				cp= ts->shade2; break;
			case TH_HILITE:
				cp= ts->hilite; break;
				
			case TH_GRID:
				cp= ts->grid; break;
			case TH_WIRE:
				cp= ts->wire; break;
			case TH_LAMP:
				cp= ts->lamp; break;
			case TH_SPEAKER:
				cp= ts->speaker; break;
			case TH_SELECT:
				cp= ts->select; break;
			case TH_ACTIVE:
				cp= ts->active; break;
			case TH_GROUP:
				cp= ts->group; break;
			case TH_GROUP_ACTIVE:
				cp= ts->group_active; break;
			case TH_TRANSFORM:
				cp= ts->transform; break;
			case TH_VERTEX:
				cp= ts->vertex; break;
			case TH_VERTEX_SELECT:
				cp= ts->vertex_select; break;
			case TH_VERTEX_SIZE:
				cp= &ts->vertex_size; break;
			case TH_OUTLINE_WIDTH:
				cp= &ts->outline_width; break;
			case TH_EDGE:
				cp= ts->edge; break;
			case TH_EDGE_SELECT:
				cp= ts->edge_select; break;
			case TH_EDGE_SEAM:
				cp= ts->edge_seam; break;
			case TH_EDGE_SHARP:
				cp= ts->edge_sharp; break;
			case TH_EDGE_CREASE:
				cp= ts->edge_crease; break;
			case TH_EDITMESH_ACTIVE:
				cp= ts->editmesh_active; break;
			case TH_EDGE_FACESEL:
				cp= ts->edge_facesel; break;
			case TH_FACE:
				cp= ts->face; break;
			case TH_FACE_SELECT:
				cp= ts->face_select; break;
			case TH_FACE_DOT:
				cp= ts->face_dot; break;
			case TH_FACEDOT_SIZE:
				cp= &ts->facedot_size; break;
			case TH_DRAWEXTRA_EDGELEN:
				cp= ts->extra_edge_len; break;
			case TH_DRAWEXTRA_FACEAREA:
				cp= ts->extra_face_area; break;
			case TH_DRAWEXTRA_FACEANG:
				cp= ts->extra_face_angle; break;
			case TH_NORMAL:
				cp= ts->normal; break;
			case TH_VNORMAL:
				cp= ts->vertex_normal; break;
			case TH_BONE_SOLID:
				cp= ts->bone_solid; break;
			case TH_BONE_POSE:
				cp= ts->bone_pose; break;
			case TH_STRIP:
				cp= ts->strip; break;
			case TH_STRIP_SELECT:
				cp= ts->strip_select; break;
			case TH_CFRAME:
				cp= ts->cframe; break;
			case TH_NURB_ULINE:
				cp= ts->nurb_uline; break;
			case TH_NURB_VLINE:
				cp= ts->nurb_vline; break;
			case TH_NURB_SEL_ULINE:
				cp= ts->nurb_sel_uline; break;
			case TH_NURB_SEL_VLINE:
				cp= ts->nurb_sel_vline; break;
			case TH_ACTIVE_SPLINE:
				cp= ts->act_spline; break;
			case TH_LASTSEL_POINT:
				cp= ts->lastsel_point; break;
			case TH_HANDLE_FREE:
				cp= ts->handle_free; break;
			case TH_HANDLE_AUTO:
				cp= ts->handle_auto; break;
			case TH_HANDLE_AUTOCLAMP:
				cp= ts->handle_auto_clamped; break;
			case TH_HANDLE_VECT:
				cp= ts->handle_vect; break;
			case TH_HANDLE_ALIGN:
				cp= ts->handle_align; break;
			case TH_HANDLE_SEL_FREE:
				cp= ts->handle_sel_free; break;
			case TH_HANDLE_SEL_AUTO:
				cp= ts->handle_sel_auto; break;
			case TH_HANDLE_SEL_AUTOCLAMP:
				cp= ts->handle_sel_auto_clamped; break;
			case TH_HANDLE_SEL_VECT:
				cp= ts->handle_sel_vect; break;
			case TH_HANDLE_SEL_ALIGN:
				cp= ts->handle_sel_align; break;
			case TH_FREESTYLE_EDGE_MARK:
				cp= ts->freestyle_edge_mark; break;
			case TH_FREESTYLE_FACE_MARK:
				cp= ts->freestyle_face_mark; break;
		
			case TH_SYNTAX_B:
				cp= ts->syntaxb; break;
			case TH_SYNTAX_V:
				cp= ts->syntaxv; break;
			case TH_SYNTAX_C:
				cp= ts->syntaxc; break;
			case TH_SYNTAX_L:
				cp= ts->syntaxl; break;
			case TH_SYNTAX_N:
				cp= ts->syntaxn; break;

			case TH_NODE:
				cp= ts->syntaxl; break;
			case TH_NODE_IN_OUT:
				cp= ts->syntaxn; break;
			case TH_NODE_OPERATOR:
				cp= ts->syntaxb; break;
			case TH_NODE_CONVERTOR:
				cp= ts->syntaxv; break;
			case TH_NODE_GROUP:
				cp= ts->syntaxc; break;
			case TH_NODE_CURVING:
				cp= &ts->noodle_curving; break;

			case TH_SEQ_MOVIE:
				cp= ts->movie; break;
			case TH_SEQ_IMAGE:
				cp= ts->image; break;
			case TH_SEQ_SCENE:
				cp= ts->scene; break;
			case TH_SEQ_AUDIO:
				cp= ts->audio; break;
			case TH_SEQ_EFFECT:
				cp= ts->effect; break;
			case TH_SEQ_PLUGIN:
				cp= ts->plugin; break;
			case TH_SEQ_TRANSITION:
				cp= ts->transition; break;
			case TH_SEQ_META:
				cp= ts->meta; break;
				
			case TH_CONSOLE_OUTPUT:
				cp= ts->console_output; break;
			case TH_CONSOLE_INPUT:
				cp= ts-> console_input; break;
			case TH_CONSOLE_INFO:
				cp= ts->console_info; break;
			case TH_CONSOLE_ERROR:
				cp= ts->console_error; break;
			case TH_CONSOLE_CURSOR:
				cp= ts->console_cursor; break;

			case TH_HANDLE_VERTEX:
				cp= ts->handle_vertex;
				break;
			case TH_HANDLE_VERTEX_SELECT:
				cp= ts->handle_vertex_select;
				break;
			case TH_HANDLE_VERTEX_SIZE:
				cp= &ts->handle_vertex_size;
				break;
				
			case TH_DOPESHEET_CHANNELOB:
				cp= ts->ds_channel;
				break;
			case TH_DOPESHEET_CHANNELSUBOB:
				cp= ts->ds_subchannel;
				break;	
					
			case TH_PREVIEW_BACK:
				cp= ts->preview_back;
				break;	

			case TH_MARKER_OUTLINE:
				cp= ts->marker_outline; break;
			case TH_MARKER:
				cp= ts->marker; break;
			case TH_ACT_MARKER:
				cp= ts->act_marker; break;
			case TH_SEL_MARKER:
				cp= ts->sel_marker; break;
			case TH_BUNDLE_SOLID:
				cp= ts->bundle_solid; break;
			case TH_DIS_MARKER:
				cp= ts->dis_marker; break;
			case TH_PATH_BEFORE:
				cp= ts->path_before; break;
			case TH_PATH_AFTER:
				cp= ts->path_after; break;
			case TH_CAMERA_PATH:
				cp= ts->camera_path; break;
			case TH_LOCK_MARKER:
				cp= ts->lock_marker; break;
			}
		}
	}
	
	return (unsigned char *)cp;
}


#define SETCOL(col, r, g, b, a)  col[0]=r; col[1]=g; col[2]= b; col[3]= a;
#define SETCOLF(col, r, g, b, a)  col[0]=r*255; col[1]=g*255; col[2]= b*255; col[3]= a*255;
#define SETCOLTEST(col, r, g, b, a)  if(col[3]==0) {col[0]=r; col[1]=g; col[2]= b; col[3]= a;}

/* use this call to init new bone color sets in Theme */
static void ui_theme_init_boneColorSets(bTheme *btheme)
{
	int i;
	
	/* define default color sets - currently we only define 15 of these, though that should be ample */
		/* set 1 */
	SETCOL(btheme->tarm[0].solid, 0x9a, 0x00, 0x00, 255);
	SETCOL(btheme->tarm[0].select, 0xbd, 0x11, 0x11, 255);
	SETCOL(btheme->tarm[0].active, 0xf7, 0x0a, 0x0a, 255);
		/* set 2 */
	SETCOL(btheme->tarm[1].solid, 0xf7, 0x40, 0x18, 255);
	SETCOL(btheme->tarm[1].select, 0xf6, 0x69, 0x13, 255);
	SETCOL(btheme->tarm[1].active, 0xfa, 0x99, 0x00, 255);
		/* set 3 */
	SETCOL(btheme->tarm[2].solid, 0x1e, 0x91, 0x09, 255);
	SETCOL(btheme->tarm[2].select, 0x59, 0xb7, 0x0b, 255);
	SETCOL(btheme->tarm[2].active, 0x83, 0xef, 0x1d, 255);
		/* set 4 */
	SETCOL(btheme->tarm[3].solid, 0x0a, 0x36, 0x94, 255);
	SETCOL(btheme->tarm[3].select, 0x36, 0x67, 0xdf, 255);
	SETCOL(btheme->tarm[3].active, 0x5e, 0xc1, 0xef, 255);
		/* set 5 */
	SETCOL(btheme->tarm[4].solid, 0xa9, 0x29, 0x4e, 255);
	SETCOL(btheme->tarm[4].select, 0xc1, 0x41, 0x6a, 255);
	SETCOL(btheme->tarm[4].active, 0xf0, 0x5d, 0x91, 255);
		/* set 6 */
	SETCOL(btheme->tarm[5].solid, 0x43, 0x0c, 0x78, 255);
	SETCOL(btheme->tarm[5].select, 0x54, 0x3a, 0xa3, 255);
	SETCOL(btheme->tarm[5].active, 0x87, 0x64, 0xd5, 255);
		/* set 7 */
	SETCOL(btheme->tarm[6].solid, 0x24, 0x78, 0x5a, 255);
	SETCOL(btheme->tarm[6].select, 0x3c, 0x95, 0x79, 255);
	SETCOL(btheme->tarm[6].active, 0x6f, 0xb6, 0xab, 255);
		/* set 8 */
	SETCOL(btheme->tarm[7].solid, 0x4b, 0x70, 0x7c, 255);
	SETCOL(btheme->tarm[7].select, 0x6a, 0x86, 0x91, 255);
	SETCOL(btheme->tarm[7].active, 0x9b, 0xc2, 0xcd, 255);
		/* set 9 */
	SETCOL(btheme->tarm[8].solid, 0xf4, 0xc9, 0x0c, 255);
	SETCOL(btheme->tarm[8].select, 0xee, 0xc2, 0x36, 255);
	SETCOL(btheme->tarm[8].active, 0xf3, 0xff, 0x00, 255);
		/* set 10 */
	SETCOL(btheme->tarm[9].solid, 0x1e, 0x20, 0x24, 255);
	SETCOL(btheme->tarm[9].select, 0x48, 0x4c, 0x56, 255);
	SETCOL(btheme->tarm[9].active, 0xff, 0xff, 0xff, 255);
		/* set 11 */
	SETCOL(btheme->tarm[10].solid, 0x6f, 0x2f, 0x6a, 255);
	SETCOL(btheme->tarm[10].select, 0x98, 0x45, 0xbe, 255);
	SETCOL(btheme->tarm[10].active, 0xd3, 0x30, 0xd6, 255);
		/* set 12 */
	SETCOL(btheme->tarm[11].solid, 0x6c, 0x8e, 0x22, 255);
	SETCOL(btheme->tarm[11].select, 0x7f, 0xb0, 0x22, 255);
	SETCOL(btheme->tarm[11].active, 0xbb, 0xef, 0x5b, 255);
		/* set 13 */
	SETCOL(btheme->tarm[12].solid, 0x8d, 0x8d, 0x8d, 255);
	SETCOL(btheme->tarm[12].select, 0xb0, 0xb0, 0xb0, 255);
	SETCOL(btheme->tarm[12].active, 0xde, 0xde, 0xde, 255);
		/* set 14 */
	SETCOL(btheme->tarm[13].solid, 0x83, 0x43, 0x26, 255);
	SETCOL(btheme->tarm[13].select, 0x8b, 0x58, 0x11, 255);
	SETCOL(btheme->tarm[13].active, 0xbd, 0x6a, 0x11, 255);
		/* set 15 */
	SETCOL(btheme->tarm[14].solid, 0x08, 0x31, 0x0e, 255);
	SETCOL(btheme->tarm[14].select, 0x1c, 0x43, 0x0b, 255);
	SETCOL(btheme->tarm[14].active, 0x34, 0x62, 0x2b, 255);
	
	/* reset flags too */
	for (i = 0; i < 20; i++)
		btheme->tarm[i].flag = 0;
}

/* use this call to init new variables in themespace, if they're same for all */
static void ui_theme_init_new_do(ThemeSpace *ts)
{
	SETCOLTEST(ts->header_text,		0, 0, 0, 255);
	SETCOLTEST(ts->header_title,	0, 0, 0, 255);
	SETCOLTEST(ts->header_text_hi,	255, 255, 255, 255);
	
	SETCOLTEST(ts->panel_text,		0, 0, 0, 255);
	SETCOLTEST(ts->panel_title,		0, 0, 0, 255);
	SETCOLTEST(ts->panel_text_hi,	255, 255, 255, 255);
	
	SETCOLTEST(ts->button,			145, 145, 145, 245);
	SETCOLTEST(ts->button_title,	0, 0, 0, 255);
	SETCOLTEST(ts->button_text,		0, 0, 0, 255);
	SETCOLTEST(ts->button_text_hi,	255, 255, 255, 255);
	
	SETCOLTEST(ts->list,			165, 165, 165, 255);
	SETCOLTEST(ts->list_title,		0, 0, 0, 255);
	SETCOLTEST(ts->list_text,		0, 0, 0, 255);
	SETCOLTEST(ts->list_text_hi,	255, 255, 255, 255);
}

static void ui_theme_init_new(bTheme *btheme)
{
	ui_theme_init_new_do(&btheme->tbuts);
	ui_theme_init_new_do(&btheme->tv3d);
	ui_theme_init_new_do(&btheme->tfile);
	ui_theme_init_new_do(&btheme->tipo);
	ui_theme_init_new_do(&btheme->tinfo);
	ui_theme_init_new_do(&btheme->tact);
	ui_theme_init_new_do(&btheme->tnla);
	ui_theme_init_new_do(&btheme->tseq);
	ui_theme_init_new_do(&btheme->tima);
	ui_theme_init_new_do(&btheme->text);
	ui_theme_init_new_do(&btheme->toops);
	ui_theme_init_new_do(&btheme->ttime);
	ui_theme_init_new_do(&btheme->tnode);
	ui_theme_init_new_do(&btheme->tlogic);
	ui_theme_init_new_do(&btheme->tuserpref);
	ui_theme_init_new_do(&btheme->tconsole);
	ui_theme_init_new_do(&btheme->tclip);
	
}


/* initialize default theme
   Note: when you add new colors, created & saved themes need initialized
   use function below, init_userdef_do_versions() 
*/
void ui_theme_init_default(void)
{
	bTheme *btheme;
	
	/* we search for the theme with name Default */
	for(btheme= U.themes.first; btheme; btheme= btheme->next) {
		if(strcmp("Default", btheme->name)==0) break;
	}
	
	if(btheme==NULL) {
		btheme= MEM_callocN(sizeof(bTheme), "theme");
		BLI_addtail(&U.themes, btheme);
		strcpy(btheme->name, "Default");
	}
	
	UI_SetTheme(0, 0);	// make sure the global used in this file is set

	/* UI buttons */
	ui_widget_color_init(&btheme->tui);
	btheme->tui.iconfile[0]= 0;
	
	/* Bone Color Sets */
	ui_theme_init_boneColorSets(btheme);
	
	/* common (new) variables */
	ui_theme_init_new(btheme);
	
	/* space view3d */
	SETCOLF(btheme->tv3d.back,       0.225, 0.225, 0.225, 1.0);
	SETCOL(btheme->tv3d.text,       0, 0, 0, 255);
	SETCOL(btheme->tv3d.text_hi, 255, 255, 255, 255);
	
	SETCOLF(btheme->tv3d.header,	0.45, 0.45, 0.45, 1.0);
	SETCOLF(btheme->tv3d.button,	0.45, 0.45, 0.45, 1.0);
	SETCOL(btheme->tv3d.panel,      165, 165, 165, 127);
	
	SETCOL(btheme->tv3d.shade1,  160, 160, 160, 100);
	SETCOL(btheme->tv3d.shade2,  0x7f, 0x70, 0x70, 100);

	SETCOLF(btheme->tv3d.grid,     0.251, 0.251, 0.251, 1.0);
	SETCOL(btheme->tv3d.wire,       0x0, 0x0, 0x0, 255);
	SETCOL(btheme->tv3d.lamp,       0, 0, 0, 40);
	SETCOL(btheme->tv3d.speaker,    0, 0, 0, 255);
	SETCOL(btheme->tv3d.select, 241, 88, 0, 255);
	SETCOL(btheme->tv3d.active, 255, 170, 64, 255);
	SETCOL(btheme->tv3d.group,      8, 48, 8, 255);
	SETCOL(btheme->tv3d.group_active, 85, 187, 85, 255);
	SETCOL(btheme->tv3d.transform, 0xff, 0xff, 0xff, 255);
	SETCOL(btheme->tv3d.vertex, 0, 0, 0, 255);
	SETCOL(btheme->tv3d.vertex_select, 255, 133, 0, 255);
	btheme->tv3d.vertex_size= 3;
	btheme->tv3d.outline_width= 1;
	SETCOL(btheme->tv3d.edge,       0x0, 0x0, 0x0, 255);
	SETCOL(btheme->tv3d.edge_select, 255, 160, 0, 255);
	SETCOL(btheme->tv3d.edge_seam, 219, 37, 18, 255);
	SETCOL(btheme->tv3d.edge_facesel, 75, 75, 75, 255);
	SETCOL(btheme->tv3d.face,       0, 0, 0, 18);
	SETCOL(btheme->tv3d.face_select, 255, 133, 0, 60);
	SETCOL(btheme->tv3d.normal, 0x22, 0xDD, 0xDD, 255);
	SETCOL(btheme->tv3d.vertex_normal, 0x23, 0x61, 0xDD, 255);
	SETCOL(btheme->tv3d.face_dot, 255, 133, 0, 255);
	SETCOL(btheme->tv3d.editmesh_active, 255, 255, 255, 128);
	SETCOLF(btheme->tv3d.edge_crease, 0.8, 0, 0.6, 1.0);
	SETCOL(btheme->tv3d.edge_sharp, 0, 255, 255, 255);
	SETCOL(btheme->tv3d.header_text, 0, 0, 0, 255);
	SETCOL(btheme->tv3d.header_text_hi, 255, 255, 255, 255);
	SETCOL(btheme->tv3d.button_text, 0, 0, 0, 255);
	SETCOL(btheme->tv3d.button_text_hi, 255, 255, 255, 255);
	SETCOL(btheme->tv3d.button_title, 0, 0, 0, 255);
	SETCOL(btheme->tv3d.title, 0, 0, 0, 255);
	SETCOL(btheme->tv3d.freestyle_edge_mark, 0x7f, 0xff, 0x7f, 255);
	SETCOL(btheme->tv3d.freestyle_face_mark, 0x7f, 0xff, 0x7f, 51);

	btheme->tv3d.facedot_size= 4;

	SETCOL(btheme->tv3d.extra_edge_len, 32, 0, 0, 255);
	SETCOL(btheme->tv3d.extra_face_area, 0, 32, 0, 255);
	SETCOL(btheme->tv3d.extra_face_angle, 0, 0, 128, 255);

	SETCOL(btheme->tv3d.cframe, 0x60, 0xc0,	 0x40, 255);

	SETCOL(btheme->tv3d.nurb_uline, 0x90, 0x90, 0x00, 255);
	SETCOL(btheme->tv3d.nurb_vline, 0x80, 0x30, 0x60, 255);
	SETCOL(btheme->tv3d.nurb_sel_uline, 0xf0, 0xff, 0x40, 255);
	SETCOL(btheme->tv3d.nurb_sel_vline, 0xf0, 0x90, 0xa0, 255);

	SETCOL(btheme->tv3d.handle_free, 0, 0, 0, 255);
	SETCOL(btheme->tv3d.handle_auto, 0x90, 0x90, 0x00, 255);
	SETCOL(btheme->tv3d.handle_vect, 0x40, 0x90, 0x30, 255);
	SETCOL(btheme->tv3d.handle_align, 0x80, 0x30, 0x60, 255);
	SETCOL(btheme->tv3d.handle_sel_free, 0, 0, 0, 255);
	SETCOL(btheme->tv3d.handle_sel_auto, 0xf0, 0xff, 0x40, 255);
	SETCOL(btheme->tv3d.handle_sel_vect, 0x40, 0xc0, 0x30, 255);
	SETCOL(btheme->tv3d.handle_sel_align, 0xf0, 0x90, 0xa0, 255);

	SETCOL(btheme->tv3d.act_spline, 0xdb, 0x25, 0x12, 255);
	SETCOL(btheme->tv3d.lastsel_point,  0xff, 0xff, 0xff, 255);

	SETCOL(btheme->tv3d.bone_solid, 200, 200, 200, 255);
	SETCOL(btheme->tv3d.bone_pose, 80, 200, 255, 80);               // alpha 80 is not meant editable, used for wire+action draw

	SETCOL(btheme->tv3d.bundle_solid, 200, 200, 200, 255);
	SETCOL(btheme->tv3d.camera_path, 0x00, 0x00, 0x00, 255);
	
	/* space buttons */
	/* to have something initialized */
	btheme->tbuts= btheme->tv3d;

	SETCOLF(btheme->tbuts.back, 	0.45, 0.45, 0.45, 1.0);
	SETCOL(btheme->tbuts.panel, 0x82, 0x82, 0x82, 255);

	/* graph editor */
	btheme->tipo= btheme->tv3d;
	SETCOLF(btheme->tipo.back, 	0.42, 0.42, 0.42, 1.0);
	SETCOLF(btheme->tipo.list, 	0.4, 0.4, 0.4, 1.0);
	SETCOL(btheme->tipo.grid, 	94, 94, 94, 255);
	SETCOL(btheme->tipo.panel,  255, 255, 255, 150);
	SETCOL(btheme->tipo.shade1,		150, 150, 150, 100);	/* scrollbars */
	SETCOL(btheme->tipo.shade2,		0x70, 0x70, 0x70, 100);
	SETCOL(btheme->tipo.vertex,		0, 0, 0, 255);
	SETCOL(btheme->tipo.vertex_select, 255, 133, 0, 255);
	SETCOL(btheme->tipo.hilite, 0x60, 0xc0, 0x40, 255); 
	btheme->tipo.vertex_size= 3;

	SETCOL(btheme->tipo.handle_vertex, 		0, 0, 0, 255);
	SETCOL(btheme->tipo.handle_vertex_select, 255, 133, 0, 255);
	SETCOL(btheme->tipo.handle_auto_clamped, 0x99, 0x40, 0x30, 255);
	SETCOL(btheme->tipo.handle_sel_auto_clamped, 0xf0, 0xaf, 0x90, 255);
	btheme->tipo.handle_vertex_size= 4;
	
	SETCOL(btheme->tipo.ds_channel, 	82, 96, 110, 255);
	SETCOL(btheme->tipo.ds_subchannel,	124, 137, 150, 255);
	SETCOL(btheme->tipo.group, 79, 101, 73, 255);
	SETCOL(btheme->tipo.group_active, 135, 177, 125, 255);

	/* dopesheet */
	btheme->tact= btheme->tipo;
	SETCOL(btheme->tact.strip, 			12, 10, 10, 128); 
	SETCOL(btheme->tact.strip_select, 	255, 140, 0, 255); 
	
	/* space nla */
	btheme->tnla= btheme->tact;
	
	/* space file */
	/* to have something initialized */
	btheme->tfile= btheme->tv3d;
	SETCOLF(btheme->tfile.back, 0.3, 0.3, 0.3, 1);
	SETCOLF(btheme->tfile.panel, 0.3, 0.3, 0.3, 1);
	SETCOLF(btheme->tfile.list, 0.4, 0.4, 0.4, 1);
	SETCOL(btheme->tfile.text, 	250, 250, 250, 255);
	SETCOL(btheme->tfile.text_hi, 15, 15, 15, 255);
	SETCOL(btheme->tfile.panel, 145, 145, 145, 255);	// bookmark/ui regions
	SETCOL(btheme->tfile.active, 130, 130, 130, 255); // selected files
	SETCOL(btheme->tfile.hilite, 255, 140, 25, 255); // selected files
	
	SETCOL(btheme->tfile.grid,	250, 250, 250, 255);
	SETCOL(btheme->tfile.image,	250, 250, 250, 255);
	SETCOL(btheme->tfile.movie,	250, 250, 250, 255);
	SETCOL(btheme->tfile.scene,	250, 250, 250, 255);

	
	/* space seq */
	btheme->tseq= btheme->tv3d;
	SETCOL(btheme->tseq.back, 	116, 116, 116, 255);
	SETCOL(btheme->tseq.movie, 	81, 105, 135, 255);
	SETCOL(btheme->tseq.image, 	109, 88, 129, 255);
	SETCOL(btheme->tseq.scene, 	78, 152, 62, 255);
	SETCOL(btheme->tseq.audio, 	46, 143, 143, 255);
	SETCOL(btheme->tseq.effect, 	169, 84, 124, 255);
	SETCOL(btheme->tseq.plugin, 	126, 126, 80, 255);
	SETCOL(btheme->tseq.transition, 162, 95, 111, 255);
	SETCOL(btheme->tseq.meta, 	109, 145, 131, 255);
	

	/* space image */
	btheme->tima= btheme->tv3d;
	SETCOL(btheme->tima.back, 	53, 53, 53, 255);
	SETCOL(btheme->tima.vertex, 0, 0, 0, 255);
	SETCOL(btheme->tima.vertex_select, 255, 133, 0, 255);
	btheme->tima.vertex_size= 3;
	btheme->tima.facedot_size= 3;
	SETCOL(btheme->tima.face,   255, 255, 255, 10);
	SETCOL(btheme->tima.face_select, 255, 133, 0, 60);
	SETCOL(btheme->tima.editmesh_active, 255, 255, 255, 128);
	SETCOLF(btheme->tima.preview_back, 	0.45, 0.45, 0.45, 1.0);

	/* space text */
	btheme->text= btheme->tv3d;
	SETCOL(btheme->text.back, 	153, 153, 153, 255);
	SETCOL(btheme->text.shade1, 	143, 143, 143, 255);
	SETCOL(btheme->text.shade2, 	0xc6, 0x77, 0x77, 255);
	SETCOL(btheme->text.hilite, 	255, 0, 0, 255);
	
	/* syntax highlighting */
	SETCOL(btheme->text.syntaxn,	0, 0, 200, 255);	/* Numbers  Blue*/
	SETCOL(btheme->text.syntaxl,	100, 0, 0, 255);	/* Strings  red */
	SETCOL(btheme->text.syntaxc,	0, 100, 50, 255);	/* Comments greenish */
	SETCOL(btheme->text.syntaxv,	95, 95, 0, 255);	/* Special */
	SETCOL(btheme->text.syntaxb,	128, 0, 80, 255);	/* Builtin, red-purple */
	
	/* space oops */
	btheme->toops= btheme->tv3d;
	SETCOLF(btheme->toops.back, 	0.45, 0.45, 0.45, 1.0);
	
	/* space info */
	btheme->tinfo= btheme->tv3d;
	SETCOLF(btheme->tinfo.back, 	0.45, 0.45, 0.45, 1.0);

	/* space user preferences */
	btheme->tuserpref= btheme->tv3d;
	SETCOLF(btheme->tuserpref.back, 0.45, 0.45, 0.45, 1.0);
	
	/* space console */
	btheme->tconsole= btheme->tv3d;
	SETCOL(btheme->tconsole.back, 0, 0, 0, 255);
	SETCOL(btheme->tconsole.console_output, 96, 128, 255, 255);
	SETCOL(btheme->tconsole.console_input, 255, 255, 255, 255);
	SETCOL(btheme->tconsole.console_info, 0, 170, 0, 255);
	SETCOL(btheme->tconsole.console_error, 220, 96, 96, 255);
	SETCOL(btheme->tconsole.console_cursor, 220, 96, 96, 255);
	
	/* space time */
	btheme->ttime= btheme->tv3d;
	SETCOLF(btheme->ttime.back, 	0.45, 0.45, 0.45, 1.0);
	SETCOLF(btheme->ttime.grid, 	0.36, 0.36, 0.36, 1.0);
	SETCOL(btheme->ttime.shade1,  173, 173, 173, 255);		// sliders
	
	/* space node, re-uses syntax color storage */
	btheme->tnode= btheme->tv3d;
	SETCOL(btheme->tnode.edge_select, 255, 255, 255, 255);
	SETCOL(btheme->tnode.syntaxl, 155, 155, 155, 160);	/* TH_NODE, backdrop */
	SETCOL(btheme->tnode.syntaxn, 100, 100, 100, 255);	/* in/output */
	SETCOL(btheme->tnode.syntaxb, 108, 105, 111, 255);	/* operator */
	SETCOL(btheme->tnode.syntaxv, 104, 106, 117, 255);	/* generator */
	SETCOL(btheme->tnode.syntaxc, 105, 117, 110, 255);	/* group */
	btheme->tnode.noodle_curving = 5;

	/* space logic */
	btheme->tlogic= btheme->tv3d;
	SETCOL(btheme->tlogic.back, 100, 100, 100, 255);
	
	/* space clip */
	btheme->tclip= btheme->tv3d;

	SETCOL(btheme->tclip.marker_outline, 0x00, 0x00, 0x00, 255);
	SETCOL(btheme->tclip.marker, 0x7f, 0x7f, 0x00, 255);
	SETCOL(btheme->tclip.act_marker, 0xff, 0xff, 0xff, 255);
	SETCOL(btheme->tclip.sel_marker, 0xff, 0xff, 0x00, 255);
	SETCOL(btheme->tclip.dis_marker, 0x7f, 0x00, 0x00, 255);
	SETCOL(btheme->tclip.lock_marker, 0x7f, 0x7f, 0x7f, 255);
	SETCOL(btheme->tclip.path_before, 0xff, 0x00, 0x00, 255);
	SETCOL(btheme->tclip.path_after, 0x00, 0x00, 0xff, 255);
	SETCOL(btheme->tclip.grid, 0x5e, 0x5e, 0x5e, 255);
	SETCOL(btheme->tclip.cframe, 0x60, 0xc0, 0x40, 255);
	SETCOL(btheme->tclip.handle_vertex, 0x00, 0x00, 0x00, 0xff);
	SETCOL(btheme->tclip.handle_vertex_select, 0xff, 0xff, 0, 0xff);
	btheme->tclip.handle_vertex_size= 4;
}


void UI_SetTheme(int spacetype, int regionid)
{
	if(spacetype==0) {	// called for safety, when delete themes
		theme_active= U.themes.first;
		theme_spacetype= SPACE_VIEW3D;
		theme_regionid= RGN_TYPE_WINDOW;
	}
	else {
		// later on, a local theme can be found too
		theme_active= U.themes.first;
		theme_spacetype= spacetype;
		theme_regionid= regionid;
	}
}

bTheme *UI_GetTheme()
{
	return U.themes.first;
}

// for space windows only
void UI_ThemeColor(int colorid)
{
	const unsigned char *cp;
	
	cp= UI_ThemeGetColorPtr(theme_active, theme_spacetype, colorid);
	glColor3ubv(cp);

}

// plus alpha
void UI_ThemeColor4(int colorid)
{
	const unsigned char *cp;
	
	cp= UI_ThemeGetColorPtr(theme_active, theme_spacetype, colorid);
	glColor4ubv(cp);

}

// set the color with offset for shades
void UI_ThemeColorShade(int colorid, int offset)
{
	int r, g, b;
	const unsigned char *cp;
	
	cp= UI_ThemeGetColorPtr(theme_active, theme_spacetype, colorid);
	r= offset + (int) cp[0];
	CLAMP(r, 0, 255);
	g= offset + (int) cp[1];
	CLAMP(g, 0, 255);
	b= offset + (int) cp[2];
	CLAMP(b, 0, 255);
	//glColor3ub(r, g, b);
	glColor4ub(r, g, b, cp[3]);
}
void UI_ThemeColorShadeAlpha(int colorid, int coloffset, int alphaoffset)
{
	int r, g, b, a;
	const unsigned char *cp;
	
	cp= UI_ThemeGetColorPtr(theme_active, theme_spacetype, colorid);
	r= coloffset + (int) cp[0];
	CLAMP(r, 0, 255);
	g= coloffset + (int) cp[1];
	CLAMP(g, 0, 255);
	b= coloffset + (int) cp[2];
	CLAMP(b, 0, 255);
	a= alphaoffset + (int) cp[3];
	CLAMP(a, 0, 255);
	glColor4ub(r, g, b, a);
}

// blend between to theme colors, and set it
void UI_ThemeColorBlend(int colorid1, int colorid2, float fac)
{
	int r, g, b;
	const unsigned char *cp1, *cp2;
	
	cp1= UI_ThemeGetColorPtr(theme_active, theme_spacetype, colorid1);
	cp2= UI_ThemeGetColorPtr(theme_active, theme_spacetype, colorid2);

	CLAMP(fac, 0.0f, 1.0f);
	r= floorf((1.0f-fac)*cp1[0] + fac*cp2[0]);
	g= floorf((1.0f-fac)*cp1[1] + fac*cp2[1]);
	b= floorf((1.0f-fac)*cp1[2] + fac*cp2[2]);
	
	glColor3ub(r, g, b);
}

// blend between to theme colors, shade it, and set it
void UI_ThemeColorBlendShade(int colorid1, int colorid2, float fac, int offset)
{
	int r, g, b;
	const unsigned char *cp1, *cp2;
	
	cp1= UI_ThemeGetColorPtr(theme_active, theme_spacetype, colorid1);
	cp2= UI_ThemeGetColorPtr(theme_active, theme_spacetype, colorid2);

	CLAMP(fac, 0.0f, 1.0f);
	r= offset+floorf((1.0f-fac)*cp1[0] + fac*cp2[0]);
	g= offset+floorf((1.0f-fac)*cp1[1] + fac*cp2[1]);
	b= offset+floorf((1.0f-fac)*cp1[2] + fac*cp2[2]);
	
	CLAMP(r, 0, 255);
	CLAMP(g, 0, 255);
	CLAMP(b, 0, 255);
	
	glColor3ub(r, g, b);
}

// blend between to theme colors, shade it, and set it
void UI_ThemeColorBlendShadeAlpha(int colorid1, int colorid2, float fac, int offset, int alphaoffset)
{
	int r, g, b, a;
	const unsigned char *cp1, *cp2;
	
	cp1= UI_ThemeGetColorPtr(theme_active, theme_spacetype, colorid1);
	cp2= UI_ThemeGetColorPtr(theme_active, theme_spacetype, colorid2);

	CLAMP(fac, 0.0f, 1.0f);
	r= offset+floorf((1.0f-fac)*cp1[0] + fac*cp2[0]);
	g= offset+floorf((1.0f-fac)*cp1[1] + fac*cp2[1]);
	b= offset+floorf((1.0f-fac)*cp1[2] + fac*cp2[2]);
	a= alphaoffset + floorf((1.0f-fac)*cp1[3] + fac*cp2[3]);
	
	CLAMP(r, 0, 255);
	CLAMP(g, 0, 255);
	CLAMP(b, 0, 255);
	CLAMP(a, 0, 255);

	glColor4ub(r, g, b, a);
}


// get individual values, not scaled
float UI_GetThemeValuef(int colorid)
{
	const unsigned char *cp;
	
	cp= UI_ThemeGetColorPtr(theme_active, theme_spacetype, colorid);
	return ((float)cp[0]);

}

// get individual values, not scaled
int UI_GetThemeValue(int colorid)
{
	const unsigned char *cp;
	
	cp= UI_ThemeGetColorPtr(theme_active, theme_spacetype, colorid);
	return ((int) cp[0]);

}


// get the color, range 0.0-1.0
void UI_GetThemeColor3fv(int colorid, float *col)
{
	const unsigned char *cp;
	
	cp= UI_ThemeGetColorPtr(theme_active, theme_spacetype, colorid);
	col[0]= ((float)cp[0])/255.0f;
	col[1]= ((float)cp[1])/255.0f;
	col[2]= ((float)cp[2])/255.0f;
}

// get the color, range 0.0-1.0, complete with shading offset
void UI_GetThemeColorShade3fv(int colorid, int offset, float *col)
{
	int r, g, b;
	const unsigned char *cp;
	
	cp= UI_ThemeGetColorPtr(theme_active, theme_spacetype, colorid);
	
	r= offset + (int) cp[0];
	CLAMP(r, 0, 255);
	g= offset + (int) cp[1];
	CLAMP(g, 0, 255);
	b= offset + (int) cp[2];
	CLAMP(b, 0, 255);
	
	col[0]= ((float)r)/255.0f;
	col[1]= ((float)g)/255.0f;
	col[2]= ((float)b)/255.0f;
}

// get the color, in char pointer
void UI_GetThemeColor3ubv(int colorid, unsigned char col[3])
{
	const unsigned char *cp;
	
	cp= UI_ThemeGetColorPtr(theme_active, theme_spacetype, colorid);
	col[0]= cp[0];
	col[1]= cp[1];
	col[2]= cp[2];
}

// get the color, in char pointer
void UI_GetThemeColor4ubv(int colorid, unsigned char col[4])
{
	const unsigned char *cp;
	
	cp= UI_ThemeGetColorPtr(theme_active, theme_spacetype, colorid);
	col[0]= cp[0];
	col[1]= cp[1];
	col[2]= cp[2];
	col[3]= cp[3];
}

void UI_GetThemeColorType4ubv(int colorid, int spacetype, char col[4])
{
	const unsigned char *cp;
	
	cp= UI_ThemeGetColorPtr(theme_active, spacetype, colorid);
	col[0]= cp[0];
	col[1]= cp[1];
	col[2]= cp[2];
	col[3]= cp[3];
}

// blends and shades between two char color pointers
void UI_ColorPtrBlendShade3ubv(const unsigned char cp1[3], const unsigned char cp2[3], float fac, int offset)
{
	int r, g, b;
	CLAMP(fac, 0.0f, 1.0f);
	r= offset+floorf((1.0f-fac)*cp1[0] + fac*cp2[0]);
	g= offset+floorf((1.0f-fac)*cp1[1] + fac*cp2[1]);
	b= offset+floorf((1.0f-fac)*cp1[2] + fac*cp2[2]);
	
	r= r<0?0:(r>255?255:r);
	g= g<0?0:(g>255?255:g);
	b= b<0?0:(b>255?255:b);
	
	glColor3ub(r, g, b);
}

void UI_GetColorPtrShade3ubv(const unsigned char cp[3], unsigned char col[3], int offset)
{
	int r, g, b;

	r= offset+(int)cp[0];
	g= offset+(int)cp[1];
	b= offset+(int)cp[2];

	CLAMP(r, 0, 255);
	CLAMP(g, 0, 255);
	CLAMP(b, 0, 255);

	col[0] = r;
	col[1] = g;
	col[2] = b;
}

// get a 3 byte color, blended and shaded between two other char color pointers
void UI_GetColorPtrBlendShade3ubv(const unsigned char cp1[3], const unsigned char cp2[3], unsigned char col[3], float fac, int offset)
{
	int r, g, b;

	CLAMP(fac, 0.0f, 1.0f);
	r= offset+floor((1.0f-fac)*cp1[0] + fac*cp2[0]);
	g= offset+floor((1.0f-fac)*cp1[1] + fac*cp2[1]);
	b= offset+floor((1.0f-fac)*cp1[2] + fac*cp2[2]);

	CLAMP(r, 0, 255);
	CLAMP(g, 0, 255);
	CLAMP(b, 0, 255);

	col[0] = r;
	col[1] = g;
	col[2] = b;
}

void UI_ThemeClearColor(int colorid)
{
	float col[3];
	
	UI_GetThemeColor3fv(colorid, col);
	glClearColor(col[0], col[1], col[2], 0.0);
}

void UI_make_axis_color(const unsigned char src_col[3], unsigned char dst_col[3], const char axis)
{
	switch(axis)
	{
		case 'X':
			dst_col[0]= src_col[0]>219?255:src_col[0]+36;
			dst_col[1]= src_col[1]<26?0:src_col[1]-26;
			dst_col[2]= src_col[2]<26?0:src_col[2]-26;
			break;
		case 'Y':
			dst_col[0]= src_col[0]<46?0:src_col[0]-36;
			dst_col[1]= src_col[1]>189?255:src_col[1]+66;
			dst_col[2]= src_col[2]<46?0:src_col[2]-36;
			break;
		case 'Z':
			dst_col[0]= src_col[0]<26?0:src_col[0]-26; 
			dst_col[1]= src_col[1]<26?0:src_col[1]-26; 
			dst_col[2]= src_col[2]>209?255:src_col[2]+46;
			break;
		default:
			BLI_assert(!"invalid axis arg");
	}
}

/* ************************************************************* */

/* patching UserDef struct and Themes */
void init_userdef_do_versions(void)
{
	Main *bmain= G.main;
//	countall();
	
	/* the UserDef struct is not corrected with do_versions() .... ugh! */
	if(U.wheellinescroll == 0) U.wheellinescroll = 3;
	if(U.menuthreshold1==0) {
		U.menuthreshold1= 5;
		U.menuthreshold2= 2;
	}
	if(U.tb_leftmouse==0) {
		U.tb_leftmouse= 5;
		U.tb_rightmouse= 5;
	}
	if(U.mixbufsize==0) U.mixbufsize= 2048;
	if (strcmp(U.tempdir, "/") == 0) {
		BLI_system_temporary_dir(U.tempdir);
	}
	if (U.autokey_mode == 0) {
		/* 'add/replace' but not on */
		U.autokey_mode = 2;
	}
	if (U.savetime <= 0) {
		U.savetime = 1;
// XXX		error(STRINGIFY(BLENDER_STARTUP_FILE)" is buggy, please consider removing it.\n");
	}
	/* transform widget settings */
	if(U.tw_hotspot==0) {
		U.tw_hotspot= 14;
		U.tw_size= 20;			// percentage of window size
		U.tw_handlesize= 16;	// percentage of widget radius
	}
	if(U.pad_rot_angle==0)
		U.pad_rot_angle= 15;

	/* signal for derivedmesh to use colorband */
	/* run incase this was on and is now off in the user prefs [#28096] */
	vDM_ColorBand_store((U.flag & USER_CUSTOM_RANGE) ? (&U.coba_weight):NULL);

	if (bmain->versionfile <= 191) {
		BLI_strncpy(U.plugtexdir, U.textudir, sizeof(U.plugtexdir));
		strcpy(U.sounddir, "/");
	}
	
	/* patch to set Dupli Armature */
	if (bmain->versionfile < 220) {
		U.dupflag |= USER_DUP_ARM;
	}
	
	/* added seam, normal color, undo */
	if (bmain->versionfile <= 234) {
		bTheme *btheme;
		
		U.uiflag |= USER_GLOBALUNDO;
		if (U.undosteps==0) U.undosteps=32;
		
		for(btheme= U.themes.first; btheme; btheme= btheme->next) {
			/* check for alpha==0 is safe, then color was never set */
			if(btheme->tv3d.edge_seam[3]==0) {
				SETCOL(btheme->tv3d.edge_seam, 230, 150, 50, 255);
			}
			if(btheme->tv3d.normal[3]==0) {
				SETCOL(btheme->tv3d.normal, 0x22, 0xDD, 0xDD, 255);
			}
			if(btheme->tv3d.vertex_normal[3]==0) {
				SETCOL(btheme->tv3d.vertex_normal, 0x23, 0x61, 0xDD, 255);
			}
			if(btheme->tv3d.face_dot[3]==0) {
				SETCOL(btheme->tv3d.face_dot, 255, 138, 48, 255);
				btheme->tv3d.facedot_size= 4;
			}
		}
	}
	if (bmain->versionfile <= 235) {
		/* illegal combo... */
		if (U.flag & USER_LMOUSESELECT) 
			U.flag &= ~USER_TWOBUTTONMOUSE;
	}
	if (bmain->versionfile <= 236) {
		bTheme *btheme;
		/* new space type */
		for(btheme= U.themes.first; btheme; btheme= btheme->next) {
			/* check for alpha==0 is safe, then color was never set */
			if(btheme->ttime.back[3]==0) {
				// copied from ui_theme_init_default
				btheme->ttime= btheme->tv3d;
				SETCOLF(btheme->ttime.back, 	0.45, 0.45, 0.45, 1.0);
				SETCOLF(btheme->ttime.grid, 	0.36, 0.36, 0.36, 1.0);
				SETCOL(btheme->ttime.shade1,  173, 173, 173, 255);		// sliders
			}
			if(btheme->text.syntaxn[3]==0) {
				SETCOL(btheme->text.syntaxn,	0, 0, 200, 255);	/* Numbers  Blue*/
				SETCOL(btheme->text.syntaxl,	100, 0, 0, 255);	/* Strings  red */
				SETCOL(btheme->text.syntaxc,	0, 100, 50, 255);	/* Comments greenish */
				SETCOL(btheme->text.syntaxv,	95, 95, 0, 255);	/* Special */
				SETCOL(btheme->text.syntaxb,	128, 0, 80, 255);	/* Builtin, red-purple */
			}
		}
	}
	if (bmain->versionfile <= 237) {
		bTheme *btheme;
		/* bone colors */
		for(btheme= U.themes.first; btheme; btheme= btheme->next) {
			/* check for alpha==0 is safe, then color was never set */
			if(btheme->tv3d.bone_solid[3]==0) {
				SETCOL(btheme->tv3d.bone_solid, 200, 200, 200, 255);
				SETCOL(btheme->tv3d.bone_pose, 80, 200, 255, 80);
			}
		}
	}
	if (bmain->versionfile <= 238) {
		bTheme *btheme;
		/* bone colors */
		for(btheme= U.themes.first; btheme; btheme= btheme->next) {
			/* check for alpha==0 is safe, then color was never set */
			if(btheme->tnla.strip[3]==0) {
				SETCOL(btheme->tnla.strip_select, 	0xff, 0xff, 0xaa, 255);
				SETCOL(btheme->tnla.strip, 0xe4, 0x9c, 0xc6, 255);
			}
		}
	}
	if (bmain->versionfile <= 239) {
		bTheme *btheme;
		
		for(btheme= U.themes.first; btheme; btheme= btheme->next) {
			/* Lamp theme, check for alpha==0 is safe, then color was never set */
			if(btheme->tv3d.lamp[3]==0) {
				SETCOL(btheme->tv3d.lamp, 	0, 0, 0, 40);
/* TEMPORAL, remove me! (ton) */				
				U.uiflag |= USER_PLAINMENUS;
			}
			
		}
		if(U.obcenter_dia==0) U.obcenter_dia= 6;
	}
	if (bmain->versionfile <= 241) {
		bTheme *btheme;
		for(btheme= U.themes.first; btheme; btheme= btheme->next) {
			/* Node editor theme, check for alpha==0 is safe, then color was never set */
			if(btheme->tnode.syntaxn[3]==0) {
				/* re-uses syntax color storage */
				btheme->tnode= btheme->tv3d;
				SETCOL(btheme->tnode.edge_select, 255, 255, 255, 255);
				SETCOL(btheme->tnode.syntaxl, 150, 150, 150, 255);	/* TH_NODE, backdrop */
				SETCOL(btheme->tnode.syntaxn, 129, 131, 144, 255);	/* in/output */
				SETCOL(btheme->tnode.syntaxb, 127,127,127, 255);	/* operator */
				SETCOL(btheme->tnode.syntaxv, 142, 138, 145, 255);	/* generator */
				SETCOL(btheme->tnode.syntaxc, 120, 145, 120, 255);	/* group */
			}
			/* Group theme colors */
			if(btheme->tv3d.group[3]==0) {
				SETCOL(btheme->tv3d.group, 0x0C, 0x30, 0x0C, 255);
				SETCOL(btheme->tv3d.group_active, 0x66, 0xFF, 0x66, 255);
			}
			/* Sequence editor theme*/
			if(btheme->tseq.movie[3]==0) {
				SETCOL(btheme->tseq.movie, 	81, 105, 135, 255);
				SETCOL(btheme->tseq.image, 	109, 88, 129, 255);
				SETCOL(btheme->tseq.scene, 	78, 152, 62, 255);
				SETCOL(btheme->tseq.audio, 	46, 143, 143, 255);
				SETCOL(btheme->tseq.effect, 	169, 84, 124, 255);
				SETCOL(btheme->tseq.plugin, 	126, 126, 80, 255);
				SETCOL(btheme->tseq.transition, 162, 95, 111, 255);
				SETCOL(btheme->tseq.meta, 	109, 145, 131, 255);
			}
		}
		
		/* set defaults for 3D View rotating axis indicator */ 
		/* since size can't be set to 0, this indicates it's not saved in startup.blend */
		if (U.rvisize == 0) {
			U.rvisize = 15;
			U.rvibright = 8;
			U.uiflag |= USER_SHOW_ROTVIEWICON;
		}
		
	}
	if (bmain->versionfile <= 242) {
		bTheme *btheme;
		
		for(btheme= U.themes.first; btheme; btheme= btheme->next) {
			/* long keyframe color */
			/* check for alpha==0 is safe, then color was never set */
			if(btheme->tact.strip[3]==0) {
				SETCOL(btheme->tv3d.edge_sharp, 255, 32, 32, 255);
				SETCOL(btheme->tact.strip_select, 	0xff, 0xff, 0xaa, 204);
				SETCOL(btheme->tact.strip, 0xe4, 0x9c, 0xc6, 204);
			}
			
			/* IPO-Editor - Vertex Size*/
			if(btheme->tipo.vertex_size == 0) {
				btheme->tipo.vertex_size= 3;
			}
		}
	}
	if (bmain->versionfile <= 243) {
		/* set default number of recently-used files (if not set) */
		if (U.recent_files == 0) U.recent_files = 10;
	}
	if (bmain->versionfile < 245 || (bmain->versionfile == 245 && bmain->subversionfile < 3)) {
		bTheme *btheme;
		for(btheme= U.themes.first; btheme; btheme= btheme->next) {
			SETCOL(btheme->tv3d.editmesh_active, 255, 255, 255, 128);
		}
		if(U.coba_weight.tot==0)
			init_colorband(&U.coba_weight, 1);
	}
	if ((bmain->versionfile < 245) || (bmain->versionfile == 245 && bmain->subversionfile < 11)) {
		bTheme *btheme;
		for (btheme= U.themes.first; btheme; btheme= btheme->next) {
			/* these should all use the same color */
			SETCOL(btheme->tv3d.cframe, 0x60, 0xc0, 0x40, 255);
			SETCOL(btheme->tipo.cframe, 0x60, 0xc0, 0x40, 255);
			SETCOL(btheme->tact.cframe, 0x60, 0xc0, 0x40, 255);
			SETCOL(btheme->tnla.cframe, 0x60, 0xc0, 0x40, 255);
			SETCOL(btheme->tseq.cframe, 0x60, 0xc0, 0x40, 255);
			//SETCOL(btheme->tsnd.cframe, 0x60, 0xc0, 0x40, 255); Not needed anymore
			SETCOL(btheme->ttime.cframe, 0x60, 0xc0, 0x40, 255);
		}
	}
	if ((bmain->versionfile < 245) || (bmain->versionfile == 245 && bmain->subversionfile < 13)) {
		bTheme *btheme;
		for (btheme= U.themes.first; btheme; btheme= btheme->next) {
			/* action channel groups (recolor anyway) */
			SETCOL(btheme->tact.group, 0x39, 0x7d, 0x1b, 255);
			SETCOL(btheme->tact.group_active, 0x7d, 0xe9, 0x60, 255);
			
			/* bone custom-color sets */
			if (btheme->tarm[0].solid[3] == 0)
				ui_theme_init_boneColorSets(btheme);
		}
	}
	if ((bmain->versionfile < 245) || (bmain->versionfile == 245 && bmain->subversionfile < 16)) {
		U.flag |= USER_ADD_VIEWALIGNED|USER_ADD_EDITMODE;
	}
	if ((bmain->versionfile < 247) || (bmain->versionfile == 247 && bmain->subversionfile <= 2)) {
		bTheme *btheme;
		
		/* adjust themes */
		for (btheme= U.themes.first; btheme; btheme= btheme->next) {
			char *col;
			
			/* IPO Editor: Handles/Vertices */
			col = btheme->tipo.vertex;
			SETCOL(btheme->tipo.handle_vertex, col[0], col[1], col[2], 255);
			col = btheme->tipo.vertex_select;
			SETCOL(btheme->tipo.handle_vertex_select, col[0], col[1], col[2], 255);
			btheme->tipo.handle_vertex_size= btheme->tipo.vertex_size;
			
			/* Sequence/Image Editor: colors for GPencil text */
			col = btheme->tv3d.bone_pose;
			SETCOL(btheme->tseq.bone_pose, col[0], col[1], col[2], 255);
			SETCOL(btheme->tima.bone_pose, col[0], col[1], col[2], 255);
			col = btheme->tv3d.vertex_select;
			SETCOL(btheme->tseq.vertex_select, col[0], col[1], col[2], 255);
		}
	}
	if (bmain->versionfile < 250) {
		bTheme *btheme;
		
		for(btheme= U.themes.first; btheme; btheme= btheme->next) {
			/* this was not properly initialized in 2.45 */
			if(btheme->tima.face_dot[3]==0) {
				SETCOL(btheme->tima.editmesh_active, 255, 255, 255, 128);
				SETCOL(btheme->tima.face_dot, 255, 133, 0, 255);
				btheme->tima.facedot_size= 2;
			}
			
			/* DopeSheet - (Object) Channel color */
			SETCOL(btheme->tact.ds_channel, 	82, 96, 110, 255);
			SETCOL(btheme->tact.ds_subchannel,	124, 137, 150, 255);
			/* DopeSheet - Group Channel color (saner version) */
			SETCOL(btheme->tact.group, 79, 101, 73, 255);
			SETCOL(btheme->tact.group_active, 135, 177, 125, 255);
			
			/* Graph Editor - (Object) Channel color */
			SETCOL(btheme->tipo.ds_channel, 	82, 96, 110, 255);
			SETCOL(btheme->tipo.ds_subchannel,	124, 137, 150, 255);
			/* Graph Editor - Group Channel color */
			SETCOL(btheme->tipo.group, 79, 101, 73, 255);
			SETCOL(btheme->tipo.group_active, 135, 177, 125, 255);
			
			/* Nla Editor - (Object) Channel color */
			SETCOL(btheme->tnla.ds_channel, 	82, 96, 110, 255);
			SETCOL(btheme->tnla.ds_subchannel,	124, 137, 150, 255);
			/* NLA Editor - New Strip colors */
			SETCOL(btheme->tnla.strip, 			12, 10, 10, 128); 
			SETCOL(btheme->tnla.strip_select, 	255, 140, 0, 255);
		}
		
		/* adjust grease-pencil distances */
		U.gp_manhattendist= 1;
		U.gp_euclideandist= 2;
		
		/* adjust default interpolation for new IPO-curves */
		U.ipo_new= BEZT_IPO_BEZ;
	}
	
	if (bmain->versionfile < 250 || (bmain->versionfile == 250 && bmain->subversionfile < 1)) {
		bTheme *btheme;

		for(btheme= U.themes.first; btheme; btheme= btheme->next) {
			
			/* common (new) variables, it checks for alpha==0 */
			ui_theme_init_new(btheme);

			if(btheme->tui.wcol_num.outline[3]==0)
				ui_widget_color_init(&btheme->tui);
			
			/* Logic editor theme, check for alpha==0 is safe, then color was never set */
			if(btheme->tlogic.syntaxn[3]==0) {
				/* re-uses syntax color storage */
				btheme->tlogic= btheme->tv3d;
				SETCOL(btheme->tlogic.back, 100, 100, 100, 255);
			}

			SETCOLF(btheme->tinfo.back, 0.45, 0.45, 0.45, 1.0);
			SETCOLF(btheme->tuserpref.back, 0.45, 0.45, 0.45, 1.0);
		}
	}

	if (bmain->versionfile < 250 || (bmain->versionfile == 250 && bmain->subversionfile < 3)) {
		/* new audio system */
		if(U.audiochannels == 0)
			U.audiochannels = 2;
		if(U.audiodevice == 0) {
#ifdef WITH_OPENAL
			U.audiodevice = 2;
#endif
#ifdef WITH_SDL
			U.audiodevice = 1;
#endif
		}
		if(U.audioformat == 0)
			U.audioformat = 0x24;
		if(U.audiorate == 0)
			U.audiorate = 44100;
	}

	if (bmain->versionfile < 250 || (bmain->versionfile == 250 && bmain->subversionfile < 5))
		U.gameflags |= USER_DISABLE_VBO;
	
	if (bmain->versionfile < 250 || (bmain->versionfile == 250 && bmain->subversionfile < 8)) {
		wmKeyMap *km;
		
		for(km=U.user_keymaps.first; km; km=km->next) {
			if (strcmp(km->idname, "Armature_Sketch")==0)
				strcpy(km->idname, "Armature Sketch");
			else if (strcmp(km->idname, "View3D")==0)
				strcpy(km->idname, "3D View");
			else if (strcmp(km->idname, "View3D Generic")==0)
				strcpy(km->idname, "3D View Generic");
			else if (strcmp(km->idname, "EditMesh")==0)
				strcpy(km->idname, "Mesh");
			else if (strcmp(km->idname, "TimeLine")==0)
				strcpy(km->idname, "Timeline");
			else if (strcmp(km->idname, "UVEdit")==0)
				strcpy(km->idname, "UV Editor");
			else if (strcmp(km->idname, "Animation_Channels")==0)
				strcpy(km->idname, "Animation Channels");
			else if (strcmp(km->idname, "GraphEdit Keys")==0)
				strcpy(km->idname, "Graph Editor");
			else if (strcmp(km->idname, "GraphEdit Generic")==0)
				strcpy(km->idname, "Graph Editor Generic");
			else if (strcmp(km->idname, "Action_Keys")==0)
				strcpy(km->idname, "Dopesheet");
			else if (strcmp(km->idname, "NLA Data")==0)
				strcpy(km->idname, "NLA Editor");
			else if (strcmp(km->idname, "Node Generic")==0)
				strcpy(km->idname, "Node Editor");
			else if (strcmp(km->idname, "Logic Generic")==0)
				strcpy(km->idname, "Logic Editor");
			else if (strcmp(km->idname, "File")==0)
				strcpy(km->idname, "File Browser");
			else if (strcmp(km->idname, "FileMain")==0)
				strcpy(km->idname, "File Browser Main");
			else if (strcmp(km->idname, "FileButtons")==0)
				strcpy(km->idname, "File Browser Buttons");
			else if (strcmp(km->idname, "Buttons Generic")==0)
				strcpy(km->idname, "Property Editor");
		}
	}
	if (bmain->versionfile < 250 || (bmain->versionfile == 250 && bmain->subversionfile < 16)) {
		if(U.wmdrawmethod == USER_DRAW_TRIPLE)
			U.wmdrawmethod = USER_DRAW_AUTOMATIC;
	}
	
	if (bmain->versionfile < 252 || (bmain->versionfile == 252 && bmain->subversionfile < 3)) {
		if (U.flag & USER_LMOUSESELECT) 
			U.flag &= ~USER_TWOBUTTONMOUSE;
	}
	if (bmain->versionfile < 252 || (bmain->versionfile == 252 && bmain->subversionfile < 4)) {
		bTheme *btheme;
		
		/* default new handle type is auto handles */
		U.keyhandles_new = HD_AUTO;
		
		/* init new curve colors */
		for(btheme= U.themes.first; btheme; btheme= btheme->next) {
			/* init colors used for handles in 3D-View  */
			SETCOL(btheme->tv3d.handle_free, 0, 0, 0, 255);
			SETCOL(btheme->tv3d.handle_auto, 0x90, 0x90, 0x00, 255);
			SETCOL(btheme->tv3d.handle_vect, 0x40, 0x90, 0x30, 255);
			SETCOL(btheme->tv3d.handle_align, 0x80, 0x30, 0x60, 255);
			SETCOL(btheme->tv3d.handle_sel_free, 0, 0, 0, 255);
			SETCOL(btheme->tv3d.handle_sel_auto, 0xf0, 0xff, 0x40, 255);
			SETCOL(btheme->tv3d.handle_sel_vect, 0x40, 0xc0, 0x30, 255);
			SETCOL(btheme->tv3d.handle_sel_align, 0xf0, 0x90, 0xa0, 255);
			SETCOL(btheme->tv3d.act_spline, 0xdb, 0x25, 0x12, 255);
			
			/* same colors again for Graph Editor... */
			SETCOL(btheme->tipo.handle_free, 0, 0, 0, 255);
			SETCOL(btheme->tipo.handle_auto, 0x90, 0x90, 0x00, 255);
			SETCOL(btheme->tipo.handle_vect, 0x40, 0x90, 0x30, 255);
			SETCOL(btheme->tipo.handle_align, 0x80, 0x30, 0x60, 255);
			SETCOL(btheme->tipo.handle_sel_free, 0, 0, 0, 255);
			SETCOL(btheme->tipo.handle_sel_auto, 0xf0, 0xff, 0x40, 255);
			SETCOL(btheme->tipo.handle_sel_vect, 0x40, 0xc0, 0x30, 255);
			SETCOL(btheme->tipo.handle_sel_align, 0xf0, 0x90, 0xa0, 255);
			
			/* edge crease */
			SETCOLF(btheme->tv3d.edge_crease, 0.8, 0, 0.6, 1.0);
		}
	}
	if (bmain->versionfile <= 252) {
		bTheme *btheme;

		/* init new curve colors */
		for(btheme= U.themes.first; btheme; btheme= btheme->next) {
			if (btheme->tv3d.lastsel_point[3] == 0)
				SETCOL(btheme->tv3d.lastsel_point, 0xff, 0xff, 0xff, 255);
		}
	}
	if (bmain->versionfile < 252 || (bmain->versionfile == 252 && bmain->subversionfile < 5)) {
		bTheme *btheme;
		
		/* interface_widgets.c */
		struct uiWidgetColors wcol_progress= {
			{0, 0, 0, 255},
			{190, 190, 190, 255},
			{100, 100, 100, 180},
			{68, 68, 68, 255},
			
			{0, 0, 0, 255},
			{255, 255, 255, 255},
			
			0,
			5, -5
		};
		
		for(btheme= U.themes.first; btheme; btheme= btheme->next) {
			/* init progress bar theme */
			btheme->tui.wcol_progress= wcol_progress;
		}
	}

	if (bmain->versionfile < 255 || (bmain->versionfile == 255 && bmain->subversionfile < 2)) {
		bTheme *btheme;
		for(btheme= U.themes.first; btheme; btheme= btheme->next) {
			SETCOL(btheme->tv3d.extra_edge_len, 32, 0, 0, 255);
			SETCOL(btheme->tv3d.extra_face_angle, 0, 32, 0, 255);
			SETCOL(btheme->tv3d.extra_face_area, 0, 0, 128, 255);
		}
	}
	
	if (bmain->versionfile < 256 || (bmain->versionfile == 256 && bmain->subversionfile < 4)) {
		bTheme *btheme;
		for(btheme= U.themes.first; btheme; btheme= btheme->next) {
			if((btheme->tv3d.outline_width) == 0) btheme->tv3d.outline_width= 1;
		}
	}

	if (bmain->versionfile < 257) {
		/* clear "AUTOKEY_FLAG_ONLYKEYINGSET" flag from userprefs, so that it doesn't linger around from old configs like a ghost */
		U.autokey_flag &= ~AUTOKEY_FLAG_ONLYKEYINGSET;
	}

	if (bmain->versionfile < 258 || (bmain->versionfile == 258 && bmain->subversionfile < 2)) {
		bTheme *btheme;
		for(btheme= U.themes.first; btheme; btheme= btheme->next) {
			btheme->tnode.noodle_curving = 5;
		}
	}

	if (bmain->versionfile < 259 || (bmain->versionfile == 259 && bmain->subversionfile < 1)) {
		bTheme *btheme;
		
		for(btheme= U.themes.first; btheme; btheme= btheme->next) {
			btheme->tv3d.speaker[3] = 255;
		}
	}

	if (bmain->versionfile < 260 || (bmain->versionfile == 260 && bmain->subversionfile < 3)) {
		bTheme *btheme;
		
		/* if new keyframes handle default is stuff "auto", make it "auto-clamped" instead 
		 * was changed in 260 as part of GSoC11, but version patch was wrong
		 */
		if (U.keyhandles_new == HD_AUTO) 
			U.keyhandles_new = HD_AUTO_ANIM;
		
		for(btheme= U.themes.first; btheme; btheme= btheme->next) {		
			if(btheme->tv3d.bundle_solid[3] == 0)
				SETCOL(btheme->tv3d.bundle_solid, 200, 200, 200, 255);
			
			if(btheme->tv3d.camera_path[3] == 0)
				SETCOL(btheme->tv3d.camera_path, 0x00, 0x00, 0x00, 255);
				
			if((btheme->tclip.back[3]) == 0) {
				btheme->tclip= btheme->tv3d;
				
				SETCOL(btheme->tclip.marker_outline, 0x00, 0x00, 0x00, 255);
				SETCOL(btheme->tclip.marker, 0x7f, 0x7f, 0x00, 255);
				SETCOL(btheme->tclip.act_marker, 0xff, 0xff, 0xff, 255);
				SETCOL(btheme->tclip.sel_marker, 0xff, 0xff, 0x00, 255);
				SETCOL(btheme->tclip.dis_marker, 0x7f, 0x00, 0x00, 255);
				SETCOL(btheme->tclip.lock_marker, 0x7f, 0x7f, 0x7f, 255);
				SETCOL(btheme->tclip.path_before, 0xff, 0x00, 0x00, 255);
				SETCOL(btheme->tclip.path_after, 0x00, 0x00, 0xff, 255);
				SETCOL(btheme->tclip.grid, 0x5e, 0x5e, 0x5e, 255);
				SETCOL(btheme->tclip.cframe, 0x60, 0xc0, 0x40, 255);
				SETCOL(btheme->tclip.handle_vertex, 0x00, 0x00, 0x00, 0xff);
				SETCOL(btheme->tclip.handle_vertex_select, 0xff, 0xff, 0, 0xff);
				btheme->tclip.handle_vertex_size= 4;
			}
			
			/* auto-clamped handles -> based on auto */
			if(btheme->tipo.handle_auto_clamped[3] == 0)
				SETCOL(btheme->tipo.handle_auto_clamped, 0x99, 0x40, 0x30, 255);
			if(btheme->tipo.handle_sel_auto_clamped[3] == 0)
				SETCOL(btheme->tipo.handle_sel_auto_clamped, 0xf0, 0xaf, 0x90, 255);
		}
		
		/* enable (Cycles) addon by default */
		if(!BLI_findstring(&U.addons, "cycles", offsetof(bAddon, module))) {
			bAddon *baddon= MEM_callocN(sizeof(bAddon), "bAddon");
			BLI_strncpy(baddon->module, "cycles", sizeof(baddon->module));
			BLI_addtail(&U.addons, baddon);
		}
	}

<<<<<<< HEAD
	/* Freestyle color settings */
	{
		bTheme *btheme;

		for(btheme= U.themes.first; btheme; btheme= btheme->next) {
			/* check for alpha==0 is safe, then color was never set */
			if(btheme->tv3d.freestyle_edge_mark[3]==0) {
				SETCOL(btheme->tv3d.freestyle_edge_mark, 0x7f, 0xff, 0x7f, 255);
				SETCOL(btheme->tv3d.freestyle_face_mark, 0x7f, 0xff, 0x7f, 51);
			}
=======
	if (bmain->versionfile < 260 || (bmain->versionfile == 260 && bmain->subversionfile < 5)) {
		bTheme *btheme;

		for(btheme= U.themes.first; btheme; btheme= btheme->next) {
			SETCOL(btheme->tui.panel.header, 0, 0, 0, 25);
			btheme->tui.icon_alpha= 1.0;
>>>>>>> 4ab1dadf
		}
	}

	/* GL Texture Garbage Collection (variable abused above!) */
	if (U.textimeout == 0) {
		U.texcollectrate = 60;
		U.textimeout = 120;
	}
	if (U.memcachelimit <= 0) {
		U.memcachelimit = 32;
	}
	if (U.frameserverport == 0) {
		U.frameserverport = 8080;
	}
	if (U.dbl_click_time == 0) {
		U.dbl_click_time = 350;
	}
	if (U.anim_player_preset == 0) {
		U.anim_player_preset = 1 ;
	}
	if (U.scrcastfps == 0) {
		U.scrcastfps = 10;
		U.scrcastwait = 50;
	}
	if (U.v2d_min_gridsize == 0) {
		U.v2d_min_gridsize= 35;
	}
	if (U.dragthreshold == 0 )
		U.dragthreshold= 5;
	if (U.widget_unit==0)
		U.widget_unit= (U.dpi * 20 + 36)/72;
	if (U.anisotropic_filter <= 0)
		U.anisotropic_filter = 1;

	if (U.ndof_sensitivity == 0.0f) {
		U.ndof_sensitivity = 1.0f;
		U.ndof_flag = NDOF_LOCK_HORIZON |
			NDOF_SHOULD_PAN | NDOF_SHOULD_ZOOM | NDOF_SHOULD_ROTATE;
	}

	/* funny name, but it is GE stuff, moves userdef stuff to engine */
// XXX	space_set_commmandline_options();
	/* this timer uses U */
// XXX	reset_autosave();

}<|MERGE_RESOLUTION|>--- conflicted
+++ resolved
@@ -1679,7 +1679,15 @@
 		}
 	}
 
-<<<<<<< HEAD
+	if (bmain->versionfile < 260 || (bmain->versionfile == 260 && bmain->subversionfile < 5)) {
+		bTheme *btheme;
+
+		for(btheme= U.themes.first; btheme; btheme= btheme->next) {
+			SETCOL(btheme->tui.panel.header, 0, 0, 0, 25);
+			btheme->tui.icon_alpha= 1.0;
+		}
+	}
+
 	/* Freestyle color settings */
 	{
 		bTheme *btheme;
@@ -1690,14 +1698,6 @@
 				SETCOL(btheme->tv3d.freestyle_edge_mark, 0x7f, 0xff, 0x7f, 255);
 				SETCOL(btheme->tv3d.freestyle_face_mark, 0x7f, 0xff, 0x7f, 51);
 			}
-=======
-	if (bmain->versionfile < 260 || (bmain->versionfile == 260 && bmain->subversionfile < 5)) {
-		bTheme *btheme;
-
-		for(btheme= U.themes.first; btheme; btheme= btheme->next) {
-			SETCOL(btheme->tui.panel.header, 0, 0, 0, 25);
-			btheme->tui.icon_alpha= 1.0;
->>>>>>> 4ab1dadf
 		}
 	}
 
