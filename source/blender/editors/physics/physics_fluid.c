/*
 * ***** BEGIN GPL LICENSE BLOCK *****
 *
 * This program is free software; you can redistribute it and/or
 * modify it under the terms of the GNU General Public License
 * as published by the Free Software Foundation; either version 2
 * of the License, or (at your option) any later version.
 *
 * This program is distributed in the hope that it will be useful,
 * but WITHOUT ANY WARRANTY; without even the implied warranty of
 * MERCHANTABILITY or FITNESS FOR A PARTICULAR PURPOSE.  See the
 * GNU General Public License for more details.
 *
 * You should have received a copy of the GNU General Public License
 * along with this program; if not, write to the Free Software Foundation,
 * Inc., 51 Franklin Street, Fifth Floor, Boston, MA 02110-1301, USA.
 *
 * The Original Code is Copyright (C) Blender Foundation
 * All rights reserved.
 *
 * The Original Code is: all of this file.
 *
 * Contributor(s): none yet.
 *
 * ***** END GPL LICENSE BLOCK *****
 */

/** \file blender/editors/physics/physics_fluid.c
 *  \ingroup edphys
 */

#include <math.h>
#include <stdlib.h>
#include <string.h>
#include <sys/stat.h>

#include "MEM_guardedalloc.h"

/* types */
#include "DNA_action_types.h"
#include "DNA_object_types.h"
#include "DNA_object_fluidsim_types.h"

#include "BLI_blenlib.h"
#include "BLI_math.h"
#include "BLI_utildefines.h"

#include "BKE_context.h"
#include "BKE_customdata.h"
#include "BKE_fluidsim.h"
#include "BKE_main.h"
#include "BKE_modifier.h"
#include "BKE_object.h"
#include "BKE_report.h"
#include "BKE_scene.h"

#include "DEG_depsgraph.h"

#include "LBM_fluidsim.h"

#include "ED_screen.h"

#include "WM_types.h"
#include "WM_api.h"

#include "physics_intern.h" // own include

/* enable/disable overall compilation */
#ifdef WITH_MOD_FLUID

#include "BKE_global.h"

#include "WM_api.h"

#include "DNA_scene_types.h"
#include "DNA_mesh_types.h"


static float get_fluid_viscosity(FluidsimSettings *settings)
{
	return (1.0f/powf(10.0f, settings->viscosityExponent)) * settings->viscosityValue;
}

static float get_fluid_rate(FluidsimSettings *settings)
{
	float rate = 1.0f; /* default rate if not animated... */

	rate = settings->animRate;

	if (rate < 0.0f)
		rate = 0.0f;

	return rate;
}

static void get_fluid_gravity(float *gravity, Scene *scene, FluidsimSettings *fss)
{
	if (scene->physics_settings.flag & PHYS_GLOBAL_GRAVITY) {
		copy_v3_v3(gravity, scene->physics_settings.gravity);
	}
	else {
		copy_v3_v3(gravity, fss->grav);
	}
}

static float get_fluid_size_m(Scene *scene, Object *domainob, FluidsimSettings *fss)
{
	if (!scene->unit.system) {
		return fss->realsize;
	}
	else {
		float dim[3];
		float longest_axis;

		BKE_object_dimensions_get(domainob, dim);
		longest_axis = max_fff(dim[0], dim[1], dim[2]);

		return longest_axis * scene->unit.scale_length;
	}
}

static bool fluid_is_animated_mesh(FluidsimSettings *fss)
{
	return ((fss->type == OB_FLUIDSIM_CONTROL) || fss->domainNovecgen);
}

/* ********************** fluid sim settings struct functions ********************** */

#if 0
/* helper function */
void fluidsimGetGeometryObjFilename(Object *ob, char *dst)  //, char *srcname)
{
	//BLI_snprintf(dst, FILE_MAXFILE, "%s_cfgdata_%s.bobj.gz", srcname, ob->id.name);
	BLI_snprintf(dst, FILE_MAXFILE, "fluidcfgdata_%s.bobj.gz", ob->id.name);
}
#endif


/* ********************** fluid sim channel helper functions ********************** */

typedef struct FluidAnimChannels {
	int length;

	double aniFrameTime;

	float *timeAtFrame;
	float *DomainTime;
	float *DomainGravity;
	float *DomainViscosity;
} FluidAnimChannels;

typedef struct FluidObject {
	struct FluidObject *next, *prev;

	struct Object *object;

	float *Translation;
	float *Rotation;
	float *Scale;
	float *Active;

	float *InitialVelocity;

	float *AttractforceStrength;
	float *AttractforceRadius;
	float *VelocityforceStrength;
	float *VelocityforceRadius;

	float *VertexCache;
	int numVerts, numTris;
} FluidObject;

// no. of entries for the two channel sizes
#define CHANNEL_FLOAT 1
#define CHANNEL_VEC   3

// simplify channels before printing
// for API this is done anyway upon init
#if 0
static void fluidsimPrintChannel(FILE *file, float *channel, int paramsize, char *str, int entries)
{
	int i, j;
	int channelSize = paramsize;

	if (entries == 3) {
		elbeemSimplifyChannelVec3(channel, &channelSize);
	}
	else if (entries == 1) {
		elbeemSimplifyChannelFloat(channel, &channelSize);
	}
	else {
		/* invalid, cant happen? */
	}

	fprintf(file, "      CHANNEL %s =\n", str);
	for (i=0; i < channelSize; i++) {
		fprintf(file, "        ");
		for (j=0;j <= entries;j++) {  // also print time value
			fprintf(file, " %f ", channel[i*(entries + 1) + j]);
			if (j == entries-1) { fprintf(file, "  "); }
		}
		fprintf(file, "\n");
	}

	fprintf(file,  "      ;\n");
}
#endif


/* Note: fluid anim channel data layout
 * ------------------------------------
 * CHANNEL_FLOAT:
 * frame 1     |frame 2
 * [dataF][time][dataF][time]
 *
 * CHANNEL_VEC:
 * frame 1                   |frame 2
 * [dataX][dataY][dataZ][time][dataX][dataY][dataZ][time]
 *
 */

static void init_time(FluidsimSettings *domainSettings, FluidAnimChannels *channels)
{
	int i;

	channels->timeAtFrame = MEM_callocN((channels->length + 1) * sizeof(float), "timeAtFrame channel");

	channels->timeAtFrame[0] = channels->timeAtFrame[1] = domainSettings->animStart; // start at index 1

	for (i=2; i <= channels->length; i++) {
		channels->timeAtFrame[i] = channels->timeAtFrame[i - 1] + (float)channels->aniFrameTime;
	}
}

/* if this is slow, can replace with faster, less readable code */
static void set_channel(float *channel, float time, float *value, int i, int size)
{
	if (size == CHANNEL_FLOAT) {
		channel[(i * 2) + 0] = value[0];
		channel[(i * 2) + 1] = time;
	}
	else if (size == CHANNEL_VEC) {
		channel[(i * 4) + 0] = value[0];
		channel[(i * 4) + 1] = value[1];
		channel[(i * 4) + 2] = value[2];
		channel[(i * 4) + 3] = time;
	}
}

static void set_vertex_channel(Depsgraph *depsgraph, float *channel, float time, struct Scene *scene, struct FluidObject *fobj, int i)
{
	Object *ob = fobj->object;
	FluidsimModifierData *fluidmd = (FluidsimModifierData *)modifiers_findByType(ob, eModifierType_Fluidsim);
	float *verts;
	int *tris=NULL, numVerts=0, numTris=0;
	int modifierIndex = BLI_findindex(&ob->modifiers, fluidmd);
	int framesize = (3*fobj->numVerts) + 1;
	int j;

	if (channel == NULL)
		return;
<<<<<<< HEAD
	
	initElbeemMesh(depsgraph, scene, ob, &numVerts, &verts, &numTris, &tris, 1, modifierIndex);
	
=======

	initElbeemMesh(scene, ob, &numVerts, &verts, &numTris, &tris, 1, modifierIndex);

>>>>>>> 44505b38
	/* don't allow mesh to change number of verts in anim sequence */
	if (numVerts != fobj->numVerts) {
		MEM_freeN(channel);
		channel = NULL;
		return;
	}

	/* fill frame of channel with vertex locations */
	for (j=0; j < (3*numVerts); j++) {
		channel[i*framesize + j] = verts[j];
	}
	channel[i*framesize + framesize-1] = time;

	MEM_freeN(verts);
	MEM_freeN(tris);
}

static void free_domain_channels(FluidAnimChannels *channels)
{
	if (!channels->timeAtFrame)
		return;
	MEM_freeN(channels->timeAtFrame);
	channels->timeAtFrame = NULL;
	MEM_freeN(channels->DomainGravity);
	channels->DomainGravity = NULL;
	MEM_freeN(channels->DomainViscosity);
	channels->DomainViscosity = NULL;
	MEM_freeN(channels->DomainTime);
	channels->DomainTime = NULL;
}

static void free_all_fluidobject_channels(ListBase *fobjects)
{
	FluidObject *fobj;

	for (fobj=fobjects->first; fobj; fobj=fobj->next) {
		if (fobj->Translation) {
			MEM_freeN(fobj->Translation);
			fobj->Translation = NULL;
			MEM_freeN(fobj->Rotation);
			fobj->Rotation = NULL;
			MEM_freeN(fobj->Scale);
			fobj->Scale = NULL;
			MEM_freeN(fobj->Active);
			fobj->Active = NULL;
			MEM_freeN(fobj->InitialVelocity);
			fobj->InitialVelocity = NULL;
		}

		if (fobj->AttractforceStrength) {
			MEM_freeN(fobj->AttractforceStrength);
			fobj->AttractforceStrength = NULL;
			MEM_freeN(fobj->AttractforceRadius);
			fobj->AttractforceRadius = NULL;
			MEM_freeN(fobj->VelocityforceStrength);
			fobj->VelocityforceStrength = NULL;
			MEM_freeN(fobj->VelocityforceRadius);
			fobj->VelocityforceRadius = NULL;
		}

		if (fobj->VertexCache) {
			MEM_freeN(fobj->VertexCache);
			fobj->VertexCache = NULL;
		}
	}
}

static void fluid_init_all_channels(bContext *C, Object *UNUSED(fsDomain), FluidsimSettings *domainSettings, FluidAnimChannels *channels, ListBase *fobjects)
{
	Scene *scene = CTX_data_scene(C);
	ViewLayer *view_layer = CTX_data_view_layer(C);
	Depsgraph *depsgraph = CTX_data_depsgraph(C);
	Base *base;
	int i;
	int length = channels->length;
	float eval_time;

	/* init time values (assuming that time moves at a constant speed; may be overridden later) */
	init_time(domainSettings, channels);

	/* allocate domain animation channels */
	channels->DomainGravity = MEM_callocN(length * (CHANNEL_VEC+1) * sizeof(float), "channel DomainGravity");
	channels->DomainViscosity = MEM_callocN(length * (CHANNEL_FLOAT+1) * sizeof(float), "channel DomainViscosity");
	channels->DomainTime = MEM_callocN(length * (CHANNEL_FLOAT+1) * sizeof(float), "channel DomainTime");

	/* allocate fluid objects */
	for (base = FIRSTBASE(view_layer); base; base = base->next) {
		Object *ob = base->object;
		FluidsimModifierData *fluidmd = (FluidsimModifierData *)modifiers_findByType(ob, eModifierType_Fluidsim);

		if (fluidmd) {
			FluidObject *fobj = MEM_callocN(sizeof(FluidObject), "Fluid Object");
			fobj->object = ob;

			if (ELEM(fluidmd->fss->type, OB_FLUIDSIM_DOMAIN, OB_FLUIDSIM_PARTICLE)) {
				BLI_addtail(fobjects, fobj);
				continue;
			}

			fobj->Translation = MEM_callocN(length * (CHANNEL_VEC+1) * sizeof(float), "fluidobject Translation");
			fobj->Rotation = MEM_callocN(length * (CHANNEL_VEC+1) * sizeof(float), "fluidobject Rotation");
			fobj->Scale = MEM_callocN(length * (CHANNEL_VEC+1) * sizeof(float), "fluidobject Scale");
			fobj->Active = MEM_callocN(length * (CHANNEL_FLOAT+1) * sizeof(float), "fluidobject Active");
			fobj->InitialVelocity = MEM_callocN(length * (CHANNEL_VEC+1) * sizeof(float), "fluidobject InitialVelocity");

			if (fluidmd->fss->type == OB_FLUIDSIM_CONTROL) {
				fobj->AttractforceStrength = MEM_callocN(length * (CHANNEL_FLOAT+1) * sizeof(float), "fluidobject AttractforceStrength");
				fobj->AttractforceRadius = MEM_callocN(length * (CHANNEL_FLOAT+1) * sizeof(float), "fluidobject AttractforceRadius");
				fobj->VelocityforceStrength = MEM_callocN(length * (CHANNEL_FLOAT+1) * sizeof(float), "fluidobject VelocityforceStrength");
				fobj->VelocityforceRadius = MEM_callocN(length * (CHANNEL_FLOAT+1) * sizeof(float), "fluidobject VelocityforceRadius");
			}

			if (fluid_is_animated_mesh(fluidmd->fss)) {
				float *verts=NULL;
				int *tris=NULL, modifierIndex = BLI_findindex(&ob->modifiers, (ModifierData *)fluidmd);

				initElbeemMesh(depsgraph, scene, ob, &fobj->numVerts, &verts, &fobj->numTris, &tris, 0, modifierIndex);
				fobj->VertexCache = MEM_callocN(length *((fobj->numVerts*CHANNEL_VEC)+1) * sizeof(float), "fluidobject VertexCache");

				MEM_freeN(verts);
				MEM_freeN(tris);
			}

			BLI_addtail(fobjects, fobj);
		}
	}

	/* now we loop over the frames and fill the allocated channels with data */
	for (i=0; i < channels->length; i++) {
		FluidObject *fobj;
		float viscosity, gravity[3];
		float timeAtFrame, time;

		eval_time = domainSettings->bakeStart + i;

		/* XXX: This can't be used due to an anim sys optimization that ignores recalc object animation,
		 * leaving it for the depgraph (this ignores object animation such as modifier properties though... :/ )
		 * --> BKE_animsys_evaluate_all_animation(G.main, eval_time);
		 * This doesn't work with drivers:
		 * --> BKE_animsys_evaluate_animdata(&fsDomain->id, fsDomain->adt, eval_time, ADT_RECALC_ALL);
		 */

		/* Modifying the global scene isn't nice, but we can do it in
		 * this part of the process before a threaded job is created */
		scene->r.cfra = (int)eval_time;
<<<<<<< HEAD
		ED_update_for_newframe(CTX_data_main(C), depsgraph);
		
=======
		ED_update_for_newframe(CTX_data_main(C), scene, 1);

>>>>>>> 44505b38
		/* now scene data should be current according to animation system, so we fill the channels */

		/* Domain time */
		// TODO: have option for not running sim, time mangling, in which case second case comes in handy
		if (channels->DomainTime) {
			time = get_fluid_rate(domainSettings) * (float)channels->aniFrameTime;
			timeAtFrame = channels->timeAtFrame[i] + time;

			channels->timeAtFrame[i+1] = timeAtFrame;
			set_channel(channels->DomainTime, i, &time, i, CHANNEL_FLOAT);
		}
		else {
			timeAtFrame = channels->timeAtFrame[i+1];
		}

		/* Domain properties - gravity/viscosity */
		get_fluid_gravity(gravity, scene, domainSettings);
		set_channel(channels->DomainGravity, timeAtFrame, gravity, i, CHANNEL_VEC);
		viscosity = get_fluid_viscosity(domainSettings);
		set_channel(channels->DomainViscosity, timeAtFrame, &viscosity, i, CHANNEL_FLOAT);

		/* object movement */
		for (fobj=fobjects->first; fobj; fobj=fobj->next) {
			Object *ob = fobj->object;
			FluidsimModifierData *fluidmd = (FluidsimModifierData *)modifiers_findByType(ob, eModifierType_Fluidsim);
			float active= (float) ((fluidmd->fss->flag & OB_FLUIDSIM_ACTIVE) > 0 ? 1 : 0);
			float rot_d[3] = {0.f, 0.f, 0.f}, old_rot[3] = {0.f, 0.f, 0.f};

			if (ELEM(fluidmd->fss->type, OB_FLUIDSIM_DOMAIN, OB_FLUIDSIM_PARTICLE))
				continue;

			/* init euler rotation values and convert to elbeem format */
			/* get the rotation from ob->obmat rather than ob->rot to account for parent animations */
			if (i) {
				copy_v3_v3(old_rot, fobj->Rotation + 4*(i-1));
				mul_v3_fl(old_rot, (float)-M_PI / 180.f);
			}

			mat4_to_compatible_eulO(rot_d, old_rot, 0, ob->obmat);
			mul_v3_fl(rot_d, -180.0f / (float)M_PI);

			set_channel(fobj->Translation, timeAtFrame, ob->loc, i, CHANNEL_VEC);
			set_channel(fobj->Rotation, timeAtFrame, rot_d, i, CHANNEL_VEC);
			set_channel(fobj->Scale, timeAtFrame, ob->size, i, CHANNEL_VEC);
			set_channel(fobj->Active, timeAtFrame, &active, i, CHANNEL_FLOAT);
			set_channel(fobj->InitialVelocity, timeAtFrame, &fluidmd->fss->iniVelx, i, CHANNEL_VEC);

			// printf("Active: %f, Frame: %f\n", active, timeAtFrame);

			if (fluidmd->fss->type == OB_FLUIDSIM_CONTROL) {
				set_channel(fobj->AttractforceStrength, timeAtFrame, &fluidmd->fss->attractforceStrength, i, CHANNEL_FLOAT);
				set_channel(fobj->AttractforceRadius, timeAtFrame, &fluidmd->fss->attractforceRadius, i, CHANNEL_FLOAT);
				set_channel(fobj->VelocityforceStrength, timeAtFrame, &fluidmd->fss->velocityforceStrength, i, CHANNEL_FLOAT);
				set_channel(fobj->VelocityforceRadius, timeAtFrame, &fluidmd->fss->velocityforceRadius, i, CHANNEL_FLOAT);
			}

			if (fluid_is_animated_mesh(fluidmd->fss)) {
				set_vertex_channel(depsgraph, fobj->VertexCache, timeAtFrame, scene, fobj, i);
			}
		}
	}
}

static void export_fluid_objects(const bContext *C, ListBase *fobjects, Scene *scene, int length)
{
	Depsgraph *depsgraph = CTX_data_depsgraph(C);
	FluidObject *fobj;

	for (fobj=fobjects->first; fobj; fobj=fobj->next) {
		Object *ob = fobj->object;
		FluidsimModifierData *fluidmd = (FluidsimModifierData *)modifiers_findByType(ob, eModifierType_Fluidsim);
		int modifierIndex = BLI_findindex(&ob->modifiers, fluidmd);

		float *verts=NULL;
		int *tris=NULL;
		int numVerts=0, numTris=0;
		bool deform = fluid_is_animated_mesh(fluidmd->fss);

		elbeemMesh fsmesh;

		if (ELEM(fluidmd->fss->type, OB_FLUIDSIM_DOMAIN, OB_FLUIDSIM_PARTICLE))
			continue;

		elbeemResetMesh(&fsmesh);

		fsmesh.type = fluidmd->fss->type;
		fsmesh.name = ob->id.name;
<<<<<<< HEAD
		
		initElbeemMesh(depsgraph, scene, ob, &numVerts, &verts, &numTris, &tris, 0, modifierIndex);
		
=======

		initElbeemMesh(scene, ob, &numVerts, &verts, &numTris, &tris, 0, modifierIndex);

>>>>>>> 44505b38
		fsmesh.numVertices   = numVerts;
		fsmesh.numTriangles  = numTris;
		fsmesh.vertices      = verts;
		fsmesh.triangles     = tris;

		fsmesh.channelSizeTranslation  =
		fsmesh.channelSizeRotation     =
		fsmesh.channelSizeScale        =
		fsmesh.channelSizeInitialVel   =
		fsmesh.channelSizeActive       = length;

		fsmesh.channelTranslation      = fobj->Translation;
		fsmesh.channelRotation         = fobj->Rotation;
		fsmesh.channelScale            = fobj->Scale;
		fsmesh.channelActive           = fobj->Active;

		if ( ELEM(fsmesh.type, OB_FLUIDSIM_FLUID, OB_FLUIDSIM_INFLOW)) {
			fsmesh.channelInitialVel = fobj->InitialVelocity;
			fsmesh.localInivelCoords = ((fluidmd->fss->typeFlags & OB_FSINFLOW_LOCALCOORD) ? 1 : 0);
		}

		if (fluidmd->fss->typeFlags & OB_FSBND_NOSLIP)
			fsmesh.obstacleType = FLUIDSIM_OBSTACLE_NOSLIP;
		else if (fluidmd->fss->typeFlags & OB_FSBND_PARTSLIP)
			fsmesh.obstacleType = FLUIDSIM_OBSTACLE_PARTSLIP;
		else if (fluidmd->fss->typeFlags & OB_FSBND_FREESLIP)
			fsmesh.obstacleType = FLUIDSIM_OBSTACLE_FREESLIP;

		fsmesh.obstaclePartslip = fluidmd->fss->partSlipValue;
		fsmesh.volumeInitType = fluidmd->fss->volumeInitType;
		fsmesh.obstacleImpactFactor = fluidmd->fss->surfaceSmoothing; // misused value

		if (fsmesh.type == OB_FLUIDSIM_CONTROL) {
			fsmesh.cpsTimeStart = fluidmd->fss->cpsTimeStart;
			fsmesh.cpsTimeEnd = fluidmd->fss->cpsTimeEnd;
			fsmesh.cpsQuality = fluidmd->fss->cpsQuality;
			fsmesh.obstacleType = (fluidmd->fss->flag & OB_FLUIDSIM_REVERSE);

			fsmesh.channelSizeAttractforceRadius =
			fsmesh.channelSizeVelocityforceStrength =
			fsmesh.channelSizeVelocityforceRadius =
			fsmesh.channelSizeAttractforceStrength = length;

			fsmesh.channelAttractforceStrength = fobj->AttractforceStrength;
			fsmesh.channelAttractforceRadius = fobj->AttractforceRadius;
			fsmesh.channelVelocityforceStrength = fobj->VelocityforceStrength;
			fsmesh.channelVelocityforceRadius = fobj->VelocityforceRadius;
		}
		else {
			fsmesh.channelAttractforceStrength =
			fsmesh.channelAttractforceRadius =
			fsmesh.channelVelocityforceStrength =
			fsmesh.channelVelocityforceRadius = NULL;
		}

		/* animated meshes */
		if (deform) {
			fsmesh.channelSizeVertices = length;
			fsmesh.channelVertices = fobj->VertexCache;

			/* remove channels */
			fsmesh.channelTranslation      =
			fsmesh.channelRotation         =
			fsmesh.channelScale            = NULL;

			/* Override user settings, only noslip is supported here! */
			if (fsmesh.type != OB_FLUIDSIM_CONTROL)
				fsmesh.obstacleType = FLUIDSIM_OBSTACLE_NOSLIP;
		}

		elbeemAddMesh(&fsmesh);

		if (verts) MEM_freeN(verts);
		if (tris) MEM_freeN(tris);
	}
}

static int fluid_validate_scene(ReportList *reports, ViewLayer *view_layer, Object *fsDomain)
{
	Base *base;
	Object *newdomain = NULL;
	int channelObjCount = 0;
	int fluidInputCount = 0;

	for (base = FIRSTBASE(view_layer); base; base = base->next) {
		Object *ob = base->object;
		FluidsimModifierData *fluidmdtmp = (FluidsimModifierData *)modifiers_findByType(ob, eModifierType_Fluidsim);

		/* only find objects with fluid modifiers */
		if (!fluidmdtmp || ob->type != OB_MESH) continue;

		if (fluidmdtmp->fss->type == OB_FLUIDSIM_DOMAIN) {
			/* if no initial domain object given, find another potential domain */
			if (!fsDomain) {
				newdomain = ob;
			}
			/* if there's more than one domain, cancel */
			else if (fsDomain && ob != fsDomain) {
				BKE_report(reports, RPT_ERROR, "There should be only one domain object");
				return 0;
			}
		}

		/* count number of objects needed for animation channels */
		if ( !ELEM(fluidmdtmp->fss->type, OB_FLUIDSIM_DOMAIN, OB_FLUIDSIM_PARTICLE) )
			channelObjCount++;

		/* count number of fluid input objects */
		if (ELEM(fluidmdtmp->fss->type, OB_FLUIDSIM_FLUID, OB_FLUIDSIM_INFLOW))
			fluidInputCount++;
	}

	if (newdomain)
		fsDomain = newdomain;

	if (!fsDomain) {
		BKE_report(reports, RPT_ERROR, "No domain object found");
		return 0;
	}

	if (channelObjCount >= 255) {
		BKE_report(reports, RPT_ERROR, "Cannot bake with more than 256 objects");
		return 0;
	}

	if (fluidInputCount == 0) {
		BKE_report(reports, RPT_ERROR, "No fluid input objects in the scene");
		return 0;
	}

	return 1;
}


#define FLUID_SUFFIX_CONFIG		"fluidsim.cfg"
#define FLUID_SUFFIX_CONFIG_TMP	(FLUID_SUFFIX_CONFIG ".tmp")
#define FLUID_SUFFIX_SURFACE	"fluidsurface"

static bool fluid_init_filepaths(
        Main *bmain, ReportList *reports, FluidsimSettings *domainSettings, Object *fsDomain,
        char *targetDir, char *targetFile)
{
	const char *suffixConfigTmp = FLUID_SUFFIX_CONFIG_TMP;

	/* prepare names... */
	const char *relbase = modifier_path_relbase(bmain, fsDomain);

	/* We do not accept empty paths, they can end in random places silently, see T51176. */
	if (domainSettings->surfdataPath[0] == '\0') {
		modifier_path_init(domainSettings->surfdataPath, sizeof(domainSettings->surfdataPath),
		                   OB_FLUIDSIM_SURF_DIR_DEFAULT);
		BKE_reportf(reports, RPT_WARNING, "Fluidsim: empty cache path, reset to default '%s'",
		            domainSettings->surfdataPath);
	}

	BLI_strncpy(targetDir, domainSettings->surfdataPath, FILE_MAXDIR);
	BLI_path_abs(targetDir, relbase);

	/* .tmp: don't overwrite/delete original file */
	BLI_join_dirfile(targetFile, FILE_MAX, targetDir, suffixConfigTmp);

	/* Ensure whole path exists and is wirtable. */
	const bool dir_exists = BLI_dir_create_recursive(targetDir);
	const bool is_writable = BLI_file_is_writable(targetFile);

	/* We change path to some presumably valid default value, but do not allow bake process to continue,
	 * this gives user chance to set manually another path. */
	if (!dir_exists || !is_writable) {
		modifier_path_init(domainSettings->surfdataPath, sizeof(domainSettings->surfdataPath),
		                   OB_FLUIDSIM_SURF_DIR_DEFAULT);

		if (!dir_exists) {
			BKE_reportf(reports, RPT_ERROR, "Fluidsim: could not create cache directory '%s', reset to default '%s'",
			            targetDir, domainSettings->surfdataPath);
		}
		else {
			BKE_reportf(reports, RPT_ERROR, "Fluidsim: cache directory '%s' is not writable, reset to default '%s'",
			            targetDir, domainSettings->surfdataPath);
		}

		BLI_strncpy(targetDir, domainSettings->surfdataPath, FILE_MAXDIR);
		BLI_path_abs(targetDir, relbase);

		/* .tmp: don't overwrite/delete original file */
		BLI_join_dirfile(targetFile, FILE_MAX, targetDir, suffixConfigTmp);

		/* Ensure whole path exists and is wirtable. */
		if (!BLI_dir_create_recursive(targetDir) || !BLI_file_is_writable(targetFile)) {
			BKE_reportf(reports, RPT_ERROR, "Fluidsim: could not use default cache directory '%s', "
			                                "please define a valid cache path manually", targetDir);
		}
		return false;
	}

	return true;
}

/* ******************************************************************************** */
/* ********************** write fluidsim config to file ************************* */
/* ******************************************************************************** */

typedef struct FluidBakeJob {
	/* from wmJob */
	void *owner;
	short *stop, *do_update;
	float *progress;
	int current_frame;
	elbeemSimulationSettings *settings;
} FluidBakeJob;

static void fluidbake_free(void *customdata)
{
	FluidBakeJob *fb= (FluidBakeJob *)customdata;
	MEM_freeN(fb);
}

/* called by fluidbake, only to check job 'stop' value */
static int fluidbake_breakjob(void *customdata)
{
	FluidBakeJob *fb= (FluidBakeJob *)customdata;

	if (fb->stop && *(fb->stop))
		return 1;

	/* this is not nice yet, need to make the jobs list template better
	 * for identifying/acting upon various different jobs */
	/* but for now we'll reuse the render break... */
	return (G.is_break);
}

/* called by fluidbake, wmJob sends notifier */
static void fluidbake_updatejob(void *customdata, float progress)
{
	FluidBakeJob *fb= (FluidBakeJob *)customdata;

	*(fb->do_update) = true;
	*(fb->progress) = progress;
}

static void fluidbake_startjob(void *customdata, short *stop, short *do_update, float *progress)
{
	FluidBakeJob *fb= (FluidBakeJob *)customdata;

	fb->stop= stop;
	fb->do_update = do_update;
	fb->progress = progress;

	G.is_break = false;  /* XXX shared with render - replace with job 'stop' switch */

	elbeemSimulate();
	*do_update = true;
	*stop = 0;
}

static void fluidbake_endjob(void *customdata)
{
	FluidBakeJob *fb= (FluidBakeJob *)customdata;

	if (fb->settings) {
		MEM_freeN(fb->settings);
		fb->settings = NULL;
	}
}

static int runSimulationCallback(void *data, int status, int frame)
{
	FluidBakeJob *fb = (FluidBakeJob *)data;
	elbeemSimulationSettings *settings = fb->settings;

	if (status == FLUIDSIM_CBSTATUS_NEWFRAME) {
		fluidbake_updatejob(fb, frame / (float)settings->noOfFrames);
		//printf("elbeem blender cb s%d, f%d, domainid:%d noOfFrames: %d\n", status, frame, settings->domainId, settings->noOfFrames ); // DEBUG
	}

	if (fluidbake_breakjob(fb)) {
		return FLUIDSIM_CBRET_ABORT;
	}

	return FLUIDSIM_CBRET_CONTINUE;
}

static void fluidbake_free_data(FluidAnimChannels *channels, ListBase *fobjects, elbeemSimulationSettings *fsset, FluidBakeJob *fb)
{
	free_domain_channels(channels);
	MEM_freeN(channels);
	channels = NULL;

	free_all_fluidobject_channels(fobjects);
	BLI_freelistN(fobjects);
	MEM_freeN(fobjects);
	fobjects = NULL;

	if (fsset) {
		MEM_freeN(fsset);
		fsset = NULL;
	}

	if (fb) {
		MEM_freeN(fb);
		fb = NULL;
	}
}

/* copied from rna_fluidsim.c: fluidsim_find_lastframe() */
static void fluidsim_delete_until_lastframe(FluidsimSettings *fss, const char *relbase)
{
	char targetDir[FILE_MAX], targetFile[FILE_MAX];
	char targetDirVel[FILE_MAX], targetFileVel[FILE_MAX];
	char previewDir[FILE_MAX], previewFile[FILE_MAX];
	int curFrame = 1, exists = 0;

	BLI_join_dirfile(targetDir,    sizeof(targetDir),    fss->surfdataPath, OB_FLUIDSIM_SURF_FINAL_OBJ_FNAME);
	BLI_join_dirfile(targetDirVel, sizeof(targetDirVel), fss->surfdataPath, OB_FLUIDSIM_SURF_FINAL_VEL_FNAME);
	BLI_join_dirfile(previewDir,   sizeof(previewDir),   fss->surfdataPath, OB_FLUIDSIM_SURF_PREVIEW_OBJ_FNAME);

	BLI_path_abs(targetDir,    relbase);
	BLI_path_abs(targetDirVel, relbase);
	BLI_path_abs(previewDir,   relbase);

	do {
		BLI_strncpy(targetFile, targetDir, sizeof(targetFile));
		BLI_strncpy(targetFileVel, targetDirVel, sizeof(targetFileVel));
		BLI_strncpy(previewFile, previewDir, sizeof(previewFile));

		BLI_path_frame(targetFile, curFrame, 0);
		BLI_path_frame(targetFileVel, curFrame, 0);
		BLI_path_frame(previewFile, curFrame, 0);

		curFrame++;

		if ((exists = BLI_exists(targetFile))) {
			BLI_delete(targetFile, false, false);
			BLI_delete(targetFileVel, false, false);
			BLI_delete(previewFile, false, false);
		}
	} while (exists);

	return;
}

static int fluidsimBake(bContext *C, ReportList *reports, Object *fsDomain, short do_job)
{
	Main *bmain = CTX_data_main(C);
	Scene *scene = CTX_data_scene(C);
	ViewLayer *view_layer = CTX_data_view_layer(C);
	Depsgraph *depsgraph = CTX_data_depsgraph(C);
	int i;
	FluidsimSettings *domainSettings;

	char debugStrBuffer[256];

	int gridlevels = 0;
	const char *relbase= modifier_path_relbase(bmain, fsDomain);
	const char *strEnvName = "BLENDER_ELBEEMDEBUG"; // from blendercall.cpp
	const char *suffixConfigTmp = FLUID_SUFFIX_CONFIG_TMP;
	const char *suffixSurface = FLUID_SUFFIX_SURFACE;

	char targetDir[FILE_MAX];  // store & modify output settings
	char targetFile[FILE_MAX]; // temp. store filename from targetDir for access

	float domainMat[4][4];
	float invDomMat[4][4];

	int noFrames;
	int origFrame = scene->r.cfra;

	FluidAnimChannels *channels = MEM_callocN(sizeof(FluidAnimChannels), "fluid domain animation channels");
	ListBase *fobjects = MEM_callocN(sizeof(ListBase), "fluid objects");
	FluidsimModifierData *fluidmd = NULL;
	Mesh *mesh = NULL;

	FluidBakeJob *fb;
	elbeemSimulationSettings *fsset= MEM_callocN(sizeof(elbeemSimulationSettings), "Fluid sim settings");

	fb= MEM_callocN(sizeof(FluidBakeJob), "fluid bake job");

	if (getenv(strEnvName)) {
		int dlevel = atoi(getenv(strEnvName));
		elbeemSetDebugLevel(dlevel);
		BLI_snprintf(debugStrBuffer, sizeof(debugStrBuffer), "fluidsimBake::msg: Debug messages activated due to envvar '%s'\n", strEnvName);
		elbeemDebugOut(debugStrBuffer);
	}

	/* make sure it corresponds to startFrame setting (old: noFrames = scene->r.efra - scene->r.sfra +1) */;
	noFrames = scene->r.efra - 0;
	if (noFrames<=0) {
		BKE_report(reports, RPT_ERROR, "No frames to export (check your animation range settings)");
		fluidbake_free_data(channels, fobjects, fsset, fb);
		return 0;
	}

	/* check scene for sane object/modifier settings */
	if (!fluid_validate_scene(reports, view_layer, fsDomain)) {
		fluidbake_free_data(channels, fobjects, fsset, fb);
		return 0;
	}

	/* these both have to be valid, otherwise we wouldn't be here */
	fluidmd = (FluidsimModifierData *)modifiers_findByType(fsDomain, eModifierType_Fluidsim);
	domainSettings = fluidmd->fss;
	mesh = fsDomain->data;

	domainSettings->bakeStart = 1;
	domainSettings->bakeEnd = scene->r.efra;

	// calculate bounding box
	fluid_get_bb(mesh->mvert, mesh->totvert, fsDomain->obmat, domainSettings->bbStart, domainSettings->bbSize);

	// reset last valid frame
	domainSettings->lastgoodframe = -1;

	/* delete old baked files */
	fluidsim_delete_until_lastframe(domainSettings, relbase);

	/* rough check of settings... */
	if (domainSettings->previewresxyz > domainSettings->resolutionxyz) {
		BLI_snprintf(debugStrBuffer, sizeof(debugStrBuffer), "fluidsimBake::warning - Preview (%d) >= Resolution (%d)... setting equal.\n", domainSettings->previewresxyz,  domainSettings->resolutionxyz);
		elbeemDebugOut(debugStrBuffer);
		domainSettings->previewresxyz = domainSettings->resolutionxyz;
	}
	// set adaptive coarsening according to resolutionxyz
	// this should do as an approximation, with in/outflow
	// doing this more accurate would be overkill
	// perhaps add manual setting?
	if (domainSettings->maxRefine <0) {
		if (domainSettings->resolutionxyz>128) {
			gridlevels = 2;
		}
		else if (domainSettings->resolutionxyz > 64) {
			gridlevels = 1;
		}
		else {
			gridlevels = 0;
		}
	}
	else {
		gridlevels = domainSettings->maxRefine;
	}
	BLI_snprintf(debugStrBuffer, sizeof(debugStrBuffer), "fluidsimBake::msg: Baking %s, refine: %d\n", fsDomain->id.name, gridlevels);
	elbeemDebugOut(debugStrBuffer);



	/* ******** prepare output file paths ******** */
	if (!fluid_init_filepaths(bmain, reports, domainSettings, fsDomain, targetDir, targetFile)) {
		fluidbake_free_data(channels, fobjects, fsset, fb);
		return false;
	}

	channels->length = scene->r.efra; // DG TODO: why using endframe and not "noFrames" here? .. because "noFrames" is buggy too? (not using sfra)
	channels->aniFrameTime = (double)((double)domainSettings->animEnd - (double)domainSettings->animStart) / (double)noFrames;

	/* ******** initialize and allocate animation channels ******** */
	fluid_init_all_channels(C, fsDomain, domainSettings, channels, fobjects);

	/* reset to original current frame */
	scene->r.cfra = origFrame;
<<<<<<< HEAD
	ED_update_for_newframe(CTX_data_main(C), depsgraph);
		
=======
	ED_update_for_newframe(CTX_data_main(C), scene, 1);

>>>>>>> 44505b38
	/* ******** init domain object's matrix ******** */
	copy_m4_m4(domainMat, fsDomain->obmat);
	if (!invert_m4_m4(invDomMat, domainMat)) {
		BLI_snprintf(debugStrBuffer, sizeof(debugStrBuffer), "fluidsimBake::error - Invalid obj matrix?\n");
		elbeemDebugOut(debugStrBuffer);
		BKE_report(reports, RPT_ERROR, "Invalid object matrix");

		fluidbake_free_data(channels, fobjects, fsset, fb);
		return 0;
	}

	/* ********  start writing / exporting ******** */
	// use .tmp, don't overwrite/delete original file
	BLI_join_dirfile(targetFile, sizeof(targetFile), targetDir, suffixConfigTmp);

	/* ******** export domain to elbeem ******** */
	elbeemResetSettings(fsset);
	fsset->version = 1;
	fsset->threads = (domainSettings->threads == 0) ? BKE_scene_num_threads(scene) : domainSettings->threads;
	// setup global settings
	copy_v3_v3(fsset->geoStart, domainSettings->bbStart);
	copy_v3_v3(fsset->geoSize, domainSettings->bbSize);

	// simulate with 50^3
	fsset->resolutionxyz = (int)domainSettings->resolutionxyz;
	fsset->previewresxyz = (int)domainSettings->previewresxyz;

	fsset->realsize = get_fluid_size_m(scene, fsDomain, domainSettings);
	fsset->viscosity = get_fluid_viscosity(domainSettings);
	get_fluid_gravity(fsset->gravity, scene, domainSettings);

	// simulate 5 frames, each 0.03 seconds, output to ./apitest_XXX.bobj.gz
	fsset->animStart = domainSettings->animStart;
	fsset->aniFrameTime = channels->aniFrameTime;
	fsset->noOfFrames = noFrames; // is otherwise subtracted in parser

	BLI_join_dirfile(targetFile, sizeof(targetFile), targetDir, suffixSurface);

	// defaults for compressibility and adaptive grids
	fsset->gstar = domainSettings->gstar;
	fsset->maxRefine = domainSettings->maxRefine; // check <-> gridlevels
	fsset->generateParticles = domainSettings->generateParticles;
	fsset->numTracerParticles = domainSettings->generateTracers;
	fsset->surfaceSmoothing = domainSettings->surfaceSmoothing;
	fsset->surfaceSubdivs = domainSettings->surfaceSubdivs;
	fsset->farFieldSize = domainSettings->farFieldSize;
	BLI_strncpy(fsset->outputPath, targetFile, sizeof(fsset->outputPath));

	// domain channels
	fsset->channelSizeFrameTime =
	fsset->channelSizeViscosity =
	fsset->channelSizeGravity = channels->length;
	fsset->channelFrameTime = channels->DomainTime;
	fsset->channelViscosity = channels->DomainViscosity;
	fsset->channelGravity = channels->DomainGravity;

	fsset->runsimCallback = &runSimulationCallback;
	fsset->runsimUserData = fb;

	if (domainSettings->typeFlags & OB_FSBND_NOSLIP)		fsset->domainobsType = FLUIDSIM_OBSTACLE_NOSLIP;
	else if (domainSettings->typeFlags&OB_FSBND_PARTSLIP)	fsset->domainobsType = FLUIDSIM_OBSTACLE_PARTSLIP;
	else if (domainSettings->typeFlags&OB_FSBND_FREESLIP)	fsset->domainobsType = FLUIDSIM_OBSTACLE_FREESLIP;
	fsset->domainobsPartslip = domainSettings->partSlipValue;

	/* use domainobsType also for surface generation flag (bit: >=64) */
	if (domainSettings->typeFlags & OB_FSSG_NOOBS)
		fsset->mFsSurfGenSetting = FLUIDSIM_FSSG_NOOBS;
	else
		fsset->mFsSurfGenSetting = 0; // "normal" mode

	fsset->generateVertexVectors = (domainSettings->domainNovecgen==0);

	// init blender domain transform matrix
	{ int j;
	for (i=0; i<4; i++) {
		for (j=0; j<4; j++) {
			fsset->surfaceTrafo[i*4+j] = invDomMat[j][i];
		}
	} }

	/* ******** init solver with settings ******** */
	elbeemInit();
	elbeemAddDomain(fsset);

	/* ******** export all fluid objects to elbeem ******** */
<<<<<<< HEAD
	export_fluid_objects(C, fobjects, scene, channels->length);
	
=======
	export_fluid_objects(fobjects, scene, channels->length);

>>>>>>> 44505b38
	/* custom data for fluid bake job */
	fb->settings = fsset;

	if (do_job) {
		wmJob *wm_job = WM_jobs_get(CTX_wm_manager(C), CTX_wm_window(C), scene, "Fluid Simulation",
		                            WM_JOB_PROGRESS, WM_JOB_TYPE_OBJECT_SIM_FLUID);

		/* setup job */
		WM_jobs_customdata_set(wm_job, fb, fluidbake_free);
		WM_jobs_timer(wm_job, 0.1, NC_SCENE|ND_FRAME, NC_SCENE|ND_FRAME);
		WM_jobs_callbacks(wm_job, fluidbake_startjob, NULL, NULL, fluidbake_endjob);

		WM_jobs_start(CTX_wm_manager(C), wm_job);
	}
	else {
		short dummy_stop = 0, dummy_do_update = 0;
		float dummy_progress = 0.0f;

		/* blocking, use with exec() */
		fluidbake_startjob((void *)fb, &dummy_stop, &dummy_do_update, &dummy_progress);
		fluidbake_endjob((void *)fb);
		fluidbake_free((void *)fb);
	}

	/* ******** free stored animation data ******** */
	fluidbake_free_data(channels, fobjects, NULL, NULL);

	// elbeemFree();
	return 1;
}

static void UNUSED_FUNCTION(fluidsimFreeBake)(Object *UNUSED(ob))
{
	/* not implemented yet */
}

#else /* WITH_MOD_FLUID */

/* only compile dummy functions */
static int fluidsimBake(bContext *UNUSED(C), ReportList *UNUSED(reports), Object *UNUSED(ob), short UNUSED(do_job))
{
	return 0;
}

#endif /* WITH_MOD_FLUID */

/***************************** Operators ******************************/

static int fluid_bake_invoke(bContext *C, wmOperator *op, const wmEvent *UNUSED(event))
{
	/* only one bake job at a time */
	if (WM_jobs_test(CTX_wm_manager(C), CTX_data_scene(C), WM_JOB_TYPE_OBJECT_SIM_FLUID))
		return OPERATOR_CANCELLED;

	if (!fluidsimBake(C, op->reports, CTX_data_active_object(C), true))
		return OPERATOR_CANCELLED;

	return OPERATOR_FINISHED;
}

static int fluid_bake_exec(bContext *C, wmOperator *op)
{
	if (!fluidsimBake(C, op->reports, CTX_data_active_object(C), false))
		return OPERATOR_CANCELLED;

	return OPERATOR_FINISHED;
}

void FLUID_OT_bake(wmOperatorType *ot)
{
	/* identifiers */
	ot->name = "Fluid Simulation Bake";
	ot->description = "Bake fluid simulation";
	ot->idname = "FLUID_OT_bake";

	/* api callbacks */
	ot->invoke = fluid_bake_invoke;
	ot->exec = fluid_bake_exec;
	ot->poll = ED_operator_object_active_editable;
}
<|MERGE_RESOLUTION|>--- conflicted
+++ resolved
@@ -259,15 +259,9 @@
 
 	if (channel == NULL)
 		return;
-<<<<<<< HEAD
-	
+
 	initElbeemMesh(depsgraph, scene, ob, &numVerts, &verts, &numTris, &tris, 1, modifierIndex);
-	
-=======
-
-	initElbeemMesh(scene, ob, &numVerts, &verts, &numTris, &tris, 1, modifierIndex);
-
->>>>>>> 44505b38
+
 	/* don't allow mesh to change number of verts in anim sequence */
 	if (numVerts != fobj->numVerts) {
 		MEM_freeN(channel);
@@ -413,13 +407,8 @@
 		/* Modifying the global scene isn't nice, but we can do it in
 		 * this part of the process before a threaded job is created */
 		scene->r.cfra = (int)eval_time;
-<<<<<<< HEAD
 		ED_update_for_newframe(CTX_data_main(C), depsgraph);
-		
-=======
-		ED_update_for_newframe(CTX_data_main(C), scene, 1);
-
->>>>>>> 44505b38
+
 		/* now scene data should be current according to animation system, so we fill the channels */
 
 		/* Domain time */
@@ -507,15 +496,9 @@
 
 		fsmesh.type = fluidmd->fss->type;
 		fsmesh.name = ob->id.name;
-<<<<<<< HEAD
-		
+
 		initElbeemMesh(depsgraph, scene, ob, &numVerts, &verts, &numTris, &tris, 0, modifierIndex);
-		
-=======
-
-		initElbeemMesh(scene, ob, &numVerts, &verts, &numTris, &tris, 0, modifierIndex);
-
->>>>>>> 44505b38
+
 		fsmesh.numVertices   = numVerts;
 		fsmesh.numTriangles  = numTris;
 		fsmesh.vertices      = verts;
@@ -973,13 +956,8 @@
 
 	/* reset to original current frame */
 	scene->r.cfra = origFrame;
-<<<<<<< HEAD
 	ED_update_for_newframe(CTX_data_main(C), depsgraph);
-		
-=======
-	ED_update_for_newframe(CTX_data_main(C), scene, 1);
-
->>>>>>> 44505b38
+
 	/* ******** init domain object's matrix ******** */
 	copy_m4_m4(domainMat, fsDomain->obmat);
 	if (!invert_m4_m4(invDomMat, domainMat)) {
@@ -1065,13 +1043,8 @@
 	elbeemAddDomain(fsset);
 
 	/* ******** export all fluid objects to elbeem ******** */
-<<<<<<< HEAD
 	export_fluid_objects(C, fobjects, scene, channels->length);
-	
-=======
-	export_fluid_objects(fobjects, scene, channels->length);
-
->>>>>>> 44505b38
+
 	/* custom data for fluid bake job */
 	fb->settings = fsset;
 
