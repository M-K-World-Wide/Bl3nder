--- conflicted
+++ resolved
@@ -341,7 +341,7 @@
 	//else
 
 	memset(me->mcol, 255, 4*sizeof(MCol)*me->totface);
-
+	
 	DAG_id_tag_update(&me->id, 0);
 	
 }
@@ -942,13 +942,8 @@
 	ToolSettings *ts= scene->toolsettings;
 	Object *ob= OBACT;
 	Mesh *me= get_mesh(ob);
-<<<<<<< HEAD
 	int index, i;
 	short mval[2] = {0, 0}, sco[2];
-=======
-	int index;
-	int mval[2] = {0, 0}, sco[2];
->>>>>>> b73fe012
 	int vgroup= ob->actdef-1;
 
 	if (!me) return;
@@ -1019,30 +1014,11 @@
 				//notice("Not supported yet");
 			}
 			else {
-<<<<<<< HEAD
 				/* find minimum distance */
 				ml = me->mloop + mpoly->loopstart;
 				for (i=0; i<mpoly->totloop; i++, ml++) {
 					dm->getVertCo(dm, ml->v, co);
 					project_short_noclip(ar, co, sco);
-=======
-				/* calc 3 or 4 corner weights */
-				dm->getVertCo(dm, mface->v1, co);
-				project_int_noclip(ar, co, sco);
-				w1= ((mval[0]-sco[0])*(mval[0]-sco[0]) + (mval[1]-sco[1])*(mval[1]-sco[1]));
-				
-				dm->getVertCo(dm, mface->v2, co);
-				project_int_noclip(ar, co, sco);
-				w2= ((mval[0]-sco[0])*(mval[0]-sco[0]) + (mval[1]-sco[1])*(mval[1]-sco[1]));
-				
-				dm->getVertCo(dm, mface->v3, co);
-				project_int_noclip(ar, co, sco);
-				w3= ((mval[0]-sco[0])*(mval[0]-sco[0]) + (mval[1]-sco[1])*(mval[1]-sco[1]));
-				
-				if(mface->v4) {
-					dm->getVertCo(dm, mface->v4, co);
-					project_int_noclip(ar, co, sco);
->>>>>>> b73fe012
 					w4= ((mval[0]-sco[0])*(mval[0]-sco[0]) + (mval[1]-sco[1])*(mval[1]-sco[1]));
 				}
 				else w4= 1.0e10;
@@ -1060,7 +1036,6 @@
 				else if(w4==fac) {
 					if(mface->v4) {
 						ts->vgroup_weight= defvert_find_weight(me->dvert+mface->v4, vgroup);
->>>>>>> .merge-right.r23146
 					}
 				}
 
