/*
 * ***** BEGIN GPL LICENSE BLOCK *****
 *
 * This program is free software; you can redistribute it and/or
 * modify it under the terms of the GNU General Public License
 * as published by the Free Software Foundation; either version 2
 * of the License, or (at your option) any later version.
 *
 * This program is distributed in the hope that it will be useful,
 * but WITHOUT ANY WARRANTY; without even the implied warranty of
 * MERCHANTABILITY or FITNESS FOR A PARTICULAR PURPOSE.  See the
 * GNU General Public License for more details.
 *
 * You should have received a copy of the GNU General Public License
 * along with this program; if not, write to the Free Software Foundation,
 * Inc., 51 Franklin Street, Fifth Floor, Boston, MA 02110-1301, USA.
 *
 * The Original Code is Copyright (C) 2001-2002 by NaN Holding BV.
 * All rights reserved.
 *
 * The Original Code is: all of this file.
 *
 * Contributor(s): none yet.
 *
 * ***** END GPL LICENSE BLOCK *****
 */

/** \file blender/editors/sculpt_paint/paint_vertex.c
 *  \ingroup edsculpt
 */


#include <math.h>
#include <string.h>

#ifdef WIN32
#include <io.h>
#else
#include <unistd.h>
#endif   

#include "MEM_guardedalloc.h"

#include "BLI_blenlib.h"
#include "BLI_math.h"
#include "BLI_memarena.h"
#include "BLI_utildefines.h"
#include "BLI_ghash.h"
#include "BLI_cellalloc.h"

#include "IMB_imbuf.h"
#include "IMB_imbuf_types.h"

#include "DNA_armature_types.h"
#include "DNA_mesh_types.h"
#include "DNA_particle_types.h"
#include "DNA_scene_types.h"
#include "DNA_brush_types.h"
#include "DNA_object_types.h"
#include "DNA_meshdata_types.h"

#include "RNA_access.h"
#include "RNA_define.h"
#include "RNA_enum_types.h"

#include "BKE_DerivedMesh.h"
#include "BKE_armature.h"
#include "BKE_action.h"
#include "BKE_brush.h"
#include "BKE_context.h"
#include "BKE_depsgraph.h"
#include "BKE_deform.h"
#include "BKE_mesh.h"
#include "BKE_modifier.h"
#include "BKE_object.h"
#include "BKE_paint.h"
#include "BKE_report.h"

#include "WM_api.h"
#include "WM_types.h"


#include "ED_armature.h"
#include "ED_mesh.h"
#include "ED_screen.h"
#include "ED_view3d.h"

#include "paint_intern.h"

/* brush->vertexpaint_tool */
#define VP_MIX	0
#define VP_ADD	1
#define VP_SUB	2
#define VP_MUL	3
#define VP_BLUR	4
#define VP_LIGHTEN	5
#define VP_DARKEN	6

/* polling - retrieve whether cursor should be set or operator should be done */


/* Returns true if vertex paint mode is active */
int vertex_paint_mode_poll(bContext *C)
{
	Object *ob = CTX_data_active_object(C);

	return ob && ob->mode == OB_MODE_VERTEX_PAINT && ((Mesh *)ob->data)->totface;
}

int vertex_paint_poll(bContext *C)
{
	if(vertex_paint_mode_poll(C) && 
	   paint_brush(&CTX_data_tool_settings(C)->vpaint->paint)) {
		ScrArea *sa= CTX_wm_area(C);
		if(sa->spacetype==SPACE_VIEW3D) {
			ARegion *ar= CTX_wm_region(C);
			if(ar->regiontype==RGN_TYPE_WINDOW)
				return 1;
			}
		}
	return 0;
}

int weight_paint_mode_poll(bContext *C)
{
	Object *ob = CTX_data_active_object(C);

	return ob && ob->mode == OB_MODE_WEIGHT_PAINT && ((Mesh *)ob->data)->totface;
}

int weight_paint_poll(bContext *C)
{
	Object *ob= CTX_data_active_object(C);
	ScrArea *sa;

	if(	(ob != NULL) &&
		(ob->mode & OB_MODE_WEIGHT_PAINT) &&
		(paint_brush(&CTX_data_tool_settings(C)->wpaint->paint) != NULL) &&
		(sa= CTX_wm_area(C)) &&
		(sa->spacetype == SPACE_VIEW3D)
	) {
		ARegion *ar= CTX_wm_region(C);
		if(ar->regiontype==RGN_TYPE_WINDOW) {
			return 1;
		}
	}
	return 0;
}

static VPaint *new_vpaint(int wpaint)
{
	VPaint *vp= MEM_callocN(sizeof(VPaint), "VPaint");
	
	vp->flag= VP_AREA+VP_SPRAY;
	
	if(wpaint)
		vp->flag= VP_AREA;

	return vp;
}

static int *get_indexarray(Mesh *me)
{
	return MEM_mallocN(sizeof(int)*(me->totface+1), "vertexpaint");
}


/* in contradiction to cpack drawing colors, the MCOL colors (vpaint colors) are per byte! 
   so not endian sensitive. Mcol = ABGR!!! so be cautious with cpack calls */

static unsigned int rgba_to_mcol(float r, float g, float b, float a)
{
	int ir, ig, ib, ia;
	unsigned int col;
	char *cp;
	
	ir= floor(255.0f * r);
	if(ir<0) ir= 0; else if(ir>255) ir= 255;
	ig= floor(255.0f * g);
	if(ig<0) ig= 0; else if(ig>255) ig= 255;
	ib= floor(255.0f * b);
	if(ib<0) ib= 0; else if(ib>255) ib= 255;
	ia= floor(255.0f * a);
	if(ia<0) ia= 0; else if(ia>255) ia= 255;
	
	cp= (char *)&col;
	cp[0]= ia;
	cp[1]= ib;
	cp[2]= ig;
	cp[3]= ir;
	
	return col;
	
}

unsigned int vpaint_get_current_col(VPaint *vp)
{
	Brush *brush = paint_brush(&vp->paint);
	return rgba_to_mcol(brush->rgb[0], brush->rgb[1], brush->rgb[2], 1.0f);
}

static void do_shared_vertex_tesscol(Mesh *me)
{
	/* if no mcol: do not do */
	/* if tface: only the involved faces, otherwise all */
	MFace *mface;
	MTFace *tface;
	int a;
	short *scolmain, *scol;
	char *mcol;
	
	if(me->mcol==NULL || me->totvert==0 || me->totface==0) return;
	
	scolmain= MEM_callocN(4*sizeof(short)*me->totvert, "colmain");
	
	tface= me->mtface;
	mface= me->mface;
	mcol= (char *)me->mcol;
	for(a=me->totface; a>0; a--, mface++, mcol+=16) {
		if((tface && tface->mode & TF_SHAREDCOL) || (me->editflag & ME_EDIT_PAINT_MASK)==0) {
			scol= scolmain+4*mface->v1;
			scol[0]++; scol[1]+= mcol[1]; scol[2]+= mcol[2]; scol[3]+= mcol[3];
			scol= scolmain+4*mface->v2;
			scol[0]++; scol[1]+= mcol[5]; scol[2]+= mcol[6]; scol[3]+= mcol[7];
			scol= scolmain+4*mface->v3;
			scol[0]++; scol[1]+= mcol[9]; scol[2]+= mcol[10]; scol[3]+= mcol[11];
			if(mface->v4) {
				scol= scolmain+4*mface->v4;
				scol[0]++; scol[1]+= mcol[13]; scol[2]+= mcol[14]; scol[3]+= mcol[15];
			}
		}
		if(tface) tface++;
	}
	
	a= me->totvert;
	scol= scolmain;
	while(a--) {
		if(scol[0]>1) {
			scol[1]/= scol[0];
			scol[2]/= scol[0];
			scol[3]/= scol[0];
		}
		scol+= 4;
	}
	
	tface= me->mtface;
	mface= me->mface;
	mcol= (char *)me->mcol;
	for(a=me->totface; a>0; a--, mface++, mcol+=16) {
		if((tface && tface->mode & TF_SHAREDCOL) || (me->editflag & ME_EDIT_PAINT_MASK)==0) {
			scol= scolmain+4*mface->v1;
			mcol[1]= scol[1]; mcol[2]= scol[2]; mcol[3]= scol[3];
			scol= scolmain+4*mface->v2;
			mcol[5]= scol[1]; mcol[6]= scol[2]; mcol[7]= scol[3];
			scol= scolmain+4*mface->v3;
			mcol[9]= scol[1]; mcol[10]= scol[2]; mcol[11]= scol[3];
			if(mface->v4) {
				scol= scolmain+4*mface->v4;
				mcol[13]= scol[1]; mcol[14]= scol[2]; mcol[15]= scol[3];
			}
		}
		if(tface) tface++;
	}

	MEM_freeN(scolmain);
}

void do_shared_vertexcol(Mesh *me)
{
	MLoop *ml = me->mloop;
	MLoopCol *lcol = me->mloopcol;
	MTexPoly *mtp = me->mtpoly;
	MPoly *mp = me->mpoly;
	float (*scol)[5];
	int i, has_shared = 0;

	/* if no mloopcol: do not do */
	/* if mtexpoly: only the involved faces, otherwise all */

	if(me->mloopcol==0 || me->totvert==0 || me->totpoly==0) return;

	scol = MEM_callocN(sizeof(float)*me->totvert*5, "scol");

	for (i=0; i<me->totloop; i++, ml++, lcol++) {
		if (i >= mp->loopstart + mp->totloop) {
			mp++;
			if (mtp) mtp++;
		}

		if (!(mtp && (mtp->mode & TF_SHAREDCOL)) && (me->editflag & ME_EDIT_PAINT_MASK)!=0)
			continue;

		scol[ml->v][0] += lcol->r;
		scol[ml->v][1] += lcol->g;
		scol[ml->v][2] += lcol->b;
		scol[ml->v][3] += lcol->a;
		scol[ml->v][4] += 1.0;
		has_shared = 1;
	}
	
	if (has_shared) {
		for (i=0; i<me->totvert; i++) {
			if (!scol[i][4]) continue;

			scol[i][0] /= scol[i][4];
			scol[i][1] /= scol[i][4];
			scol[i][2] /= scol[i][4];
			scol[i][3] /= scol[i][4];
		}
	
		ml = me->mloop;
		lcol = me->mloopcol;
		for (i=0; i<me->totloop; i++, ml++, lcol++) {
			if (!scol[ml->v][4]) continue;

			lcol->r = scol[ml->v][0];
			lcol->g = scol[ml->v][1];
			lcol->b = scol[ml->v][2];
			lcol->a = scol[ml->v][3];
		}
	}

	MEM_freeN(scol);

	if (has_shared) {
		do_shared_vertex_tesscol(me);
	}
}

static void make_vertexcol(Object *ob)	/* single ob */
{
	Mesh *me;
	if(!ob || ob->id.lib) return;
	me= get_mesh(ob);
	if(me==NULL) return;
	if(me->edit_btmesh) return;

	/* copies from shadedisplist to mcol */
	if(!me->mcol)
		CustomData_add_layer(&me->fdata, CD_MCOL, CD_DEFAULT, NULL, me->totface);
	if (!me->mloopcol) {
		CustomData_add_layer(&me->ldata, CD_MLOOPCOL, CD_DEFAULT, NULL, me->totloop);	
		mesh_update_customdata_pointers(me, TRUE);
	}

	//if(shade)
	//	shadeMeshMCol(scene, ob, me);
	//else

	memset(me->mcol, 255, 4*sizeof(MCol)*me->totface);
	
	DAG_id_tag_update(&me->id, 0);
	
}

/* mirror_vgroup is set to -1 when invalid */
static int wpaint_mirror_vgroup_ensure(Object *ob, const int vgroup_active)
{
	bDeformGroup *defgroup= BLI_findlink(&ob->defbase, vgroup_active);

	if(defgroup) {
		bDeformGroup *curdef;
		int mirrdef;
		char name[MAXBONENAME];

		flip_side_name(name, defgroup->name, FALSE);

		if(strcmp(name, defgroup->name) != 0) {
			for (curdef= ob->defbase.first, mirrdef= 0; curdef; curdef=curdef->next, mirrdef++) {
				if (!strcmp(curdef->name, name)) {
					break;
				}
			}

			if(curdef==NULL) {
				int olddef= ob->actdef;	/* tsk, ED_vgroup_add sets the active defgroup */
				curdef= ED_vgroup_add_name(ob, name);
				ob->actdef= olddef;
			}

			/* curdef should never be NULL unless this is
			 * a  lamp and ED_vgroup_add_name fails */
			if(curdef) {
				return mirrdef;
			}
		}
	}

	return -1;
}

static void copy_vpaint_prev(VPaint *vp, unsigned int *lcol, int tot)
{
	if(vp->vpaint_prev) {
		MEM_freeN(vp->vpaint_prev);
		vp->vpaint_prev= NULL;
	}
	vp->tot= tot;	
	
	if(lcol==NULL || tot==0) return;
	
	vp->vpaint_prev= MEM_mallocN(sizeof(int)*tot, "vpaint_prev");
	memcpy(vp->vpaint_prev, lcol, sizeof(int)*tot);
	
}

static void copy_wpaint_prev (VPaint *wp, MDeformVert *dverts, int dcount)
{
	if (wp->wpaint_prev) {
		free_dverts(wp->wpaint_prev, wp->tot);
		wp->wpaint_prev= NULL;
	}
	
	if(dverts && dcount) {
		
		wp->wpaint_prev = MEM_mallocN (sizeof(MDeformVert)*dcount, "wpaint prev");
		wp->tot = dcount;
		copy_dverts (wp->wpaint_prev, dverts, dcount);
	}
}


void vpaint_fill(Object *ob, unsigned int paintcol)
{
	Mesh *me;
 	MFace *mf;
	MPoly *mp;
	MLoopCol *lcol;
	unsigned int *mcol;
	int i, j, selected;

	me= get_mesh(ob);
	if(me==NULL || me->totface==0) return;

	if(!me->mcol) make_vertexcol(ob);
	if(!me->mcol) return; /* possible we can't make mcol's */


	selected= (me->editflag & ME_EDIT_PAINT_MASK);

	mf = me->mface;
	mcol = (unsigned int*)me->mcol;
	for (i = 0; i < me->totface; i++, mf++, mcol+=4) {
		if (!selected || mf->flag & ME_FACE_SEL) {
			mcol[0] = paintcol;
			mcol[1] = paintcol;
			mcol[2] = paintcol;
			mcol[3] = paintcol;
		}
	}

	mp = me->mpoly;
	lcol = me->mloopcol;
	for (i=0; i<me->totpoly; i++, mp++) {
		if (!(!selected || mp->flag & ME_FACE_SEL))
			continue;

		lcol = me->mloopcol + mp->loopstart;
		for (j=0; j<mp->totloop; j++, lcol++) {
			*(int*)lcol = paintcol;
		}
	}
	
	DAG_id_tag_update(&me->id, 0);
}


/* fills in the selected faces with the current weight and vertex group */
void wpaint_fill(VPaint *wp, Object *ob, float paintweight)
{
	Mesh *me= ob->data;
	MPoly *mf;
	MDeformWeight *dw, *uw;
	int vgroup_active, vgroup_mirror= -1;
	unsigned int index;

	/* mutually exclusive, could be made into a */
	const short paint_selmode= ME_EDIT_PAINT_SEL_MODE(me);

	if(me->totpoly==0 || me->dvert==NULL || !me->mpoly) return;
	
	vgroup_active = ob->actdef - 1;

	/* if mirror painting, find the other group */
	if(me->editflag & ME_EDIT_MIRROR_X) {
		vgroup_mirror= wpaint_mirror_vgroup_ensure(ob, vgroup_active);
	}
	
	copy_wpaint_prev(wp, me->dvert, me->totvert);
	
	for(index=0, mf= me->mpoly; index < me->totpoly; index++, mf++) {
		unsigned int fidx= mf->totloop - 1;

		if ((paint_selmode == SCE_SELECT_FACE) && !(mf->flag & ME_FACE_SEL)) {
			continue;
		}

		do {
			unsigned int vidx= me->mloop[mf->loopstart + fidx].v;

			if(!me->dvert[vidx].flag) {
				if((paint_selmode == SCE_SELECT_VERTEX) && !(me->mvert[vidx].flag & SELECT)) {
					continue;
				}

				dw= defvert_verify_index(&me->dvert[vidx], vgroup_active);
				if(dw) {
					uw= defvert_verify_index(wp->wpaint_prev+vidx, vgroup_active);
					uw->weight= dw->weight; /* set the undo weight */
					dw->weight= paintweight;

					if(me->editflag & ME_EDIT_MIRROR_X) {	/* x mirror painting */
						int j= mesh_get_x_mirror_vert(ob, vidx);
						if(j>=0) {
							/* copy, not paint again */
							if(vgroup_mirror != -1) {
								dw= defvert_verify_index(me->dvert+j, vgroup_mirror);
								uw= defvert_verify_index(wp->wpaint_prev+j, vgroup_mirror);
							} else {
								dw= defvert_verify_index(me->dvert+j, vgroup_active);
								uw= defvert_verify_index(wp->wpaint_prev+j, vgroup_active);
							}
							uw->weight= dw->weight; /* set the undo weight */
							dw->weight= paintweight;
						}
					}
				}
				me->dvert[vidx].flag= 1;
			}

		} while (fidx--);
	}

	{
		MDeformVert *dv= me->dvert;
		for(index= me->totvert; index != 0; index--, dv++) {
			dv->flag= 0;
		}
	}

	copy_wpaint_prev(wp, NULL, 0);

	DAG_id_tag_update(&me->id, 0);
}

/* XXX: should be re-implemented as a vertex/weight paint 'color correct' operator
 
void vpaint_dogamma(Scene *scene)
{
	VPaint *vp= scene->toolsettings->vpaint;
	Mesh *me;
	Object *ob;
	float igam, fac;
	int a, temp;
	unsigned char *cp, gamtab[256];

	ob= OBACT;
	me= get_mesh(ob);

	if(!(ob->mode & OB_MODE_VERTEX_PAINT)) return;
	if(me==0 || me->mcol==0 || me->totface==0) return;

	igam= 1.0/vp->gamma;
	for(a=0; a<256; a++) {
		
		fac= ((float)a)/255.0;
		fac= vp->mul*pow( fac, igam);
		
		temp= 255.9*fac;
		
		if(temp<=0) gamtab[a]= 0;
		else if(temp>=255) gamtab[a]= 255;
		else gamtab[a]= temp;
	}

	a= 4*me->totface;
	cp= (unsigned char *)me->mcol;
	while(a--) {
		
		cp[1]= gamtab[ cp[1] ];
		cp[2]= gamtab[ cp[2] ];
		cp[3]= gamtab[ cp[3] ];
		
		cp+= 4;
	}
}
 */

static unsigned int mcol_blend(unsigned int col1, unsigned int col2, int fac)
{
	char *cp1, *cp2, *cp;
	int mfac;
	unsigned int col=0;
	
	if(fac==0) return col1;
	if(fac>=255) return col2;

	mfac= 255-fac;
	
	cp1= (char *)&col1;
	cp2= (char *)&col2;
	cp=  (char *)&col;
	
	cp[0]= 255;
	cp[1]= (mfac*cp1[1]+fac*cp2[1])/255;
	cp[2]= (mfac*cp1[2]+fac*cp2[2])/255;
	cp[3]= (mfac*cp1[3]+fac*cp2[3])/255;
	
	return col;
}

static unsigned int mcol_add(unsigned int col1, unsigned int col2, int fac)
{
	char *cp1, *cp2, *cp;
	int temp;
	unsigned int col=0;
	
	if(fac==0) return col1;
	
	cp1= (char *)&col1;
	cp2= (char *)&col2;
	cp=  (char *)&col;
	
	cp[0]= 255;
	temp= cp1[1] + ((fac*cp2[1])/255);
	if(temp>254) cp[1]= 255; else cp[1]= temp;
	temp= cp1[2] + ((fac*cp2[2])/255);
	if(temp>254) cp[2]= 255; else cp[2]= temp;
	temp= cp1[3] + ((fac*cp2[3])/255);
	if(temp>254) cp[3]= 255; else cp[3]= temp;
	
	return col;
}

static unsigned int mcol_sub(unsigned int col1, unsigned int col2, int fac)
{
	char *cp1, *cp2, *cp;
	int temp;
	unsigned int col=0;
	
	if(fac==0) return col1;
	
	cp1= (char *)&col1;
	cp2= (char *)&col2;
	cp=  (char *)&col;
	
	cp[0]= 255;
	temp= cp1[1] - ((fac*cp2[1])/255);
	if(temp<0) cp[1]= 0; else cp[1]= temp;
	temp= cp1[2] - ((fac*cp2[2])/255);
	if(temp<0) cp[2]= 0; else cp[2]= temp;
	temp= cp1[3] - ((fac*cp2[3])/255);
	if(temp<0) cp[3]= 0; else cp[3]= temp;
	
	return col;
}

static unsigned int mcol_mul(unsigned int col1, unsigned int col2, int fac)
{
	char *cp1, *cp2, *cp;
	int mfac;
	unsigned int col=0;
	
	if(fac==0) return col1;

	mfac= 255-fac;
	
	cp1= (char *)&col1;
	cp2= (char *)&col2;
	cp=  (char *)&col;
	
	/* first mul, then blend the fac */
	cp[0]= 255;
	cp[1]= (mfac*cp1[1] + fac*((cp2[1]*cp1[1])/255)  )/255;
	cp[2]= (mfac*cp1[2] + fac*((cp2[2]*cp1[2])/255)  )/255;
	cp[3]= (mfac*cp1[3] + fac*((cp2[3]*cp1[3])/255)  )/255;

	
	return col;
}

static unsigned int mcol_lighten(unsigned int col1, unsigned int col2, int fac)
{
	char *cp1, *cp2, *cp;
	int mfac;
	unsigned int col=0;
	
	if(fac==0) return col1;
	if(fac>=255) return col2;

	mfac= 255-fac;
	
	cp1= (char *)&col1;
	cp2= (char *)&col2;
	cp=  (char *)&col;
	
	/* See if are lighter, if so mix, else dont do anything.
	if the paint col is darker then the original, then ignore */
	if (cp1[1]+cp1[2]+cp1[3] > cp2[1]+cp2[2]+cp2[3])
		return col1;
	
	cp[0]= 255;
	cp[1]= (mfac*cp1[1]+fac*cp2[1])/255;
	cp[2]= (mfac*cp1[2]+fac*cp2[2])/255;
	cp[3]= (mfac*cp1[3]+fac*cp2[3])/255;
	
	return col;
}

static unsigned int mcol_darken(unsigned int col1, unsigned int col2, int fac)
{
	char *cp1, *cp2, *cp;
	int mfac;
	unsigned int col=0;
	
	if(fac==0) return col1;
	if(fac>=255) return col2;

	mfac= 255-fac;
	
	cp1= (char *)&col1;
	cp2= (char *)&col2;
	cp=  (char *)&col;
	
	/* See if were darker, if so mix, else dont do anything.
	if the paint col is brighter then the original, then ignore */
	if (cp1[1]+cp1[2]+cp1[3] < cp2[1]+cp2[2]+cp2[3])
		return col1;
	
	cp[0]= 255;
	cp[1]= (mfac*cp1[1]+fac*cp2[1])/255;
	cp[2]= (mfac*cp1[2]+fac*cp2[2])/255;
	cp[3]= (mfac*cp1[3]+fac*cp2[3])/255;
	return col;
}

static void vpaint_blend(VPaint *vp, unsigned int *col, unsigned int *colorig, unsigned int paintcol, int alpha)
{
	Brush *brush = paint_brush(&vp->paint);

	if(brush->vertexpaint_tool==VP_MIX || brush->vertexpaint_tool==VP_BLUR) *col= mcol_blend( *col, paintcol, alpha);
	else if(brush->vertexpaint_tool==VP_ADD) *col= mcol_add( *col, paintcol, alpha);
	else if(brush->vertexpaint_tool==VP_SUB) *col= mcol_sub( *col, paintcol, alpha);
	else if(brush->vertexpaint_tool==VP_MUL) *col= mcol_mul( *col, paintcol, alpha);
	else if(brush->vertexpaint_tool==VP_LIGHTEN) *col= mcol_lighten( *col, paintcol, alpha);
	else if(brush->vertexpaint_tool==VP_DARKEN) *col= mcol_darken( *col, paintcol, alpha);
	
	/* if no spray, clip color adding with colorig & orig alpha */
	if((vp->flag & VP_SPRAY)==0) {
		unsigned int testcol=0, a;
		char *cp, *ct, *co;
		
		alpha= (int)(255.0f*brush_alpha(brush));
		
		if(brush->vertexpaint_tool==VP_MIX || brush->vertexpaint_tool==VP_BLUR) testcol= mcol_blend( *colorig, paintcol, alpha);
		else if(brush->vertexpaint_tool==VP_ADD) testcol= mcol_add( *colorig, paintcol, alpha);
		else if(brush->vertexpaint_tool==VP_SUB) testcol= mcol_sub( *colorig, paintcol, alpha);
		else if(brush->vertexpaint_tool==VP_MUL) testcol= mcol_mul( *colorig, paintcol, alpha);
		else if(brush->vertexpaint_tool==VP_LIGHTEN)  testcol= mcol_lighten( *colorig, paintcol, alpha);
		else if(brush->vertexpaint_tool==VP_DARKEN)   testcol= mcol_darken( *colorig, paintcol, alpha);
		
		cp= (char *)col;
		ct= (char *)&testcol;
		co= (char *)colorig;
		
		for(a=0; a<4; a++) {
			if( ct[a]<co[a] ) {
				if( cp[a]<ct[a] ) cp[a]= ct[a];
				else if( cp[a]>co[a] ) cp[a]= co[a];
			}
			else {
				if( cp[a]<co[a] ) cp[a]= co[a];
				else if( cp[a]>ct[a] ) cp[a]= ct[a];
			}
		}
	}
}


static int sample_backbuf_area(ViewContext *vc, int *indexar, int totface, int x, int y, float size)
{
	struct ImBuf *ibuf;
	int a, tot=0, index;
	
	/* brecht: disabled this because it obviously failes for
	   brushes with size > 64, why is this here? */
	/*if(size>64.0) size= 64.0;*/
	
	ibuf= view3d_read_backbuf(vc, x-size, y-size, x+size, y+size);
	if(ibuf) {
		unsigned int *rt= ibuf->rect;

		memset(indexar, 0, sizeof(int)*(totface+1));
		
		size= ibuf->x*ibuf->y;
		while(size--) {
				
			if(*rt) {
				index= WM_framebuffer_to_index(*rt);
				if(index>0 && index<=totface)
					indexar[index] = 1;
			}
		
			rt++;
		}
		
		for(a=1; a<=totface; a++) {
			if(indexar[a]) indexar[tot++]= a;
		}

		IMB_freeImBuf(ibuf);
	}
	
	return tot;
}

/* whats _dl mean? */
static float calc_vp_strength_dl(VPaint *vp, ViewContext *vc, const float *vert_nor,
                              const float mval[2], const float brush_size_final)
{
	Brush *brush = paint_brush(&vp->paint);
	float dist_squared;
	float vertco[2], delta[2];

	project_float_noclip(vc->ar, vert_nor, vertco);
	sub_v2_v2v2(delta, mval, vertco);
	dist_squared= dot_v2v2(delta, delta); /* len squared */
	if (dist_squared > brush_size_final * brush_size_final) {
		return 0.0f;
	}
	else {
		const float dist = sqrtf(dist_squared);
		return brush_curve_strength_clamp(brush, dist, brush_size_final);
	}
}

static float calc_vp_alpha_dl(VPaint *vp, ViewContext *vc,
                              float vpimat[][3], const float *vert_nor,
                              const float mval[2],
                              const float brush_size_final, const float brush_alpha_final)
{
	float strength = calc_vp_strength_dl(vp, vc, vert_nor, mval, brush_size_final);

	if (strength > 0.0f) {
		float alpha= brush_alpha_final * strength;

		if(vp->flag & VP_NORMALS) {
			float dvec[3];
			const float *no= vert_nor + 3;

			/* transpose ! */
			dvec[2] = dot_v3v3(vpimat[2], no);
			if (dvec[2] > 0.0f) {
				dvec[0] = dot_v3v3(vpimat[0], no);
				dvec[1] = dot_v3v3(vpimat[1], no);

				alpha *= dvec[2] / len_v3(dvec);
			}
			else {
				return 0.0f;
			}
		}

		return alpha;
	}

	return 0.0f;
}

static void wpaint_blend(VPaint *wp, MDeformWeight *dw, MDeformWeight *uw, float alpha, float paintval, int flip, int multipaint)
{
	Brush *brush = paint_brush(&wp->paint);
	int tool = brush->vertexpaint_tool;

	if (flip) {
		switch(tool) {
			case VP_MIX:
				paintval = 1.f - paintval; break;
			case VP_ADD:
				tool= VP_SUB; break;
			case VP_SUB:
				tool= VP_ADD; break;
			case VP_LIGHTEN:
				tool= VP_DARKEN; break;
			case VP_DARKEN:
				tool= VP_LIGHTEN; break;
		}
	}
	
	if(tool==VP_MIX || tool==VP_BLUR)
		dw->weight = paintval*alpha + dw->weight*(1.0f-alpha);
	else if(tool==VP_ADD)
		dw->weight += paintval*alpha;
	else if(tool==VP_SUB) 
		dw->weight -= paintval*alpha;
	else if(tool==VP_MUL) 
		/* first mul, then blend the fac */
		dw->weight = ((1.0f-alpha) + alpha*paintval)*dw->weight;
	else if(tool==VP_LIGHTEN) {
		if (dw->weight < paintval)
			dw->weight = paintval*alpha + dw->weight*(1.0f-alpha);
	} else if(tool==VP_DARKEN) {
		if (dw->weight > paintval)
			dw->weight = paintval*alpha + dw->weight*(1.0f-alpha);
	}
	/*  delay clamping until the end so multi-paint can function when the active group is at the limits */
	if(multipaint == FALSE) {
		CLAMP(dw->weight, 0.0f, 1.0f);
	}
	
	/* if no spray, clip result with orig weight & orig alpha */
	if((wp->flag & VP_SPRAY)==0) {
		float testw=0.0f;
		
		alpha= brush_alpha(brush);
		if(tool==VP_MIX || tool==VP_BLUR)
			testw = paintval*alpha + uw->weight*(1.0f-alpha);
		else if(tool==VP_ADD)
			testw = uw->weight + paintval*alpha;
		else if(tool==VP_SUB) 
			testw = uw->weight - paintval*alpha;
		else if(tool==VP_MUL) 
			/* first mul, then blend the fac */
			testw = ((1.0f-alpha) + alpha*paintval)*uw->weight;
		else if(tool==VP_LIGHTEN) {
			if (uw->weight < paintval)
				testw = paintval*alpha + uw->weight*(1.0f-alpha);
			else
				testw = uw->weight;
		} else if(tool==VP_DARKEN) {
			if (uw->weight > paintval)
				testw = paintval*alpha + uw->weight*(1.0f-alpha);
			else
				testw = uw->weight;
		}

		if(multipaint == FALSE) {
			CLAMP(testw, 0.0f, 1.0f);
			if( testw<uw->weight ) {
				if(dw->weight < testw) dw->weight= testw;
				else if(dw->weight > uw->weight) dw->weight= uw->weight;
			}
			else {
				if(dw->weight > testw) dw->weight= testw;
				else if(dw->weight < uw->weight) dw->weight= uw->weight;
			}
		}
	}
	
}

/* ----------------------------------------------------- */


/* sets wp->weight to the closest weight value to vertex */
/* note: we cant sample frontbuf, weight colors are interpolated too unpredictable */
static int weight_sample_invoke(bContext *C, wmOperator *op, wmEvent *event)
{
	ViewContext vc;
	Mesh *me;
	short change= FALSE;

	view3d_set_viewcontext(C, &vc);
	me= get_mesh(vc.obact);

	if (me && me->dvert && vc.v3d && vc.rv3d) {
		int index;

		view3d_operator_needs_opengl(C);

		index= view3d_sample_backbuf(&vc, event->mval[0], event->mval[1]);

		if(index && index<=me->totpoly) {
			DerivedMesh *dm= mesh_get_derived_final(vc.scene, vc.obact, CD_MASK_BAREMESH);

			if(dm->getVertCo==NULL) {
				BKE_report(op->reports, RPT_WARNING, "The modifier used does not support deformed locations");
			}
			else {
<<<<<<< HEAD
				MPoly *mf= ((MPoly *)me->mpoly) + index-1;
				const int vgroup= vc.obact->actdef - 1;
=======
				MFace *mf= ((MFace *)me->mface) + index-1;
				const int vgroup_active= vc.obact->actdef - 1;
>>>>>>> 6d965f44
				ToolSettings *ts= vc.scene->toolsettings;
				float mval_f[2];
				int v_idx_best= -1;
				int fidx;
				float len_best= FLT_MAX;

				mval_f[0]= (float)event->mval[0];
				mval_f[1]= (float)event->mval[1];

				fidx= mf->totloop - 1;
				do {
					float co[3], sco[3], len;
					const int v_idx= me->mloop[mf->loopstart + fidx].v;
					dm->getVertCo(dm, v_idx, co);
					project_float_noclip(vc.ar, co, sco);
					len= len_squared_v2v2(mval_f, sco);
					if(len < len_best) {
						len_best= len;
						v_idx_best= v_idx;
					}
				} while (fidx--);

				if(v_idx_best != -1) { /* should always be valid */
					ts->vgroup_weight= defvert_find_weight(&me->dvert[v_idx_best], vgroup_active);
					change= TRUE;
				}
			}
			dm->release(dm);
		}
	}

	if(change) {
		/* not really correct since the brush didnt change, but redraws the toolbar */
		WM_main_add_notifier(NC_BRUSH|NA_EDITED, NULL); /* ts->wpaint->paint.brush */

		return OPERATOR_FINISHED;
	}
	else {
		return OPERATOR_CANCELLED;
	}
}

void PAINT_OT_weight_sample(wmOperatorType *ot)
{
	/* identifiers */
	ot->name= "Weight Paint Sample Weight";
	ot->idname= "PAINT_OT_weight_sample";

	/* api callbacks */
	ot->invoke= weight_sample_invoke;
	ot->poll= weight_paint_mode_poll;

	/* flags */
	ot->flag= OPTYPE_UNDO;
}

/* samples cursor location, and gives menu with vertex groups to activate */
static EnumPropertyItem *weight_paint_sample_enum_itemf(bContext *C, PointerRNA *UNUSED(ptr), PropertyRNA *UNUSED(prop), int *free)
{
	if (C) {
		wmWindow *win= CTX_wm_window(C);
		if(win && win->eventstate) {
			ViewContext vc;
			Mesh *me;

			view3d_set_viewcontext(C, &vc);
			me= get_mesh(vc.obact);

			if (me && me->dvert && vc.v3d && vc.rv3d) {
				int index;

				view3d_operator_needs_opengl(C);

				index= view3d_sample_backbuf(&vc, win->eventstate->x - vc.ar->winrct.xmin, win->eventstate->y - vc.ar->winrct.ymin);

				if(index && index<=me->totface) {
					const int defbase_tot= BLI_countlist(&vc.obact->defbase);
					if(defbase_tot) {
						MPoly *mf= ((MPoly *)me->mpoly) + index-1;
						unsigned int fidx= mf->totloop - 1;
						int *groups= MEM_callocN(defbase_tot*sizeof(int), "groups");
						int found= FALSE;

						do {
							MDeformVert *dvert= me->dvert + me->mloop[mf->loopstart + fidx].v;
							int i= dvert->totweight;
							MDeformWeight *dw;
							for(dw= dvert->dw; i > 0; dw++, i--) {
								if (dw->def_nr < defbase_tot) {
									groups[dw->def_nr]= TRUE;
									found= TRUE;
								}
							}
						} while (fidx--);

						if(found==FALSE) {
							MEM_freeN(groups);
						}
						else {
							EnumPropertyItem *item= NULL, item_tmp= {0};
							int totitem= 0;
							int i= 0;
							bDeformGroup *dg;
							for(dg= vc.obact->defbase.first; dg && i<defbase_tot; i++, dg= dg->next) {
								if(groups[i]) {
									item_tmp.identifier= item_tmp.name= dg->name;
									item_tmp.value= i;
									RNA_enum_item_add(&item, &totitem, &item_tmp);
								}
							}

							RNA_enum_item_end(&item, &totitem);
							*free= 1;

							MEM_freeN(groups);
							return item;
						}
					}
				}
			}
		}
	}

	return DummyRNA_NULL_items;
}

static int weight_sample_group_exec(bContext *C, wmOperator *op)
{
	int type= RNA_enum_get(op->ptr, "group");
	ViewContext vc;
	view3d_set_viewcontext(C, &vc);

	BLI_assert(type + 1 >= 0);
	vc.obact->actdef= type + 1;

	DAG_id_tag_update(&vc.obact->id, OB_RECALC_DATA);
	WM_event_add_notifier(C, NC_OBJECT|ND_DRAW, vc.obact);
	return OPERATOR_FINISHED;
}

/* TODO, we could make this a menu into OBJECT_OT_vertex_group_set_active rather than its own operator */
void PAINT_OT_weight_sample_group(wmOperatorType *ot)
{
	PropertyRNA *prop= NULL;

	/* identifiers */
	ot->name= "Weight Paint Sample Group";
	ot->idname= "PAINT_OT_weight_sample_group";

	/* api callbacks */
	ot->exec= weight_sample_group_exec;
	ot->invoke= WM_menu_invoke;
	ot->poll= weight_paint_mode_poll;

	/* flags */
	ot->flag= OPTYPE_UNDO;

	/* keyingset to use (dynamic enum) */
	prop= RNA_def_enum(ot->srna, "group", DummyRNA_DEFAULT_items, 0, "Keying Set", "The Keying Set to use");
	RNA_def_enum_funcs(prop, weight_paint_sample_enum_itemf);
	ot->prop= prop;
}


#if 0 /* UNUSED */
static void do_weight_paint_auto_normalize(MDeformVert *dvert, 
					   int paint_nr, char *map)
{
//	MDeformWeight *dw = dvert->dw;
	float sum=0.0f, fac=0.0f, paintw=0.0f;
	int i, tot=0;

	if (!map)
		return;

	for (i=0; i<dvert->totweight; i++) {
		if (dvert->dw[i].def_nr == paint_nr)
			paintw = dvert->dw[i].weight;

		if (map[dvert->dw[i].def_nr]) {
			tot += 1;
			if (dvert->dw[i].def_nr != paint_nr)
				sum += dvert->dw[i].weight;
		}
	}
	
	if (!tot || sum <= (1.0f - paintw))
		return;

	fac = sum / (1.0f - paintw);
	fac = fac==0.0f ? 1.0f : 1.0f / fac;

	for (i=0; i<dvert->totweight; i++) {
		if (map[dvert->dw[i].def_nr]) {
			if (dvert->dw[i].def_nr != paint_nr)
				dvert->dw[i].weight *= fac;
		}
	}
}
#endif

/* the active group should be involved in auto normalize */
static void do_weight_paint_auto_normalize_all_groups(MDeformVert *dvert, const int defbase_tot,
                                                      const char *vgroup_validmap, char do_auto_normalize)
{
	if (do_auto_normalize == FALSE) {
		return;
	}
	else {
		float sum= 0.0f, fac;
		unsigned int i, tot=0;
		MDeformWeight *dw;

		for (i= dvert->totweight, dw= dvert->dw; i != 0; i--, dw++) {
			if (dw->def_nr < defbase_tot) {
				if (vgroup_validmap[dw->def_nr]) {
					tot++;
					sum += dw->weight;
				}
			}
		}

		if ((tot == 0) || (sum == 1.0f) || (sum == 0.0f)) {
			return;
		}

		fac= 1.0f / sum;

		for (i= dvert->totweight, dw= dvert->dw; i != 0; i--, dw++) {
			if (dw->def_nr < defbase_tot) {
				if (vgroup_validmap[dw->def_nr]) {
					dw->weight *= fac;
				}
			}
		}
	}
}

/*
See if the current deform vertex has a locked group
*/
static char has_locked_group(MDeformVert *dvert, const int defbase_tot,
                             const char *lock_flags)
{
	int i;
	MDeformWeight *dw;

	for (i= dvert->totweight, dw= dvert->dw; i != 0; i--, dw++) {
		if (dw->def_nr < defbase_tot) {
			if (lock_flags[dw->def_nr] && dw->weight > 0.0f) {
				return TRUE;
			}
		}
	}
	return FALSE;
}
/* 
 * gen_lck_flags gets the status of "flag" for each bDeformGroup
 *in ob->defbase and returns an array containing them
 */
static char *gen_lock_flags(Object* ob, int defbase_tot)
{
	char is_locked = FALSE;
	int i;
	//int defbase_tot = BLI_countlist(&ob->defbase);
	char *lock_flags = MEM_mallocN(defbase_tot*sizeof(char), "defflags");
	bDeformGroup *defgroup;

	for(i = 0, defgroup = ob->defbase.first; i < defbase_tot && defgroup; defgroup = defgroup->next, i++) {
		lock_flags[i] = ((defgroup->flag & DG_LOCK_WEIGHT) != 0);
		is_locked |= lock_flags[i];
	}
	if (is_locked) {
		return lock_flags;
	}

	MEM_freeN(lock_flags);
	return NULL;
}

static int has_locked_group_selected(int defbase_tot, const char *defbase_sel, const char *lock_flags)
{
	int i;
	for(i = 0; i < defbase_tot; i++) {
		if(defbase_sel[i] && lock_flags[i]) {
			return TRUE;
		}
	}
	return FALSE;
}


#if 0 /* UNUSED */
static int has_unselected_unlocked_bone_group(int defbase_tot, char *defbase_sel, int selected, char *lock_flags, char *vgroup_validmap)
{
	int i;
	if(defbase_tot == selected) {
		return FALSE;
	}
	for(i = 0; i < defbase_tot; i++) {
		if(vgroup_validmap[i] && !defbase_sel[i] && !lock_flags[i]) {
			return TRUE;
		}
	}
	return FALSE;
}
#endif


static void multipaint_selection(MDeformVert *dvert, const int defbase_tot, float change, const char *defbase_sel)
{
	int i;
	MDeformWeight *dw;
	float val;
	/* make sure they are all at most 1 after the change */
	for(i = 0; i < defbase_tot; i++) {
		if(defbase_sel[i]) {
			dw = defvert_find_index(dvert, i);
			if(dw && dw->weight) {
				val = dw->weight * change;
				if(val > 1) {
					/* TODO: when the change is reduced, you need to recheck
					 * the earlier values to make sure they are not 0
					 * (precision error) */
					change = 1.0f/dw->weight;
				}
				/* the value should never reach zero while multi-painting if it
				 * was nonzero beforehand */
				if(val <= 0) {
					return;
				}
			}
		}
	}
	/* apply the valid change */
	for(i = 0; i < defbase_tot; i++) {
		if(defbase_sel[i]) {
			dw = defvert_find_index(dvert, i);
			if(dw && dw->weight) {
				dw->weight = dw->weight * change;
			}
		}
	}
}

/* move all change onto valid, unchanged groups.  If there is change left over,
 * then return it.
 * assumes there are valid groups to shift weight onto */
static float redistribute_change(MDeformVert *ndv, const int defbase_tot,
                                 char *change_status, const char change_me, int changeto,
                                 float totchange, float total_valid,
                                 char do_auto_normalize)
{
	float was_change;
	float change;
	float oldval;
	MDeformWeight *ndw;
	int i;
	do {
		/* assume there is no change until you see one */
		was_change = FALSE;
		/* change each group by the same amount each time */
		change = totchange/total_valid;
		for(i = 0; i < ndv->totweight && total_valid && totchange; i++) {
			ndw = (ndv->dw+i);

			/* ignore anything outside the value range */
			if (ndw->def_nr < defbase_tot) {

				/* change only the groups with a valid status */
				if(change_status[ndw->def_nr] == change_me) {
					oldval = ndw->weight;
					/* if auto normalize is active, don't worry about upper bounds */
					if(do_auto_normalize == FALSE && ndw->weight + change > 1) {
						totchange -= 1-ndw->weight;
						ndw->weight = 1;
						/* stop the changes to this group */
						change_status[ndw->def_nr] = changeto;
						total_valid--;
					}
					else if(ndw->weight + change < 0) { /* check the lower bound */
						totchange -= ndw->weight;
						ndw->weight = 0;
						change_status[ndw->def_nr] = changeto;
						total_valid--;
					}
					else {/* a perfectly valid change occurred to ndw->weight */
						totchange -= change;
						ndw->weight += change;
					}
					/* see if there was a change */
					if(oldval != ndw->weight) {
						was_change = TRUE;
					}
				}
			}
		}
		/* don't go again if there was no change, if there is no valid group,
		 * or there is no change left */
	} while(was_change && total_valid && totchange);
	/* left overs */
	return totchange;
}
static float get_mp_change(MDeformVert *odv, const int defbase_tot, const char *defbase_sel, float brush_change);
/* observe the changes made to the weights of groups.
 * make sure all locked groups on the vertex have the same deformation
 * by moving the changes made to groups onto other unlocked groups */
static void enforce_locks(MDeformVert *odv, MDeformVert *ndv,
                          const int defbase_tot, const char *defbase_sel,
                          const char *lock_flags, const char *vgroup_validmap,
                          char do_auto_normalize, char do_multipaint)
{
	float totchange = 0.0f;
	float totchange_allowed = 0.0f;
	float left_over;

	int total_valid = 0;
	int total_changed = 0;
	unsigned int i;
	MDeformWeight *ndw;
	MDeformWeight *odw;

	float changed_sum = 0.0f;

	char *change_status;

	if(!lock_flags || !has_locked_group(ndv, defbase_tot, lock_flags)) {
		return;
	}
	/* record if a group was changed, unlocked and not changed, or locked */
	change_status = MEM_callocN(sizeof(char)*defbase_tot, "unlocked_unchanged");

	for(i = 0; i < defbase_tot; i++) {
		ndw = defvert_find_index(ndv, i);
		odw = defvert_find_index(odv, i);
		/* the weights are zero, so we can assume a lot */
		if(!ndw || !odw) {
			if (!lock_flags[i] && vgroup_validmap[i]) {
				defvert_verify_index(odv, i);
				defvert_verify_index(ndv, i);
				total_valid++;
				change_status[i] = 1; /* can be altered while redistributing */
			}
			continue;
		}
		/* locked groups should not be changed */
		if(lock_flags[i]) {
			ndw->weight = odw->weight;
		}
		else if(ndw->weight != odw->weight) { /* changed groups are handled here */
			totchange += ndw->weight - odw->weight;
			changed_sum += ndw->weight;
			change_status[i] = 2; /* was altered already */
			total_changed++;
		} /* unchanged, unlocked bone groups are handled here */
		else if (vgroup_validmap[i]) {
			totchange_allowed += ndw->weight;
			total_valid++;
			change_status[i] = 1; /* can be altered while redistributing */
		}
	}
	/* if there was any change, redistribute it */
	if(total_changed) {
		/* auto normalize will allow weights to temporarily go above 1 in redistribution */
		if(vgroup_validmap && total_changed < 0 && total_valid) {
			totchange_allowed = total_valid;
		}
		/* the way you modify the unlocked+unchanged groups is different depending
		 * on whether or not you are painting the weight(s) up or down */
		if(totchange < 0) {
			totchange_allowed = total_valid - totchange_allowed;
		}
		else {
			totchange_allowed *= -1;
		}
		/* there needs to be change allowed, or you should not bother */
		if(totchange_allowed) {
			left_over = 0;
			if(fabsf(totchange_allowed) < fabsf(totchange)) {
				/* this amount goes back onto the changed, unlocked weights */
				left_over = fabsf(fabsf(totchange) - fabsf(totchange_allowed));
				if(totchange > 0) {
					left_over *= -1;
				}
			}
			else {
				/* all of the change will be permitted */
				totchange_allowed = -totchange;
			}
			/* move the weight evenly between the allowed groups, move excess back onto the used groups based on the change */
			totchange_allowed = redistribute_change(ndv, defbase_tot, change_status, 1, -1, totchange_allowed, total_valid, do_auto_normalize);
			left_over += totchange_allowed;
			if(left_over) {
				/* more than one nonzero weights were changed with the same ratio with multipaint, so keep them changed that way! */
				if(total_changed > 1 && do_multipaint) {
					float undo_change = get_mp_change(ndv, defbase_tot, defbase_sel, left_over);
					multipaint_selection(ndv, defbase_tot, undo_change, defbase_sel);
				}	
				/* or designatedw is still -1 put weight back as evenly as possible */
				else {
					redistribute_change(ndv, defbase_tot, change_status, 2, -2, left_over, total_changed, do_auto_normalize);
				}
			}
		}
		else {
			/* reset the weights */
			unsigned int i;
			MDeformWeight *dw_old= odv->dw;
			MDeformWeight *dw_new= ndv->dw;

			for (i= odv->totweight; i != 0; i--, dw_old++, dw_new++) {
				dw_new->weight= dw_old->weight;
			}
		}
	}

	MEM_freeN(change_status);
}

/* multi-paint's initial, potential change is computed here based on the user's stroke */
static float get_mp_change(MDeformVert *odv, const int defbase_tot, const char *defbase_sel, float brush_change)
{
	float selwsum = 0.0f;
	unsigned int i;
	MDeformWeight *dw= odv->dw;

	for (i= odv->totweight; i != 0; i--, dw++) {
		if (dw->def_nr < defbase_tot) {
			if(defbase_sel[dw->def_nr]) {
				selwsum += dw->weight;
			}
		}
	}
	if(selwsum && selwsum+brush_change > 0) {
		return (selwsum+brush_change)/selwsum;
	}
	return 0.0f;
}

/* change the weights back to the wv's weights
 * it assumes you already have the correct pointer index */
static void defvert_reset_to_prev(MDeformVert *dv_prev, MDeformVert *dv)
{
	MDeformWeight *dw= dv->dw;
	MDeformWeight *dw_prev;
	unsigned int i;
	for (i= dv->totweight; i != 0; i--, dw++) {
		dw_prev= defvert_find_index(dv_prev, dw->def_nr);
		/* if there was no w when there is a d, then the old weight was 0 */
		dw->weight = dw_prev ? dw_prev->weight : 0.0f;
	}
}

static void clamp_weights(MDeformVert *dvert)
{
	MDeformWeight *dw= dvert->dw;
	unsigned int i;
	for (i= dvert->totweight; i != 0; i--, dw++) {
		CLAMP(dw->weight, 0.0f, 1.0f);
	}
}

/* struct to avoid passing many args each call to do_weight_paint_vertex()
 * this _could_ be made a part of the operators 'WPaintData' struct, or at
 * least a member, but for now keep its own struct, initialized on every
 * paint stroke update - campbell */
typedef struct WeightPaintInfo {

	int defbase_tot;

	/* both must add up to 'defbase_tot' */
	int defbase_tot_sel;
	int defbase_tot_unsel;

	int vgroup_active; /* (ob->actdef - 1) */
	int vgroup_mirror; /* mirror group or -1 */

	const char *lock_flags;  /* boolean array for locked bones,
	                          * length of defbase_tot */
	const char *defbase_sel; /* boolean array for selected bones,
	                          * length of defbase_tot, cant be const because of how its passed */

	const char *vgroup_validmap; /* same as WeightPaintData.vgroup_validmap,
	                              * only added here for convenience */

	char do_flip;
	char do_multipaint;
	char do_auto_normalize;
} WeightPaintInfo;

/* fresh start to make multi-paint and locking modular */
/* returns TRUE if it thinks you need to reset the weights due to
 * normalizing while multi-painting
 *
 * note: this assumes dw->def_nr range has been checked by the caller
 */
static int apply_mp_locks_normalize(Mesh *me, const WeightPaintInfo *wpi,
                                    const unsigned int index,
                                    MDeformWeight *dw, MDeformWeight *tdw,
                                    float change, float oldChange,
                                    float oldw, float neww)
{
	MDeformVert *dv= &me->dvert[index];
	MDeformVert dv_test= {NULL};

	dv_test.dw= BLI_cellalloc_dupalloc(dv->dw);
	dv_test.flag = dv->flag;
	dv_test.totweight = dv->totweight;
	/* do not multi-paint if a locked group is selected or the active group is locked
	 * !lock_flags[dw->def_nr] helps if nothing is selected, but active group is locked */
	if ( (wpi->lock_flags == NULL) ||
	     ((wpi->lock_flags[dw->def_nr] == FALSE) && /* def_nr range has to be checked for by caller */
	      has_locked_group_selected(wpi->defbase_tot, wpi->defbase_sel, wpi->lock_flags) == FALSE))
	{
		if(wpi->do_multipaint && wpi->defbase_tot_sel > 1) {
			if(change && change!=1) {
				multipaint_selection(dv, wpi->defbase_tot, change, wpi->defbase_sel);
			}
		}
		else { /* this lets users paint normally, but don't let them paint locked groups */
			dw->weight = neww;
		}
	}
	clamp_weights(dv);

	enforce_locks(&dv_test, dv, wpi->defbase_tot, wpi->defbase_sel, wpi->lock_flags, wpi->vgroup_validmap, wpi->do_auto_normalize, wpi->do_multipaint);

	do_weight_paint_auto_normalize_all_groups(dv, wpi->defbase_tot, wpi->vgroup_validmap, wpi->do_auto_normalize);

	if(oldChange && wpi->do_multipaint && wpi->defbase_tot_sel > 1) {
		if(tdw->weight != oldw) {
			if(neww > oldw) {
				if(tdw->weight <= oldw) {
					BLI_cellalloc_free(dv_test.dw);
					return TRUE;
				}
			}
			else {
				if(tdw->weight >= oldw) {
					BLI_cellalloc_free(dv_test.dw);
					return TRUE;
				}
			}
		}
	}
	BLI_cellalloc_free(dv_test.dw);
	return FALSE;
}

/* within the current dvert index, get the dw that is selected and has a weight
 * above 0, this helps multi-paint */
static int get_first_selected_nonzero_weight(MDeformVert *dvert, const int defbase_tot, const char *defbase_sel)
{
	int i;
	MDeformWeight *dw= dvert->dw;
	for(i=0; i< dvert->totweight; i++, dw++) {
		if (dw->def_nr < defbase_tot) {
			if (defbase_sel[dw->def_nr] && dw->weight > 0.0f) {
				return i;
			}
		}
	}
	return -1;
}


static char *wpaint_make_validmap(Object *ob);


static void do_weight_paint_vertex( /* vars which remain the same for every vert */
                                   VPaint *wp, Object *ob, const WeightPaintInfo *wpi,
                                    /* vars which change on each stroke */
                                   const unsigned int index, float alpha, float paintweight
                                   )
{
	Mesh *me= ob->data;
	MDeformVert *dv= &me->dvert[index];
	
	MDeformWeight *dw, *uw;

	if(wp->flag & VP_ONLYVGROUP) {
		dw= defvert_find_index(dv, wpi->vgroup_active);
		uw= defvert_find_index(wp->wpaint_prev+index, wpi->vgroup_active);
	}
	else {
		dw= defvert_verify_index(dv, wpi->vgroup_active);
		uw= defvert_verify_index(wp->wpaint_prev+index, wpi->vgroup_active);
	}

	if(dw==NULL || uw==NULL) {
		return;
	}

	/* TODO: De-duplicate the simple weight paint - jason */
	/* ... or not, since its <10 SLOC - campbell */

	/* If there are no locks or multipaint,
	 * then there is no need to run the more complicated checks */
	if ( (wpi->do_multipaint == FALSE || wpi->defbase_tot_sel <= 1) &&
	     (wpi->lock_flags == NULL || has_locked_group(dv, wpi->defbase_tot, wpi->lock_flags) == FALSE))
	{
		wpaint_blend(wp, dw, uw, alpha, paintweight, wpi->do_flip, FALSE);

		if(me->editflag & ME_EDIT_MIRROR_X) {	/* x mirror painting */
			int index_mirr= mesh_get_x_mirror_vert(ob, index);
			if(index_mirr != -1) {
				MDeformVert *dv_mirr= &me->dvert[index_mirr];
				/* copy, not paint again */
				uw= defvert_verify_index(dv_mirr, (wpi->vgroup_mirror != -1) ? wpi->vgroup_mirror : wpi->vgroup_active);
				uw->weight= dw->weight;
			}
		}

		/* important to normalize after mirror, otherwise mirror gets weight
		 * which has already been scaled down in relation to other weights,
		 * then scales a second time [#26193]. Tricky multi-paint code doesn't
		 * suffer from this problem - campbell */
		do_weight_paint_auto_normalize_all_groups(dv, wpi->defbase_tot, wpi->vgroup_validmap, wpi->do_auto_normalize);
	}
	else {
		/* use locks and/or multipaint */
		float oldw;
		float neww;
		float testw=0;
		float change = 0;
		float oldChange = 0;
		int i;
		MDeformWeight *tdw = NULL, *tuw;
		MDeformVert dv_copy= {NULL};

		oldw = dw->weight;
		wpaint_blend(wp, dw, uw, alpha, paintweight, wpi->do_flip, wpi->do_multipaint && wpi->defbase_tot_sel >1);
		neww = dw->weight;
		dw->weight = oldw;
		
		/* setup multi-paint */
		if(wpi->defbase_tot_sel > 1 && wpi->do_multipaint) {
			dv_copy.dw= BLI_cellalloc_dupalloc(dv->dw);
			dv_copy.flag = dv->flag;
			dv_copy.totweight = dv->totweight;
			tdw = dw;
			tuw = uw;
			change = get_mp_change(&wp->wpaint_prev[index], wpi->defbase_tot, wpi->defbase_sel, neww - oldw);
			if(change) {
				if(!tdw->weight) {
					i = get_first_selected_nonzero_weight(dv, wpi->defbase_tot, wpi->defbase_sel);
					if(i>=0) {
						tdw = &(dv->dw[i]);
						tuw = defvert_verify_index(&wp->wpaint_prev[index], tdw->def_nr);
					}
					else {
						change = 0;
					}
				}
				if(change && tuw->weight && tuw->weight * change) {
					if(tdw->weight != tuw->weight) {
						oldChange = tdw->weight/tuw->weight;
						testw = tuw->weight*change;
						if( testw > tuw->weight ) {
							if(change > oldChange) {
								/* reset the weights and use the new change */
								defvert_reset_to_prev(wp->wpaint_prev+index, dv);
							}
							else {
								/* the old change was more significant, so set
								 * the change to 0 so that it will not do another multi-paint */
								change = 0;
							}
						}
						else {
							if(change < oldChange) {
								defvert_reset_to_prev(wp->wpaint_prev+index, dv);
							}
							else {
								change = 0;
							}
						}
					}
				}
				else {
					change = 0;
				}
			}
		}
		
		if(apply_mp_locks_normalize(me, wpi, index, dw, tdw, change, oldChange, oldw, neww)) {
			defvert_reset_to_prev(&dv_copy, dv);
			change = 0;
			oldChange = 0;
		}
		if(dv_copy.dw) {
			BLI_cellalloc_free(dv_copy.dw);
		}
#if 0
		/* dv may have been altered greatly */
		dw = defvert_find_index(dv, vgroup);
#else
		dw = NULL; /* UNUSED after assignment, set to NULL to ensuyre we don't
			        * use again, we thats needed un-ifdef the line above */
		(void)dw;  /* quiet warnigns */
#endif

		if(me->editflag & ME_EDIT_MIRROR_X) {	/* x mirror painting */
			int index_mirr= mesh_get_x_mirror_vert(ob, index);
			if(index_mirr != -1) {
				MDeformVert *dv_mirr= &me->dvert[index_mirr];
				/* copy, not paint again */
				uw= defvert_verify_index(dv_mirr, (wpi->vgroup_mirror != -1) ? wpi->vgroup_mirror : wpi->vgroup_active);
				//uw->weight= dw->weight;
				apply_mp_locks_normalize(me, wpi, index_mirr, uw, tdw, change, oldChange, oldw, neww);
			}
		}
	}
}


/* *************** set wpaint operator ****************** */

static int set_wpaint(bContext *C, wmOperator *UNUSED(op))		/* toggle */
{		
	Object *ob= CTX_data_active_object(C);
	Scene *scene= CTX_data_scene(C);
	VPaint *wp= scene->toolsettings->wpaint;
	Mesh *me;
	
	me= get_mesh(ob);
	if(ob->id.lib || me==NULL) return OPERATOR_PASS_THROUGH;
	
	if(ob->mode & OB_MODE_WEIGHT_PAINT) ob->mode &= ~OB_MODE_WEIGHT_PAINT;
	else ob->mode |= OB_MODE_WEIGHT_PAINT;
	
	
	/* Weightpaint works by overriding colors in mesh,
		* so need to make sure we recalc on enter and
		* exit (exit needs doing regardless because we
				* should redeform).
		*/
	DAG_id_tag_update(&me->id, 0);
	
	if(ob->mode & OB_MODE_WEIGHT_PAINT) {
		Object *par;
		
		if(wp==NULL)
			wp= scene->toolsettings->wpaint= new_vpaint(1);

		paint_init(&wp->paint, PAINT_CURSOR_WEIGHT_PAINT);
		paint_cursor_start(C, weight_paint_poll);
		
		mesh_octree_table(ob, NULL, NULL, 's');
		
		/* verify if active weight group is also active bone */
		par= modifiers_isDeformedByArmature(ob);
		if(par && (par->mode & OB_MODE_POSE)) {
			bArmature *arm= par->data;

			if(arm->act_bone)
				ED_vgroup_select_by_name(ob, arm->act_bone->name);
		}
	}
	else {
		mesh_octree_table(NULL, NULL, NULL, 'e');
		mesh_mirrtopo_table(NULL, 'e');
	}
	
	WM_event_add_notifier(C, NC_SCENE|ND_MODE, scene);
	
	return OPERATOR_FINISHED;
}

/* for switching to/from mode */
static int paint_poll_test(bContext *C)
{
	Object *ob= CTX_data_active_object(C);
	if(CTX_data_edit_object(C))
		return 0;
	if(CTX_data_active_object(C)==NULL)
		return 0;
	if(!ob->data || ((ID *)ob->data)->lib)
		return 0;
	return 1;
}

void PAINT_OT_weight_paint_toggle(wmOperatorType *ot)
{
	
	/* identifiers */
	ot->name= "Weight Paint Mode";
	ot->idname= "PAINT_OT_weight_paint_toggle";
	
	/* api callbacks */
	ot->exec= set_wpaint;
	ot->poll= paint_poll_test;
	
	/* flags */
	ot->flag= OPTYPE_REGISTER|OPTYPE_UNDO;
	
}

/* ************ weight paint operator ********** */

struct WPaintData {
	ViewContext vc;
	int *indexar;
	int vgroup_active;
	int vgroup_mirror;
	float *vertexcosnos;
	float wpimat[3][3];
	
	/*variables for auto normalize*/
	const char *vgroup_validmap; /*stores if vgroups tie to deforming bones or not*/
	const char *lock_flags;
	int defbase_tot;
};

static char *wpaint_make_validmap(Object *ob)
{
	bDeformGroup *dg;
	ModifierData *md;
	char *vgroup_validmap;
	GHash *gh;
	int i, step1=1;

	if(ob->defbase.first == NULL) {
		return NULL;
	}

	gh= BLI_ghash_new(BLI_ghashutil_strhash, BLI_ghashutil_strcmp, "wpaint_make_validmap gh");

	/*add all names to a hash table*/
	for (dg=ob->defbase.first; dg; dg=dg->next) {
		BLI_ghash_insert(gh, dg->name, NULL);
	}

	/*now loop through the armature modifiers and identify deform bones*/
	for (md = ob->modifiers.first; md; md= !md->next && step1 ? (step1=0), modifiers_getVirtualModifierList(ob) : md->next) {
		if (!(md->mode & (eModifierMode_Realtime|eModifierMode_Virtual)))
			continue;

		if (md->type == eModifierType_Armature) {
			ArmatureModifierData *amd= (ArmatureModifierData*) md;

			if(amd->object && amd->object->pose) {
				bPose *pose= amd->object->pose;
				bPoseChannel *chan;
				
				for (chan=pose->chanbase.first; chan; chan=chan->next) {
					if (chan->bone->flag & BONE_NO_DEFORM)
						continue;

					if (BLI_ghash_haskey(gh, chan->name)) {
						BLI_ghash_remove(gh, chan->name, NULL, NULL);
						BLI_ghash_insert(gh, chan->name, SET_INT_IN_POINTER(1));
					}
				}
			}
		}
	}

	vgroup_validmap= MEM_mallocN(BLI_ghash_size(gh), "wpaint valid map");

	/*add all names to a hash table*/
	for (dg=ob->defbase.first, i=0; dg; dg=dg->next, i++) {
		vgroup_validmap[i]= (BLI_ghash_lookup(gh, dg->name) != NULL);
	}

	BLI_assert(i == BLI_ghash_size(gh));

	BLI_ghash_free(gh, NULL, NULL);

	return vgroup_validmap;
}

static int wpaint_stroke_test_start(bContext *C, wmOperator *op, wmEvent *UNUSED(event))
{
	Scene *scene= CTX_data_scene(C);
	struct PaintStroke *stroke = op->customdata;
	ToolSettings *ts= scene->toolsettings;
	VPaint *wp= ts->wpaint;
	Object *ob= CTX_data_active_object(C);
	struct WPaintData *wpd;
	Mesh *me;

//	bDeformGroup *dg;

	float mat[4][4], imat[4][4];
	
	if(scene->obedit) return OPERATOR_CANCELLED;
	
	me= get_mesh(ob);
	if(me==NULL || me->totface==0) return OPERATOR_PASS_THROUGH;
	
	/* if nothing was added yet, we make dverts and a vertex deform group */
	if (!me->dvert) {
		ED_vgroup_data_create(&me->id);
		WM_event_add_notifier(C, NC_GEOM|ND_DATA, me);
	}

	/* this happens on a Bone select, when no vgroup existed yet */
	if (ob->actdef <= 0) {
		Object *modob;
		if((modob = modifiers_isDeformedByArmature(ob))) {
			Bone *actbone= ((bArmature *)modob->data)->act_bone;
			if(actbone) {
				bPoseChannel *pchan= get_pose_channel(modob->pose, actbone->name);

				if(pchan) {
					bDeformGroup *dg= defgroup_find_name(ob, pchan->name);
					if(dg==NULL) {
						dg= ED_vgroup_add_name(ob, pchan->name);	/* sets actdef */
					}
					else {
						int actdef = 1 + BLI_findindex(&ob->defbase, dg);
						BLI_assert(actdef >= 0);
						ob->actdef= actdef;
					}
				}
			}
		}
	}
	if(ob->defbase.first==NULL) {
		ED_vgroup_add(ob);
	}

	/* ensure we dont try paint onto an invalid group */
	if (ob->actdef <= 0) {
		return OPERATOR_PASS_THROUGH;
	}

#if 0
	/* check if we are attempting to paint onto a locked vertex group,
	 * and other options disallow it from doing anything useful */
	dg = BLI_findlink(&ob->defbase, (ob->actdef-1));
	if ( (dg->flag & DG_LOCK_WEIGHT) &&
	     (ts->auto_normalize == FALSE) &&
	     (ts->multipaint == FALSE) )
	{
		BKE_report(op->reports, RPT_WARNING, "Active group is locked, multi-paint/normalize disabled, aborting");

		return OPERATOR_CANCELLED;
	}
#endif

	/* ALLOCATIONS! no return after this line */
	/* make mode data storage */
	wpd= MEM_callocN(sizeof(struct WPaintData), "WPaintData");
	paint_stroke_set_mode_data(stroke, wpd);
	view3d_set_viewcontext(C, &wpd->vc);

	wpd->vgroup_active = ob->actdef - 1;
	wpd->vgroup_mirror = -1;

	/* set up auto-normalize, and generate map for detecting which
	 * vgroups affect deform bones*/
	wpd->defbase_tot = BLI_countlist(&ob->defbase);
	wpd->lock_flags = gen_lock_flags(ob, wpd->defbase_tot);
	if (ts->auto_normalize || ts->multipaint || wpd->lock_flags) {
		wpd->vgroup_validmap = wpaint_make_validmap(ob);
	}

	/* painting on subsurfs should give correct points too, this returns me->totvert amount */
	wpd->vertexcosnos= mesh_get_mapped_verts_nors(scene, ob);
	wpd->indexar= get_indexarray(me);
	copy_wpaint_prev(wp, me->dvert, me->totvert);

	/* imat for normals */
	mult_m4_m4m4(mat, wpd->vc.rv3d->viewmat, ob->obmat);
	invert_m4_m4(imat, mat);
	copy_m3_m4(wpd->wpimat, imat);

	/* if mirror painting, find the other group */
	if(me->editflag & ME_EDIT_MIRROR_X) {
		wpd->vgroup_mirror = wpaint_mirror_vgroup_ensure(ob, wpd->vgroup_active);
	}
	
	return 1;
}

static void wpaint_stroke_update_step(bContext *C, struct PaintStroke *stroke, PointerRNA *itemptr)
{
	ToolSettings *ts= CTX_data_tool_settings(C);
	VPaint *wp= ts->wpaint;
	Brush *brush = paint_brush(&wp->paint);
	struct WPaintData *wpd= paint_stroke_mode_data(stroke);
	ViewContext *vc;
	Object *ob;
	Mesh *me;
	float mat[4][4];
	float paintweight;
	int *indexar;
	float totw;
	unsigned int index, totindex;
	float alpha;
	float mval[2];
	int use_vert_sel;
	char *defbase_sel;

	const float pressure = RNA_float_get(itemptr, "pressure");
	const float brush_size_final = brush_size(brush) * (brush_use_size_pressure(brush) ? pressure : 1.0f);
	const float brush_alpha_final = brush_alpha(brush) * (brush_use_alpha_pressure(brush) ? pressure : 1.0f);

	/* intentionally dont initialize as NULL, make sure we initialize all members below */
	WeightPaintInfo wpi;

	/* cannot paint if there is no stroke data */
	if (wpd == NULL) {
		/* XXX: force a redraw here, since even though we can't paint,
		 * at least view won't freeze until stroke ends */
		ED_region_tag_redraw(CTX_wm_region(C));
		return;
	}
		
	vc= &wpd->vc;
	ob= vc->obact;
	me= ob->data;
	indexar= wpd->indexar;
	
	view3d_operator_needs_opengl(C);
		
	/* load projection matrix */
	mult_m4_m4m4(mat, vc->rv3d->persmat, ob->obmat);

	RNA_float_get_array(itemptr, "mouse", mval);
	mval[0]-= vc->ar->winrct.xmin;
	mval[1]-= vc->ar->winrct.ymin;



	/* *** setup WeightPaintInfo - pass onto do_weight_paint_vertex *** */
	wpi.defbase_tot=        wpd->defbase_tot;
	defbase_sel=            MEM_mallocN(wpi.defbase_tot*sizeof(char), "wpi.defbase_sel");
	wpi.defbase_tot_sel=    get_selected_defgroups(ob, defbase_sel, wpi.defbase_tot);
	wpi.defbase_sel=        defbase_sel; /* so we can stay const */
	if(wpi.defbase_tot_sel == 0 && ob->actdef > 0) wpi.defbase_tot_sel = 1;

	wpi.defbase_tot_unsel=  wpi.defbase_tot - wpi.defbase_tot_sel;
	wpi.vgroup_active=      wpd->vgroup_active;
	wpi.vgroup_mirror=      wpd->vgroup_mirror;
	wpi.lock_flags=         wpd->lock_flags;
	wpi.vgroup_validmap=    wpd->vgroup_validmap;
	wpi.do_flip=            RNA_boolean_get(itemptr, "pen_flip");
	wpi.do_multipaint=      (ts->multipaint != 0);
	wpi.do_auto_normalize=	((ts->auto_normalize != 0) && (wpi.vgroup_validmap != NULL));
	/* *** done setting up WeightPaintInfo *** */



	swap_m4m4(wpd->vc.rv3d->persmat, mat);

	use_vert_sel= (me->editflag & ME_EDIT_VERT_SEL) != 0;

	/* which faces are involved */
	if(wp->flag & VP_AREA) {
		/* Ugly hack, to avoid drawing vertex index when getting the face index buffer - campbell */
		me->editflag &= ~ME_EDIT_VERT_SEL;
		totindex= sample_backbuf_area(vc, indexar, me->totface, mval[0], mval[1], brush_size_final);
		me->editflag |= use_vert_sel ? ME_EDIT_VERT_SEL : 0;
	}
	else {
		indexar[0]= view3d_sample_backbuf(vc, mval[0], mval[1]);
		if(indexar[0]) totindex= 1;
		else totindex= 0;
	}
			
	if(wp->flag & VP_COLINDEX) {
		for(index=0; index<totindex; index++) {
			if(indexar[index] && indexar[index]<=me->totpoly) {
				MPoly *mpoly= ((MPoly *)me->mpoly) + (indexar[index]-1);
						
				if(mpoly->mat_nr!=ob->actcol-1) {
					indexar[index]= 0;
				}
			}
		}
	}
			
	if((me->editflag & ME_EDIT_PAINT_MASK) && me->mpoly) {
		for(index=0; index<totindex; index++) {
			if(indexar[index] && indexar[index]<=me->totpoly) {
				MPoly *mpoly= ((MPoly *)me->mpoly) + (indexar[index]-1);
						
				if((mpoly->flag & ME_FACE_SEL)==0) {
					indexar[index]= 0;
				}
			}					
		}
	}
			
	/* make sure each vertex gets treated only once */
	/* and calculate filter weight */
	totw= 0.0f;
	if(brush->vertexpaint_tool==VP_BLUR) 
		paintweight= 0.0f;
	else
		paintweight= ts->vgroup_weight;
			
	for(index=0; index<totindex; index++) {
		if(indexar[index] && indexar[index]<=me->totpoly) {
			MPoly *mpoly= me->mpoly + (indexar[index]-1);
			MLoop *ml = me->mloop + mpoly->loopstart;
			int i;

			if(use_vert_sel) {
				for (i=0; i<mpoly->totloop; i++, ml++) {
					me->dvert[ml->v].flag = (me->mvert[ml->v].flag & SELECT);
				}
			}
			else {
				for (i=0; i<mpoly->totloop; i++, ml++) {
					me->dvert[ml->v].flag = 1;
				}
			}
					
			if(brush->vertexpaint_tool==VP_BLUR) {
				MDeformWeight *dw, *(*dw_func)(MDeformVert *, const int);
						
				if(wp->flag & VP_ONLYVGROUP)
					dw_func= (MDeformWeight *(*)(MDeformVert *, const int))defvert_find_index;
				else
					dw_func= defvert_verify_index;
<<<<<<< HEAD
						
				ml = me->mloop + mpoly->loopstart;
				for (i=0; i<mpoly->totloop; i++, ml++) {
					dw = dw_func(me->dvert+ml->v, ob->actdef-1);
					if (dw) {
						paintweight += dw->weight;
						totw++;
=======

				do {
					unsigned int vidx= *(&mface->v1 + fidx);
					const float fac = calc_vp_strength_dl(wp, vc, wpd->vertexcosnos+6*vidx, mval, brush_size_final);
					if (fac > 0.0f) {
						dw = dw_func(&me->dvert[vidx], wpi.vgroup_active);
						paintweight += dw ? (dw->weight * fac) : 0.0f;
						totw += fac;
>>>>>>> 6d965f44
					}
				}
			}
		}
	}
			
	if (brush->vertexpaint_tool==VP_BLUR) {
		paintweight /= totw;
	}

	for(index=0; index<totindex; index++) {
<<<<<<< HEAD
		if(indexar[index] && indexar[index]<=me->totpoly) {
			MPoly *mpoly= me->mpoly + (indexar[index]-1);
			MLoop *ml=me->mloop+mpoly->loopstart;
			int i;

			for (i=0; i<mpoly->totloop; i++, ml++) {
				unsigned int vidx= ml->v;
				if (me->dvert[vidx].flag) {
					alpha= calc_vp_alpha_dl(wp, vc, wpd->wpimat, wpd->vertexcosnos+6*vidx, mval, pressure);
=======
				
		if(indexar[index] && indexar[index]<=me->totface) {
			MFace *mf= me->mface + (indexar[index]-1);
			unsigned int fidx= mf->v4 ? 3:2;
			do {
				unsigned int vidx= *(&mf->v1 + fidx);

				if(me->dvert[vidx].flag) {
					alpha= calc_vp_alpha_dl(wp, vc, wpd->wpimat, wpd->vertexcosnos+6*vidx,
					                        mval, brush_size_final, brush_alpha_final);
>>>>>>> 6d965f44
					if(alpha) {
						do_weight_paint_vertex(wp, ob, &wpi, vidx, alpha, paintweight);
					}
					me->dvert[vidx].flag= 0;
				}
			}
		}
	}


	/* *** free wpi members */
	MEM_freeN((void *)wpi.defbase_sel);
	/* *** dont freeing wpi members */


	swap_m4m4(vc->rv3d->persmat, mat);
			
	DAG_id_tag_update(ob->data, 0);
	ED_region_tag_redraw(vc->ar);
}

static void wpaint_stroke_done(bContext *C, struct PaintStroke *stroke)
{
	ToolSettings *ts= CTX_data_tool_settings(C);
	Object *ob= CTX_data_active_object(C);
	struct WPaintData *wpd= paint_stroke_mode_data(stroke);
	
	if(wpd) {
		if(wpd->vertexcosnos)
			MEM_freeN(wpd->vertexcosnos);
		MEM_freeN(wpd->indexar);
		
		if (wpd->vgroup_validmap)
			MEM_freeN((void *)wpd->vgroup_validmap);
		if(wpd->lock_flags)
			MEM_freeN((void *)wpd->lock_flags);

		MEM_freeN(wpd);
	}
	
	/* frees prev buffer */
	copy_wpaint_prev(ts->wpaint, NULL, 0);
	
	/* and particles too */
	if(ob->particlesystem.first) {
		ParticleSystem *psys;
		int i;
		
		for(psys= ob->particlesystem.first; psys; psys= psys->next) {
			for(i=0; i<PSYS_TOT_VG; i++) {
				if(psys->vgroup[i]==ob->actdef) {
					psys->recalc |= PSYS_RECALC_RESET;
					break;
				}
			}
		}
	}
	
	DAG_id_tag_update(ob->data, 0);
}


static int wpaint_invoke(bContext *C, wmOperator *op, wmEvent *event)
{
	
	op->customdata = paint_stroke_new(C, NULL, wpaint_stroke_test_start,
	                                  wpaint_stroke_update_step,
	                                  wpaint_stroke_done, event->type);
	
	/* add modal handler */
	WM_event_add_modal_handler(C, op);

	op->type->modal(C, op, event);
	
	return OPERATOR_RUNNING_MODAL;
}

static int wpaint_cancel(bContext *C, wmOperator *op)
{
	paint_stroke_cancel(C, op);

	return OPERATOR_CANCELLED;
}

void PAINT_OT_weight_paint(wmOperatorType *ot)
{
	
	/* identifiers */
	ot->name= "Weight Paint";
	ot->idname= "PAINT_OT_weight_paint";
	
	/* api callbacks */
	ot->invoke= wpaint_invoke;
	ot->modal= paint_stroke_modal;
	/* ot->exec= vpaint_exec; <-- needs stroke property */
	ot->poll= weight_paint_poll;
	ot->cancel= wpaint_cancel;
	
	/* flags */
	ot->flag= OPTYPE_REGISTER|OPTYPE_UNDO|OPTYPE_BLOCKING;

	RNA_def_collection_runtime(ot->srna, "stroke", &RNA_OperatorStrokeElement, "Stroke", "");
}

static int weight_paint_set_exec(bContext *C, wmOperator *UNUSED(op))
{
	struct Scene *scene= CTX_data_scene(C);
	Object *obact = CTX_data_active_object(C);

	wpaint_fill(scene->toolsettings->wpaint, obact, scene->toolsettings->vgroup_weight);
	ED_region_tag_redraw(CTX_wm_region(C)); /* XXX - should redraw all 3D views */
	return OPERATOR_FINISHED;
}

void PAINT_OT_weight_set(wmOperatorType *ot)
{
	/* identifiers */
	ot->name= "Set Weight";
	ot->idname= "PAINT_OT_weight_set";

	/* api callbacks */
	ot->exec= weight_paint_set_exec;
	ot->poll= mask_paint_poll; /* it was facemask_paint_poll */

	/* flags */
	ot->flag= OPTYPE_REGISTER|OPTYPE_UNDO;
}

/* ************ set / clear vertex paint mode ********** */


static int set_vpaint(bContext *C, wmOperator *op)		/* toggle */
{	
	Object *ob= CTX_data_active_object(C);
	Scene *scene= CTX_data_scene(C);
	VPaint *vp= scene->toolsettings->vpaint;
	Mesh *me;
	
	me= get_mesh(ob);
	
	if(me==NULL || object_data_is_libdata(ob)) {
		ob->mode &= ~OB_MODE_VERTEX_PAINT;
		return OPERATOR_PASS_THROUGH;
	}
	
	if(me && me->mloopcol==NULL) make_vertexcol(ob);
	
	/* toggle: end vpaint */
	if(ob->mode & OB_MODE_VERTEX_PAINT) {
		
		ob->mode &= ~OB_MODE_VERTEX_PAINT;
	}
	else {
		ob->mode |= OB_MODE_VERTEX_PAINT;
		/* Turn off weight painting */
		if (ob->mode & OB_MODE_WEIGHT_PAINT)
			set_wpaint(C, op);
		
		if(vp==NULL)
			vp= scene->toolsettings->vpaint= new_vpaint(0);
		
		paint_cursor_start(C, vertex_paint_poll);

		paint_init(&vp->paint, PAINT_CURSOR_VERTEX_PAINT);
	}
	
	if (me)
		/* update modifier stack for mapping requirements */
		DAG_id_tag_update(&me->id, 0);
	
	WM_event_add_notifier(C, NC_SCENE|ND_MODE, scene);
	
	return OPERATOR_FINISHED;
}

void PAINT_OT_vertex_paint_toggle(wmOperatorType *ot)
{
	
	/* identifiers */
	ot->name= "Vertex Paint Mode";
	ot->idname= "PAINT_OT_vertex_paint_toggle";
	
	/* api callbacks */
	ot->exec= set_vpaint;
	ot->poll= paint_poll_test;
	
	/* flags */
	ot->flag= OPTYPE_REGISTER|OPTYPE_UNDO;
}



/* ********************** vertex paint operator ******************* */

/* Implementation notes:

Operator->invoke()
  - validate context (add mcol)
  - create customdata storage
  - call paint once (mouse click)
  - add modal handler 

Operator->modal()
  - for every mousemove, apply vertex paint
  - exit on mouse release, free customdata
	(return OPERATOR_FINISHED also removes handler and operator)

For future:
  - implement a stroke event (or mousemove with past positons)
  - revise whether op->customdata should be added in object, in set_vpaint

*/

typedef struct polyfacemap_e {
	struct polyfacemap_e *next, *prev;
	int facenr;
} polyfacemap_e;

typedef struct VPaintData {
	ViewContext vc;
	unsigned int paintcol;
	int *indexar;
	float *vertexcosnos;
	float vpimat[3][3];
	
	/*mpoly -> mface mapping*/
	MemArena *arena;
	ListBase *polyfacemap;
} VPaintData;

static void vpaint_build_poly_facemap(struct VPaintData *vd, Mesh *me)
{
	MFace *mf;
	polyfacemap_e *e;
	int *origIndex;
	int i;

	vd->arena = BLI_memarena_new(1<<13, "vpaint tmp");
	BLI_memarena_use_calloc(vd->arena);

	vd->polyfacemap = BLI_memarena_alloc(vd->arena, sizeof(ListBase)*me->totpoly);

	origIndex = CustomData_get_layer(&me->fdata, CD_POLYINDEX);
	mf = me->mface;

	if (!origIndex)
		return;

	for (i=0; i<me->totface; i++, mf++, origIndex++) {
		if (*origIndex == ORIGINDEX_NONE)
			continue;

		e = BLI_memarena_alloc(vd->arena, sizeof(polyfacemap_e));
		e->facenr = i;
		
		BLI_addtail(&vd->polyfacemap[*origIndex], e);
	}
}

static int vpaint_stroke_test_start(bContext *C, struct wmOperator *op, wmEvent *UNUSED(event))
{
	ToolSettings *ts= CTX_data_tool_settings(C);
	struct PaintStroke *stroke = op->customdata;
	VPaint *vp= ts->vpaint;
	struct VPaintData *vpd;
	Object *ob= CTX_data_active_object(C);
	Mesh *me;
	float mat[4][4], imat[4][4];

	/* context checks could be a poll() */
	me= get_mesh(ob);
	if(me==NULL || me->totpoly==0)
		return OPERATOR_PASS_THROUGH;
	
	if(me->mloopcol==NULL)
		make_vertexcol(ob);
	if(me->mloopcol==NULL)
		return OPERATOR_CANCELLED;
	
	/* make mode data storage */
	vpd= MEM_callocN(sizeof(struct VPaintData), "VPaintData");
	paint_stroke_set_mode_data(stroke, vpd);
	view3d_set_viewcontext(C, &vpd->vc);
	
	vpd->vertexcosnos= mesh_get_mapped_verts_nors(vpd->vc.scene, ob);
	vpd->indexar= get_indexarray(me);
	vpd->paintcol= vpaint_get_current_col(vp);
	vpaint_build_poly_facemap(vpd, me);
	
	/* for filtering */
	copy_vpaint_prev(vp, (unsigned int *)me->mloopcol, me->totloop);
	
	/* some old cruft to sort out later */
	mult_m4_m4m4(mat, vpd->vc.rv3d->viewmat, ob->obmat);
	invert_m4_m4(imat, mat);
	copy_m3_m4(vpd->vpimat, imat);

	return 1;
}

<<<<<<< HEAD
#if 0
static void vpaint_paint_face(VPaint *vp, VPaintData *vpd, Object *ob, int index, const float mval[2], float pressure, int UNUSED(flip))
=======
static void vpaint_paint_face(VPaint *vp, VPaintData *vpd, Object *ob,
                              const unsigned int index, const float mval[2],
                              const float brush_size_final, const float brush_alpha_final,
                              int UNUSED(flip))
>>>>>>> 6d965f44
{
	ViewContext *vc = &vpd->vc;
	Brush *brush = paint_brush(&vp->paint);
	Mesh *me = get_mesh(ob);
	MFace *mface= &me->mface[index];
	unsigned int *mcol= ((unsigned int*)me->mcol) + 4*index;
	unsigned int *mcolorig= ((unsigned int*)vp->vpaint_prev) + 4*index;
	float alpha;
	int i;
	
	if((vp->flag & VP_COLINDEX && mface->mat_nr!=ob->actcol-1) ||
	   ((me->editflag & ME_EDIT_PAINT_MASK) && !(mface->flag & ME_FACE_SEL)))
		return;

	if(brush->vertexpaint_tool==VP_BLUR) {
		unsigned int fcol1= mcol_blend( mcol[0], mcol[1], 128);
		if(mface->v4) {
			unsigned int fcol2= mcol_blend( mcol[2], mcol[3], 128);
			vpd->paintcol= mcol_blend( fcol1, fcol2, 128);
		}
		else {
			vpd->paintcol= mcol_blend( mcol[2], fcol1, 170);
		}
		
	}

	for(i = 0; i < (mface->v4 ? 4 : 3); ++i) {
		alpha = calc_vp_alpha_dl(vp, vc, vpd->vpimat, vpd->vertexcosnos+6*(&mface->v1)[i],
		                         mval, brush_size_final, brush_alpha_final);
		if(alpha) {
			vpaint_blend(vp, mcol+i, mcolorig+i, vpd->paintcol, (int)(alpha*255.0f));
		}
	}
}
#endif

static void vpaint_stroke_update_step(bContext *C, struct PaintStroke *stroke, PointerRNA *itemptr)
{
	ToolSettings *ts= CTX_data_tool_settings(C);
	struct VPaintData *vpd = paint_stroke_mode_data(stroke);
	VPaint *vp= ts->vpaint;
	Brush *brush = paint_brush(&vp->paint);
	ViewContext *vc= &vpd->vc;
	Object *ob= vc->obact;
	polyfacemap_e *e;
	Mesh *me= ob->data;
	float mat[4][4];
	int *indexar= vpd->indexar;
	int totindex, index, flip;
	float mval[2];

	const float pressure = RNA_float_get(itemptr, "pressure");
	const float brush_size_final = brush_size(brush) * (brush_use_size_pressure(brush) ? pressure : 1.0f);
	const float brush_alpha_final = brush_alpha(brush) * (brush_use_alpha_pressure(brush) ? pressure : 1.0f);

	RNA_float_get_array(itemptr, "mouse", mval);
	flip = RNA_boolean_get(itemptr, "pen_flip");
<<<<<<< HEAD
	pressure = RNA_float_get(itemptr, "pressure");

	(void)flip; /* BMESH_TODO */

=======
			
>>>>>>> 6d965f44
	view3d_operator_needs_opengl(C);
			
	/* load projection matrix */
	mult_m4_m4m4(mat, vc->rv3d->persmat, ob->obmat);

	mval[0]-= vc->ar->winrct.xmin;
	mval[1]-= vc->ar->winrct.ymin;

			
	/* which faces are involved */
	if(vp->flag & VP_AREA) {
<<<<<<< HEAD
		totindex= sample_backbuf_area(vc, indexar, me->totpoly, mval[0], mval[1], brush_size(brush));
=======
		totindex= sample_backbuf_area(vc, indexar, me->totface, mval[0], mval[1], brush_size_final);
>>>>>>> 6d965f44
	}
	else {
		indexar[0]= view3d_sample_backbuf(vc, mval[0], mval[1]);
		if(indexar[0]) totindex= 1;
		else totindex= 0;
	}
			
	swap_m4m4(vc->rv3d->persmat, mat);
			
<<<<<<< HEAD
	if(vp->flag & VP_COLINDEX) {
		for(index=0; index<totindex; index++) {
			if(indexar[index] && indexar[index]<=me->totpoly) {
				MPoly *mpoly= ((MPoly *)me->mpoly) + (indexar[index]-1);
						
				if(mpoly->mat_nr!=ob->actcol-1) {
					indexar[index]= 0;
				}
			}					
=======
	for(index=0; index<totindex; index++) {				
		if (indexar[index] && indexar[index]<=me->totface) {
			vpaint_paint_face(vp, vpd, ob, indexar[index]-1, mval, brush_size_final, brush_alpha_final, flip);
>>>>>>> 6d965f44
		}
	}

	if((me->editflag & ME_EDIT_PAINT_MASK) && me->mpoly) {
		for(index=0; index<totindex; index++) {
			if(indexar[index] && indexar[index]<=me->totpoly) {
				MPoly *mpoly= ((MPoly *)me->mpoly) + (indexar[index]-1);
						
				if((mpoly->flag & ME_FACE_SEL)==0)
					indexar[index]= 0;
			}					
		}
	}
	
	swap_m4m4(vc->rv3d->persmat, mat);

	/* was disabled because it is slow, but necessary for blur */
	if(brush->vertexpaint_tool == VP_BLUR)
		do_shared_vertexcol(me);
			
	for(index=0; index<totindex; index++) {
				
		if(indexar[index] && indexar[index]<=me->totpoly) {
			MPoly *mpoly= ((MPoly *)me->mpoly) + (indexar[index]-1);
			MFace *mf;
			MCol *mc;
			MLoop *ml;
			MLoopCol *mlc;
			unsigned int *lcol = ((unsigned int*)me->mloopcol) + mpoly->loopstart;
			unsigned int *lcolorig = ((unsigned int*)vp->vpaint_prev) + mpoly->loopstart;
			float alpha;
			int i, j;
					
			if(brush->vertexpaint_tool==VP_BLUR) {
				unsigned int blend[5] = {0};
				char *col;

				for (j=0; j<mpoly->totloop; j += 2) {
					col = (char*)(lcol + j);
					blend[0] += col[0];
					blend[1] += col[1];
					blend[2] += col[2];
					blend[3] += col[3];
				}

				blend[0] /= mpoly->totloop;
				blend[1] /= mpoly->totloop;
				blend[2] /= mpoly->totloop;
				blend[3] /= mpoly->totloop;
				col = (char*)(blend + 4);
				col[0] = blend[0];
				col[1] = blend[1];
				col[2] = blend[2];
				col[3] = blend[3];

				vpd->paintcol = *((unsigned int*)col);
			}

			ml = me->mloop + mpoly->loopstart;
			for (i=0; i<mpoly->totloop; i++, ml++) {
				alpha= calc_vp_alpha_dl(vp, vc, vpd->vpimat, 
				           vpd->vertexcosnos+6*ml->v, mval, pressure);
				if(alpha > 0.0f) vpaint_blend(vp, lcol+i, lcolorig+i, vpd->paintcol, (int)(alpha*255.0f));
			}
	
			#ifdef CPYCOL
			#undef CPYCOL
			#endif
			#define CPYCOL(c, l) (c)->a = (l)->a, (c)->r = (l)->r, (c)->g = (l)->g, (c)->b = (l)->b

			/*update vertex colors for tesselations incrementally,
			  rather then regenerating the tesselation altogether.*/
			for (e=vpd->polyfacemap[(indexar[index]-1)].first; e; e=e->next) {
				mf = me->mface + e->facenr;
				mc = me->mcol + e->facenr*4;
				
				ml = me->mloop + mpoly->loopstart;
				mlc = me->mloopcol + mpoly->loopstart;
				for (j=0; j<mpoly->totloop; j++, ml++, mlc++) {
					if (ml->v == mf->v1)
						CPYCOL(mc, mlc);
					else if (ml->v == mf->v2)
						CPYCOL(mc+1, mlc);
					else if (ml->v == mf->v3)
						CPYCOL(mc+2, mlc);
					else if (mf->v4 && ml->v == mf->v4)
						CPYCOL(mc+3, mlc);

				}
			}
			#undef CPYCOL
		}
	}
		
	swap_m4m4(vc->rv3d->persmat, mat);
			
	/* was disabled because it is slow, but necessary for blur */
	if(brush->vertexpaint_tool == VP_BLUR) {
		do_shared_vertexcol(me);
	}

	ED_region_tag_redraw(vc->ar);		
	DAG_id_tag_update(ob->data, 0);
}

static void vpaint_stroke_done(bContext *C, struct PaintStroke *stroke)
{
	ToolSettings *ts= CTX_data_tool_settings(C);
	struct VPaintData *vpd= paint_stroke_mode_data(stroke);
	
	if(vpd->vertexcosnos)
		MEM_freeN(vpd->vertexcosnos);
	MEM_freeN(vpd->indexar);
	
	/* frees prev buffer */
	copy_vpaint_prev(ts->vpaint, NULL, 0);
	BLI_memarena_free(vpd->arena);

	MEM_freeN(vpd);
}

static int vpaint_invoke(bContext *C, wmOperator *op, wmEvent *event)
{
	
	op->customdata = paint_stroke_new(C, NULL, vpaint_stroke_test_start,
					  vpaint_stroke_update_step,
					  vpaint_stroke_done, event->type);
	
	/* add modal handler */
	WM_event_add_modal_handler(C, op);

	op->type->modal(C, op, event);
	
	return OPERATOR_RUNNING_MODAL;
}

static int vpaint_cancel(bContext *C, wmOperator *op)
{
	paint_stroke_cancel(C, op);

	return OPERATOR_CANCELLED;
}

void PAINT_OT_vertex_paint(wmOperatorType *ot)
{
	/* identifiers */
	ot->name= "Vertex Paint";
	ot->idname= "PAINT_OT_vertex_paint";
	
	/* api callbacks */
	ot->invoke= vpaint_invoke;
	ot->modal= paint_stroke_modal;
	/* ot->exec= vpaint_exec; <-- needs stroke property */
	ot->poll= vertex_paint_poll;
	ot->cancel= vpaint_cancel;
	
	/* flags */
	ot->flag= OPTYPE_REGISTER|OPTYPE_UNDO|OPTYPE_BLOCKING;

	RNA_def_collection_runtime(ot->srna, "stroke", &RNA_OperatorStrokeElement, "Stroke", "");
}

/* ********************** weight from bones operator ******************* */

static int weight_from_bones_poll(bContext *C)
{
	Object *ob= CTX_data_active_object(C);

	return (ob && (ob->mode & OB_MODE_WEIGHT_PAINT) && modifiers_isDeformedByArmature(ob));
}

static int weight_from_bones_exec(bContext *C, wmOperator *op)
{
	Scene *scene= CTX_data_scene(C);
	Object *ob= CTX_data_active_object(C);
	Object *armob= modifiers_isDeformedByArmature(ob);
	Mesh *me= ob->data;
	int type= RNA_enum_get(op->ptr, "type");

	create_vgroups_from_armature(op->reports, scene, ob, armob, type, (me->editflag & ME_EDIT_MIRROR_X));

	DAG_id_tag_update(&me->id, 0);
	WM_event_add_notifier(C, NC_GEOM|ND_DATA, me);

	return OPERATOR_FINISHED;
}

void PAINT_OT_weight_from_bones(wmOperatorType *ot)
{
	static EnumPropertyItem type_items[]= {
		{ARM_GROUPS_AUTO, "AUTOMATIC", 0, "Automatic", "Automatic weights froms bones"},
		{ARM_GROUPS_ENVELOPE, "ENVELOPES", 0, "From Envelopes", "Weights from envelopes with user defined radius"},
		{0, NULL, 0, NULL, NULL}};

	/* identifiers */
	ot->name= "Weight from Bones";
	ot->idname= "PAINT_OT_weight_from_bones";
	
	/* api callbacks */
	ot->exec= weight_from_bones_exec;
	ot->invoke= WM_menu_invoke;
	ot->poll= weight_from_bones_poll;
	
	/* flags */
	ot->flag= OPTYPE_REGISTER|OPTYPE_UNDO;

	/* properties */
	ot->prop= RNA_def_enum(ot->srna, "type", type_items, 0, "Type", "Method to use for assigning weights");
}
<|MERGE_RESOLUTION|>--- conflicted
+++ resolved
@@ -104,7 +104,7 @@
 {
 	Object *ob = CTX_data_active_object(C);
 
-	return ob && ob->mode == OB_MODE_VERTEX_PAINT && ((Mesh *)ob->data)->totface;
+	return ob && ob->mode == OB_MODE_VERTEX_PAINT && ((Mesh *)ob->data)->totpoly;
 }
 
 int vertex_paint_poll(bContext *C)
@@ -125,7 +125,7 @@
 {
 	Object *ob = CTX_data_active_object(C);
 
-	return ob && ob->mode == OB_MODE_WEIGHT_PAINT && ((Mesh *)ob->data)->totface;
+	return ob && ob->mode == OB_MODE_WEIGHT_PAINT && ((Mesh *)ob->data)->totpoly;
 }
 
 int weight_paint_poll(bContext *C)
@@ -161,7 +161,7 @@
 
 static int *get_indexarray(Mesh *me)
 {
-	return MEM_mallocN(sizeof(int)*(me->totface+1), "vertexpaint");
+	return MEM_mallocN(sizeof(int)*(me->totpoly+1), "vertexpaint");
 }
 
 
@@ -430,7 +430,7 @@
 	int i, j, selected;
 
 	me= get_mesh(ob);
-	if(me==NULL || me->totface==0) return;
+	if(me==NULL || me->totpoly==0) return;
 
 	if(!me->mcol) make_vertexcol(ob);
 	if(!me->mcol) return; /* possible we can't make mcol's */
@@ -544,7 +544,7 @@
 }
 
 /* XXX: should be re-implemented as a vertex/weight paint 'color correct' operator
- 
+
 void vpaint_dogamma(Scene *scene)
 {
 	VPaint *vp= scene->toolsettings->vpaint;
@@ -562,12 +562,12 @@
 
 	igam= 1.0/vp->gamma;
 	for(a=0; a<256; a++) {
-		
+
 		fac= ((float)a)/255.0;
 		fac= vp->mul*pow( fac, igam);
-		
+
 		temp= 255.9*fac;
-		
+
 		if(temp<=0) gamtab[a]= 0;
 		else if(temp>=255) gamtab[a]= 255;
 		else gamtab[a]= temp;
@@ -576,15 +576,16 @@
 	a= 4*me->totface;
 	cp= (unsigned char *)me->mcol;
 	while(a--) {
-		
+
 		cp[1]= gamtab[ cp[1] ];
 		cp[2]= gamtab[ cp[2] ];
 		cp[3]= gamtab[ cp[3] ];
-		
+
 		cp+= 4;
 	}
 }
  */
+
 
 static unsigned int mcol_blend(unsigned int col1, unsigned int col2, int fac)
 {
@@ -977,13 +978,8 @@
 				BKE_report(op->reports, RPT_WARNING, "The modifier used does not support deformed locations");
 			}
 			else {
-<<<<<<< HEAD
 				MPoly *mf= ((MPoly *)me->mpoly) + index-1;
-				const int vgroup= vc.obact->actdef - 1;
-=======
-				MFace *mf= ((MFace *)me->mface) + index-1;
 				const int vgroup_active= vc.obact->actdef - 1;
->>>>>>> 6d965f44
 				ToolSettings *ts= vc.scene->toolsettings;
 				float mval_f[2];
 				int v_idx_best= -1;
@@ -1059,7 +1055,7 @@
 
 				index= view3d_sample_backbuf(&vc, win->eventstate->x - vc.ar->winrct.xmin, win->eventstate->y - vc.ar->winrct.ymin);
 
-				if(index && index<=me->totface) {
+				if(index && index<=me->totpoly) {
 					const int defbase_tot= BLI_countlist(&vc.obact->defbase);
 					if(defbase_tot) {
 						MPoly *mf= ((MPoly *)me->mpoly) + index-1;
@@ -1973,7 +1969,7 @@
 	if(scene->obedit) return OPERATOR_CANCELLED;
 	
 	me= get_mesh(ob);
-	if(me==NULL || me->totface==0) return OPERATOR_PASS_THROUGH;
+	if(me==NULL || me->totpoly==0) return OPERATOR_PASS_THROUGH;
 	
 	/* if nothing was added yet, we make dverts and a vertex deform group */
 	if (!me->dvert) {
@@ -2138,7 +2134,7 @@
 	if(wp->flag & VP_AREA) {
 		/* Ugly hack, to avoid drawing vertex index when getting the face index buffer - campbell */
 		me->editflag &= ~ME_EDIT_VERT_SEL;
-		totindex= sample_backbuf_area(vc, indexar, me->totface, mval[0], mval[1], brush_size_final);
+		totindex= sample_backbuf_area(vc, indexar, me->totpoly, mval[0], mval[1], brush_size_final);
 		me->editflag |= use_vert_sel ? ME_EDIT_VERT_SEL : 0;
 	}
 	else {
@@ -2203,24 +2199,14 @@
 					dw_func= (MDeformWeight *(*)(MDeformVert *, const int))defvert_find_index;
 				else
 					dw_func= defvert_verify_index;
-<<<<<<< HEAD
 						
 				ml = me->mloop + mpoly->loopstart;
 				for (i=0; i<mpoly->totloop; i++, ml++) {
-					dw = dw_func(me->dvert+ml->v, ob->actdef-1);
-					if (dw) {
-						paintweight += dw->weight;
-						totw++;
-=======
-
-				do {
-					unsigned int vidx= *(&mface->v1 + fidx);
-					const float fac = calc_vp_strength_dl(wp, vc, wpd->vertexcosnos+6*vidx, mval, brush_size_final);
+					const float fac = calc_vp_strength_dl(wp, vc, wpd->vertexcosnos+6*ml->v, mval, brush_size_final);
 					if (fac > 0.0f) {
-						dw = dw_func(&me->dvert[vidx], wpi.vgroup_active);
+						dw = dw_func(&me->dvert[ml->v], wpi.vgroup_active);
 						paintweight += dw ? (dw->weight * fac) : 0.0f;
 						totw += fac;
->>>>>>> 6d965f44
 					}
 				}
 			}
@@ -2232,7 +2218,6 @@
 	}
 
 	for(index=0; index<totindex; index++) {
-<<<<<<< HEAD
 		if(indexar[index] && indexar[index]<=me->totpoly) {
 			MPoly *mpoly= me->mpoly + (indexar[index]-1);
 			MLoop *ml=me->mloop+mpoly->loopstart;
@@ -2241,19 +2226,8 @@
 			for (i=0; i<mpoly->totloop; i++, ml++) {
 				unsigned int vidx= ml->v;
 				if (me->dvert[vidx].flag) {
-					alpha= calc_vp_alpha_dl(wp, vc, wpd->wpimat, wpd->vertexcosnos+6*vidx, mval, pressure);
-=======
-				
-		if(indexar[index] && indexar[index]<=me->totface) {
-			MFace *mf= me->mface + (indexar[index]-1);
-			unsigned int fidx= mf->v4 ? 3:2;
-			do {
-				unsigned int vidx= *(&mf->v1 + fidx);
-
-				if(me->dvert[vidx].flag) {
 					alpha= calc_vp_alpha_dl(wp, vc, wpd->wpimat, wpd->vertexcosnos+6*vidx,
 					                        mval, brush_size_final, brush_alpha_final);
->>>>>>> 6d965f44
 					if(alpha) {
 						do_weight_paint_vertex(wp, ob, &wpi, vidx, alpha, paintweight);
 					}
@@ -2554,15 +2528,11 @@
 	return 1;
 }
 
-<<<<<<< HEAD
 #if 0
-static void vpaint_paint_face(VPaint *vp, VPaintData *vpd, Object *ob, int index, const float mval[2], float pressure, int UNUSED(flip))
-=======
 static void vpaint_paint_face(VPaint *vp, VPaintData *vpd, Object *ob,
                               const unsigned int index, const float mval[2],
                               const float brush_size_final, const float brush_alpha_final,
                               int UNUSED(flip))
->>>>>>> 6d965f44
 {
 	ViewContext *vc = &vpd->vc;
 	Brush *brush = paint_brush(&vp->paint);
@@ -2620,14 +2590,9 @@
 
 	RNA_float_get_array(itemptr, "mouse", mval);
 	flip = RNA_boolean_get(itemptr, "pen_flip");
-<<<<<<< HEAD
-	pressure = RNA_float_get(itemptr, "pressure");
 
 	(void)flip; /* BMESH_TODO */
 
-=======
-			
->>>>>>> 6d965f44
 	view3d_operator_needs_opengl(C);
 			
 	/* load projection matrix */
@@ -2639,11 +2604,7 @@
 			
 	/* which faces are involved */
 	if(vp->flag & VP_AREA) {
-<<<<<<< HEAD
-		totindex= sample_backbuf_area(vc, indexar, me->totpoly, mval[0], mval[1], brush_size(brush));
-=======
-		totindex= sample_backbuf_area(vc, indexar, me->totface, mval[0], mval[1], brush_size_final);
->>>>>>> 6d965f44
+		totindex= sample_backbuf_area(vc, indexar, me->totpoly, mval[0], mval[1], brush_size_final);
 	}
 	else {
 		indexar[0]= view3d_sample_backbuf(vc, mval[0], mval[1]);
@@ -2653,7 +2614,6 @@
 			
 	swap_m4m4(vc->rv3d->persmat, mat);
 			
-<<<<<<< HEAD
 	if(vp->flag & VP_COLINDEX) {
 		for(index=0; index<totindex; index++) {
 			if(indexar[index] && indexar[index]<=me->totpoly) {
@@ -2662,12 +2622,7 @@
 				if(mpoly->mat_nr!=ob->actcol-1) {
 					indexar[index]= 0;
 				}
-			}					
-=======
-	for(index=0; index<totindex; index++) {				
-		if (indexar[index] && indexar[index]<=me->totface) {
-			vpaint_paint_face(vp, vpd, ob, indexar[index]-1, mval, brush_size_final, brush_alpha_final, flip);
->>>>>>> 6d965f44
+			}
 		}
 	}
 
@@ -2729,7 +2684,8 @@
 			ml = me->mloop + mpoly->loopstart;
 			for (i=0; i<mpoly->totloop; i++, ml++) {
 				alpha= calc_vp_alpha_dl(vp, vc, vpd->vpimat, 
-				           vpd->vertexcosnos+6*ml->v, mval, pressure);
+				                        vpd->vertexcosnos+6*ml->v, mval,
+				                        brush_size_final, brush_alpha_final);
 				if(alpha > 0.0f) vpaint_blend(vp, lcol+i, lcolorig+i, vpd->paintcol, (int)(alpha*255.0f));
 			}
 	
