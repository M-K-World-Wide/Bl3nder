--- conflicted
+++ resolved
@@ -150,8 +150,7 @@
 				else if (ptr->data == ma->ramp_spec)
 					return BLI_strdup("specular_ramp");
 			}
-<<<<<<< HEAD
-				break;
+			break;
 
 			case ID_LS:
 			{
@@ -160,9 +159,6 @@
 					return path;
 			}
 				break;
-=======
-			break;
->>>>>>> 65228807
 		}
 	}
 	
@@ -296,18 +292,14 @@
 				DAG_id_tag_update(&tex->id, 0);
 				WM_main_add_notifier(NC_TEXTURE, tex);
 			}
-<<<<<<< HEAD
+			break;
+			case ID_LS:
+			{
+				FreestyleLineStyle *linestyle= ptr->id.data;
+
+				WM_main_add_notifier(NC_LINESTYLE, linestyle);
+			}
 				break;
-			case ID_LS:
-			{
-				FreestyleLineStyle *linestyle= ptr->id.data;
-
-				WM_main_add_notifier(NC_LINESTYLE, linestyle);
-			}
-				break;
-=======
-			break;
->>>>>>> 65228807
 			default:
 				break;
 		}
