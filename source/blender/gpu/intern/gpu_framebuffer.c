/*
 * ***** BEGIN GPL LICENSE BLOCK *****
 *
 * This program is free software; you can redistribute it and/or
 * modify it under the terms of the GNU General Public License
 * as published by the Free Software Foundation; either version 2
 * of the License, or (at your option) any later version.
 *
 * This program is distributed in the hope that it will be useful,
 * but WITHOUT ANY WARRANTY; without even the implied warranty of
 * MERCHANTABILITY or FITNESS FOR A PARTICULAR PURPOSE.  See the
 * GNU General Public License for more details.
 *
 * You should have received a copy of the GNU General Public License
 * along with this program; if not, write to the Free Software Foundation,
 * Inc., 51 Franklin Street, Fifth Floor, Boston, MA 02110-1301, USA.
 *
 * The Original Code is Copyright (C) 2005 Blender Foundation.
 * All rights reserved.
 *
 * The Original Code is: all of this file.
 *
 * Contributor(s): Brecht Van Lommel.
 *
 * ***** END GPL LICENSE BLOCK *****
 */

#include "MEM_guardedalloc.h"

#include "BLI_blenlib.h"
#include "BLI_utildefines.h"

#include "BKE_global.h"

#include "GPU_batch.h"
#include "GPU_draw.h"
#include "GPU_framebuffer.h"
#include "GPU_matrix.h"
#include "GPU_shader.h"
#include "GPU_texture.h"

static struct GPUFrameBufferGlobal {
	GLuint currentfb;
} GG = {0};

/* Number of maximum output slots.
 * We support 4 outputs for now (usually we wouldn't need more to preserve fill rate) */
#define GPU_FB_MAX_SLOTS 4

struct GPUFrameBuffer {
	GLuint object;
	GPUTexture *colortex[GPU_FB_MAX_SLOTS];
	GPUTexture *depthtex;
	struct GPUStateValues attribs;
};

static void gpu_print_framebuffer_error(GLenum status, char err_out[256])
{
	const char *format = "GPUFrameBuffer: framebuffer status %s\n";
	const char *err = "unknown";

#define format_status(X) \
	case GL_FRAMEBUFFER_##X: err = "GL_FRAMEBUFFER_"#X; \
		break;

	switch (status) {
		/* success */
		format_status(COMPLETE)
		/* errors shared by OpenGL desktop & ES */
		format_status(INCOMPLETE_ATTACHMENT)
		format_status(INCOMPLETE_MISSING_ATTACHMENT)
		format_status(UNSUPPORTED)
#if 0 /* for OpenGL ES only */
		format_status(INCOMPLETE_DIMENSIONS)
#else /* for desktop GL only */
		format_status(INCOMPLETE_DRAW_BUFFER)
		format_status(INCOMPLETE_READ_BUFFER)
		format_status(INCOMPLETE_MULTISAMPLE)
		format_status(UNDEFINED)
#endif
	}

#undef format_status

	if (err_out) {
		BLI_snprintf(err_out, 256, format, err);
	}
	else {
		fprintf(stderr, format, err);
	}
}

/* GPUFrameBuffer */

GPUFrameBuffer *GPU_framebuffer_create(void)
{
	GPUFrameBuffer *fb;

	fb = MEM_callocN(sizeof(GPUFrameBuffer), "GPUFrameBuffer");
	glGenFramebuffers(1, &fb->object);

	if (!fb->object) {
		fprintf(stderr, "GPUFFrameBuffer: framebuffer gen failed.\n");
		GPU_framebuffer_free(fb);
		return NULL;
	}

	/* make sure no read buffer is enabled, so completeness check will not fail. We set those at binding time */
	glBindFramebuffer(GL_FRAMEBUFFER, fb->object);
	glReadBuffer(GL_NONE);
	glDrawBuffer(GL_NONE);
	glBindFramebuffer(GL_FRAMEBUFFER, 0);
	
	return fb;
}

bool GPU_framebuffer_texture_attach(GPUFrameBuffer *fb, GPUTexture *tex, int slot)
{
	GLenum attachment;

	if (slot >= GPU_FB_MAX_SLOTS) {
		fprintf(stderr,
		        "Attaching to index %d framebuffer slot unsupported. "
		        "Use at most %d\n", slot, GPU_FB_MAX_SLOTS);
		return false;
	}

	if ((G.debug & G_DEBUG)) {
		if (GPU_texture_bound_number(tex) != -1) {
			fprintf(stderr,
			        "Feedback loop warning!: "
			        "Attempting to attach texture to framebuffer while still bound to texture unit for drawing!\n");
		}
	}

	glBindFramebuffer(GL_FRAMEBUFFER, fb->object);
	GG.currentfb = fb->object;

	if (GPU_texture_stencil(tex) && GPU_texture_depth(tex))
		attachment = GL_DEPTH_STENCIL_ATTACHMENT;
	else if (GPU_texture_depth(tex))
		attachment = GL_DEPTH_ATTACHMENT;
	else
		attachment = GL_COLOR_ATTACHMENT0 + slot;

<<<<<<< HEAD
	glFramebufferTexture(GL_FRAMEBUFFER, attachment, GPU_texture_opengl_bindcode(tex), 0);
=======
	if (error == GL_INVALID_OPERATION) {
		GPU_framebuffer_restore();
		gpu_print_framebuffer_error(error, err_out);
		return 0;
	}
>>>>>>> 4560f0b0

	if (GPU_texture_depth(tex))
		fb->depthtex = tex;
	else
		fb->colortex[slot] = tex;

	GPU_texture_framebuffer_set(tex, fb, slot);

	return true;
}

void GPU_framebuffer_texture_detach(GPUTexture *tex)
{
	GLenum attachment;
	GPUFrameBuffer *fb = GPU_texture_framebuffer(tex);
	int fb_attachment = GPU_texture_framebuffer_attachment(tex);

	if (!fb)
		return;

	if (GG.currentfb != fb->object) {
		glBindFramebuffer(GL_FRAMEBUFFER, fb->object);
		GG.currentfb = fb->object;
	}

	if (GPU_texture_stencil(tex) && GPU_texture_depth(tex)) {
		fb->depthtex = NULL;
		attachment = GL_DEPTH_STENCIL_ATTACHMENT;
	}
	else if (GPU_texture_depth(tex)) {
		fb->depthtex = NULL;
		attachment = GL_DEPTH_ATTACHMENT;
	}
	else {
		BLI_assert(fb->colortex[fb_attachment] == tex);
		fb->colortex[fb_attachment] = NULL;
		attachment = GL_COLOR_ATTACHMENT0 + fb_attachment;
	}

	glFramebufferTexture2D(GL_FRAMEBUFFER, attachment, GPU_texture_target(tex), 0, 0);

	GPU_texture_framebuffer_set(tex, NULL, -1);
}

void GPU_texture_bind_as_framebuffer(GPUTexture *tex)
{
	GPUFrameBuffer *fb = GPU_texture_framebuffer(tex);
	int fb_attachment = GPU_texture_framebuffer_attachment(tex);

	if (!fb) {
		fprintf(stderr, "Error, texture not bound to framebuffer!\n");
		return;
	}

	/* push attributes */
	gpuSaveState(&fb->attribs, GPU_ENABLE_BIT | GPU_VIEWPORT_BIT);
	glDisable(GL_SCISSOR_TEST);

	/* bind framebuffer */
	glBindFramebuffer(GL_FRAMEBUFFER, fb->object);

	if (GPU_texture_depth(tex)) {
		glDrawBuffer(GL_NONE);
		glReadBuffer(GL_NONE);
	}
	else {
		/* last bound prevails here, better allow explicit control here too */
		glDrawBuffer(GL_COLOR_ATTACHMENT0 + fb_attachment);
		glReadBuffer(GL_COLOR_ATTACHMENT0 + fb_attachment);
	}
	
	if (GPU_texture_target(tex) == GL_TEXTURE_2D_MULTISAMPLE) {
		glEnable(GL_MULTISAMPLE);
	}

	/* set default viewport */
	glViewport(0, 0, GPU_texture_width(tex), GPU_texture_height(tex));
	GG.currentfb = fb->object;
}

void GPU_framebuffer_slots_bind(GPUFrameBuffer *fb, int slot)
{
	int numslots = 0, i;
	GLenum attachments[4];
	
	if (!fb->colortex[slot]) {
		fprintf(stderr, "Error, framebuffer slot empty!\n");
		return;
	}
	
	for (i = 0; i < 4; i++) {
		if (fb->colortex[i]) {
			attachments[numslots] = GL_COLOR_ATTACHMENT0 + i;
			numslots++;
		}
	}
	
	/* push attributes */
	gpuSaveState(&fb->attribs, GPU_ENABLE_BIT | GPU_VIEWPORT_BIT);
	glDisable(GL_SCISSOR_TEST);

	/* bind framebuffer */
	glBindFramebuffer(GL_FRAMEBUFFER, fb->object);

	/* last bound prevails here, better allow explicit control here too */
	glDrawBuffers(numslots, attachments);
	glReadBuffer(GL_COLOR_ATTACHMENT0 + slot);

	/* set default viewport */
	glViewport(0, 0, GPU_texture_width(fb->colortex[slot]), GPU_texture_height(fb->colortex[slot]));
	GG.currentfb = fb->object;
}

void GPU_framebuffer_bind(GPUFrameBuffer *fb)
{
	int numslots = 0, i;
	GLenum attachments[4];
	GLenum readattachement = 0;
	GPUTexture *tex;

	for (i = 0; i < 4; i++) {
		if (fb->colortex[i]) {
			attachments[numslots] = GL_COLOR_ATTACHMENT0 + i;
			tex = fb->colortex[i];

			if (!readattachement)
				readattachement = GL_COLOR_ATTACHMENT0 + i;

			numslots++;
		}
	}

	/* bind framebuffer */
	glBindFramebuffer(GL_FRAMEBUFFER, fb->object);

	if (numslots == 0) {
		glDrawBuffer(GL_NONE);
		glReadBuffer(GL_NONE);
		tex = fb->depthtex;
	}
	else {
		/* last bound prevails here, better allow explicit control here too */
		glDrawBuffers(numslots, attachments);
		glReadBuffer(readattachement);
	}

	glViewport(0, 0, GPU_texture_width(tex), GPU_texture_height(tex));
	GG.currentfb = fb->object;
}


void GPU_framebuffer_texture_unbind(GPUFrameBuffer *fb, GPUTexture *UNUSED(tex))
{
	/* restore attributes */
	gpuRestoreState(&fb->attribs);
}

void GPU_framebuffer_bind_no_save(GPUFrameBuffer *fb, int slot)
{
	glBindFramebuffer(GL_FRAMEBUFFER, fb->object);
	/* last bound prevails here, better allow explicit control here too */
	glDrawBuffer(GL_COLOR_ATTACHMENT0 + slot);
	glReadBuffer(GL_COLOR_ATTACHMENT0 + slot);

	/* push matrices and set default viewport and matrix */
	glViewport(0, 0, GPU_texture_width(fb->colortex[slot]), GPU_texture_height(fb->colortex[slot]));
	GG.currentfb = fb->object;
}

bool GPU_framebuffer_bound(GPUFrameBuffer *fb)
{
	return fb->object == GG.currentfb;
}

bool GPU_framebuffer_check_valid(GPUFrameBuffer *fb, char err_out[256])
{
	glBindFramebuffer(GL_FRAMEBUFFER, fb->object);
	GG.currentfb = fb->object;

	GLenum status = glCheckFramebufferStatus(GL_FRAMEBUFFER);

	if (status != GL_FRAMEBUFFER_COMPLETE) {
		GPU_framebuffer_restore();
		gpu_print_framebuffer_error(status, err_out);
		return false;
	}

	return true;
}

void GPU_framebuffer_free(GPUFrameBuffer *fb)
{
	int i;
	if (fb->depthtex)
		GPU_framebuffer_texture_detach(fb->depthtex);

	for (i = 0; i < GPU_FB_MAX_SLOTS; i++) {
		if (fb->colortex[i]) {
			GPU_framebuffer_texture_detach(fb->colortex[i]);
		}
	}

	if (fb->object) {
		glDeleteFramebuffers(1, &fb->object);

		if (GG.currentfb == fb->object) {
			glBindFramebuffer(GL_FRAMEBUFFER, 0);
			GG.currentfb = 0;
		}
	}

	MEM_freeN(fb);
}

void GPU_framebuffer_restore(void)
{
	if (GG.currentfb != 0) {
		glBindFramebuffer(GL_FRAMEBUFFER, 0);
		GG.currentfb = 0;
	}
}

void GPU_framebuffer_blur(
        GPUFrameBuffer *fb, GPUTexture *tex,
        GPUFrameBuffer *blurfb, GPUTexture *blurtex)
{
	const float fullscreencos[4][2] = {{-1.0f, -1.0f}, {1.0f, -1.0f}, {-1.0f, 1.0f}, {1.0f, 1.0f}};
	const float fullscreenuvs[4][2] = {{0.0f, 0.0f}, {1.0f, 0.0f}, {0.0f, 1.0f}, {1.0f, 1.0f}};

	static VertexFormat format = {0};
	static VertexBuffer vbo = {{0}};
	static Batch batch = {{0}};

	const float scaleh[2] = {1.0f / GPU_texture_width(blurtex), 0.0f};
	const float scalev[2] = {0.0f, 1.0f / GPU_texture_height(tex)};

	GPUShader *blur_shader = GPU_shader_get_builtin_shader(GPU_SHADER_SEP_GAUSSIAN_BLUR);

	if (!blur_shader)
		return;

	/* Preparing to draw quad */
	if (format.attrib_ct == 0) {
		unsigned int i = 0;
		/* Vertex format */
		unsigned int pos = VertexFormat_add_attrib(&format, "pos", COMP_F32, 2, KEEP_FLOAT);
		unsigned int uvs = VertexFormat_add_attrib(&format, "uvs", COMP_F32, 2, KEEP_FLOAT);

		/* Vertices */
		VertexBuffer_init_with_format(&vbo, &format);
		VertexBuffer_allocate_data(&vbo, 36);

		for (int j = 0; j < 3; ++j) {
			VertexBuffer_set_attrib(&vbo, uvs, i, fullscreenuvs[j]);
			VertexBuffer_set_attrib(&vbo, pos, i++, fullscreencos[j]);
		}
		for (int j = 1; j < 4; ++j) {
			VertexBuffer_set_attrib(&vbo, uvs, i, fullscreenuvs[j]);
			VertexBuffer_set_attrib(&vbo, pos, i++, fullscreencos[j]);
		}

		Batch_init(&batch, GL_TRIANGLES, &vbo, NULL);
	}
		
	glDisable(GL_DEPTH_TEST);
	
	/* Load fresh matrices */
	gpuMatrixBegin3D(); /* TODO: finish 2D API */

	/* Blurring horizontally */
	/* We do the bind ourselves rather than using GPU_framebuffer_texture_bind() to avoid
	 * pushing unnecessary matrices onto the OpenGL stack. */
	glBindFramebuffer(GL_FRAMEBUFFER, blurfb->object);
	glDrawBuffer(GL_COLOR_ATTACHMENT0);
	
	/* avoid warnings from texture binding */
	GG.currentfb = blurfb->object;

	glViewport(0, 0, GPU_texture_width(blurtex), GPU_texture_height(blurtex));

	GPU_texture_bind(tex, 0);

	Batch_set_builtin_program(&batch, GPU_SHADER_SEP_GAUSSIAN_BLUR);
	Batch_Uniform2f(&batch, "ScaleU", scaleh[0], scaleh[1]);
	Batch_Uniform1i(&batch, "textureSource", GL_TEXTURE0);
	Batch_draw(&batch);

	/* Blurring vertically */
	glBindFramebuffer(GL_FRAMEBUFFER, fb->object);
	glDrawBuffer(GL_COLOR_ATTACHMENT0);
	
	GG.currentfb = fb->object;
	
	glViewport(0, 0, GPU_texture_width(tex), GPU_texture_height(tex));

	GPU_texture_bind(blurtex, 0);

	/* Hack to make the following uniform stick */
	Batch_set_builtin_program(&batch, GPU_SHADER_SEP_GAUSSIAN_BLUR);
	Batch_Uniform2f(&batch, "ScaleU", scalev[0], scalev[1]);
	Batch_Uniform1i(&batch, "textureSource", GL_TEXTURE0);
	Batch_draw(&batch);

	gpuMatrixEnd();
}

void GPU_framebuffer_blit(GPUFrameBuffer *fb_read, int read_slot, GPUFrameBuffer *fb_write, int write_slot, bool use_depth)
{
	GPUTexture *read_tex = (use_depth) ? fb_read->depthtex : fb_read->colortex[read_slot];
	GPUTexture *write_tex = (use_depth) ? fb_write->depthtex : fb_write->colortex[write_slot];
	int read_attach = (use_depth) ? GL_DEPTH_ATTACHMENT : GL_COLOR_ATTACHMENT0 + GPU_texture_framebuffer_attachment(read_tex);
	int write_attach = (use_depth) ? GL_DEPTH_ATTACHMENT : GL_COLOR_ATTACHMENT0 + GPU_texture_framebuffer_attachment(write_tex);
	int read_bind = GPU_texture_opengl_bindcode(read_tex);
	int write_bind = GPU_texture_opengl_bindcode(write_tex);
	const int read_w = GPU_texture_width(read_tex);
	const int read_h = GPU_texture_height(read_tex);
	const int write_w = GPU_texture_width(write_tex);
	const int write_h = GPU_texture_height(write_tex);

	/* read from multi-sample buffer */
	glBindFramebuffer(GL_READ_FRAMEBUFFER, fb_read->object);
	glFramebufferTexture2D(
	        GL_READ_FRAMEBUFFER, read_attach,
	        GL_TEXTURE_2D, read_bind, 0);
	BLI_assert(glCheckFramebufferStatus(GL_READ_FRAMEBUFFER) == GL_FRAMEBUFFER_COMPLETE);

	/* write into new single-sample buffer */
	glBindFramebuffer(GL_DRAW_FRAMEBUFFER, fb_write->object);
	glFramebufferTexture2D(
	        GL_DRAW_FRAMEBUFFER, write_attach,
	        GL_TEXTURE_2D, write_bind, 0);
	BLI_assert(glCheckFramebufferStatus(GL_DRAW_FRAMEBUFFER) == GL_FRAMEBUFFER_COMPLETE);

	glBlitFramebuffer(0, 0, read_w, read_h, 0, 0, write_w, write_h, (use_depth) ? GL_DEPTH_BUFFER_BIT : GL_COLOR_BUFFER_BIT, GL_NEAREST);

	/* Restore previous framebuffer */
	glBindFramebuffer(GL_FRAMEBUFFER, GG.currentfb);
	glDrawBuffer(GL_COLOR_ATTACHMENT0);
}

/* GPUOffScreen */

struct GPUOffScreen {
	GPUFrameBuffer *fb;
	GPUTexture *color;
	GPUTexture *depth;
};

GPUOffScreen *GPU_offscreen_create(int width, int height, int samples, char err_out[256])
{
	GPUOffScreen *ofs;

	ofs = MEM_callocN(sizeof(GPUOffScreen), "GPUOffScreen");

	ofs->fb = GPU_framebuffer_create();
	if (!ofs->fb) {
		GPU_offscreen_free(ofs);
		return NULL;
	}

	if (samples) {
		if (!GLEW_ARB_texture_multisample ||
		    /* This is required when blitting from a multi-sampled buffers,
		     * even though we're not scaling. */
		    !GLEW_EXT_framebuffer_multisample_blit_scaled)
		{
			samples = 0;
		}
	}

	ofs->depth = GPU_texture_create_depth_multisample(width, height, samples, err_out);
	if (!ofs->depth) {
		GPU_offscreen_free(ofs);
		return NULL;
	}

	if (!GPU_framebuffer_texture_attach(ofs->fb, ofs->depth, 0)) {
		GPU_offscreen_free(ofs);
		return NULL;
	}

	ofs->color = GPU_texture_create_2D_multisample(width, height, NULL, samples, err_out);
	if (!ofs->color) {
		GPU_offscreen_free(ofs);
		return NULL;
	}

	if (!GPU_framebuffer_texture_attach(ofs->fb, ofs->color, 0)) {
		GPU_offscreen_free(ofs);
		return NULL;
	}
	
	/* check validity at the very end! */
	if (!GPU_framebuffer_check_valid(ofs->fb, err_out)) {
		GPU_offscreen_free(ofs);
		return NULL;		
	}

	GPU_framebuffer_restore();

	return ofs;
}

void GPU_offscreen_free(GPUOffScreen *ofs)
{
	if (ofs->fb)
		GPU_framebuffer_free(ofs->fb);
	if (ofs->color)
		GPU_texture_free(ofs->color);
	if (ofs->depth)
		GPU_texture_free(ofs->depth);
	
	MEM_freeN(ofs);
}

void GPU_offscreen_bind(GPUOffScreen *ofs, bool save)
{
	glDisable(GL_SCISSOR_TEST);
	if (save)
		GPU_texture_bind_as_framebuffer(ofs->color);
	else {
		GPU_framebuffer_bind_no_save(ofs->fb, 0);
	}
}

void GPU_offscreen_unbind(GPUOffScreen *ofs, bool restore)
{
	if (restore)
		GPU_framebuffer_texture_unbind(ofs->fb, ofs->color);
	GPU_framebuffer_restore();
	glEnable(GL_SCISSOR_TEST);
}

void GPU_offscreen_read_pixels(GPUOffScreen *ofs, int type, void *pixels)
{
	const int w = GPU_texture_width(ofs->color);
	const int h = GPU_texture_height(ofs->color);

	if (GPU_texture_target(ofs->color) == GL_TEXTURE_2D_MULTISAMPLE) {
		/* For a multi-sample texture,
		 * we need to create an intermediate buffer to blit to,
		 * before its copied using 'glReadPixels' */

		/* not needed since 'ofs' needs to be bound to the framebuffer already */
// #define USE_FBO_CTX_SWITCH

		GLuint fbo_blit = 0;
		GLuint tex_blit = 0;
		GLenum status;

		/* create texture for new 'fbo_blit' */
		glGenTextures(1, &tex_blit);
		if (!tex_blit) {
			goto finally;
		}

		glBindTexture(GL_TEXTURE_2D, tex_blit);
		glTexImage2D(GL_TEXTURE_2D, 0, GL_RGBA8, w, h, 0, GL_RGBA, type, 0);

#ifdef USE_FBO_CTX_SWITCH
		/* read from multi-sample buffer */
		glBindFramebuffer(GL_READ_FRAMEBUFFER, ofs->color->fb->object);
		glFramebufferTexture2D(
		        GL_READ_FRAMEBUFFER, GL_COLOR_ATTACHMENT0 + ofs->color->fb_attachment,
		        GL_TEXTURE_2D_MULTISAMPLE, ofs->color->bindcode, 0);
		status = glCheckFramebufferStatus(GL_READ_FRAMEBUFFER);
		if (status != GL_FRAMEBUFFER_COMPLETE) {
			goto finally;
		}
#endif

		/* write into new single-sample buffer */
		glGenFramebuffers(1, &fbo_blit);
		glBindFramebuffer(GL_DRAW_FRAMEBUFFER, fbo_blit);
		glFramebufferTexture2D(
		        GL_DRAW_FRAMEBUFFER, GL_COLOR_ATTACHMENT0,
		        GL_TEXTURE_2D, tex_blit, 0);
		status = glCheckFramebufferStatus(GL_DRAW_FRAMEBUFFER);
		if (status != GL_FRAMEBUFFER_COMPLETE) {
			goto finally;
		}

		/* perform the copy */
		glBlitFramebuffer(0, 0, w, h, 0, 0, w, h, GL_COLOR_BUFFER_BIT, GL_NEAREST);

		/* read the results */
		glBindFramebuffer(GL_READ_FRAMEBUFFER, fbo_blit);
		glReadPixels(0, 0, w, h, GL_RGBA, type, pixels);

#ifdef USE_FBO_CTX_SWITCH
		/* restore the original frame-bufer */
		glBindFramebuffer(GL_FRAMEBUFFER, ofs->color->fb->object);
#undef USE_FBO_CTX_SWITCH
#endif


finally:
		/* cleanup */
		if (tex_blit) {
			glDeleteTextures(1, &tex_blit);
		}
		if (fbo_blit) {
			glDeleteFramebuffers(1, &fbo_blit);
		}
	}
	else {
		glReadPixels(0, 0, w, h, GL_RGBA, type, pixels);
	}
}

int GPU_offscreen_width(const GPUOffScreen *ofs)
{
	return GPU_texture_width(ofs->color);
}

int GPU_offscreen_height(const GPUOffScreen *ofs)
{
	return GPU_texture_height(ofs->color);
}

int GPU_offscreen_color_texture(const GPUOffScreen *ofs)
{
	return GPU_texture_opengl_bindcode(ofs->color);
}
<|MERGE_RESOLUTION|>--- conflicted
+++ resolved
@@ -143,15 +143,7 @@
 	else
 		attachment = GL_COLOR_ATTACHMENT0 + slot;
 
-<<<<<<< HEAD
 	glFramebufferTexture(GL_FRAMEBUFFER, attachment, GPU_texture_opengl_bindcode(tex), 0);
-=======
-	if (error == GL_INVALID_OPERATION) {
-		GPU_framebuffer_restore();
-		gpu_print_framebuffer_error(error, err_out);
-		return 0;
-	}
->>>>>>> 4560f0b0
 
 	if (GPU_texture_depth(tex))
 		fb->depthtex = tex;
