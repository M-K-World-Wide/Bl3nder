/*
 * ***** BEGIN GPL LICENSE BLOCK *****
 *
 * This program is free software; you can redistribute it and/or
 * modify it under the terms of the GNU General Public License
 * as published by the Free Software Foundation; either version 2
 * of the License, or (at your option) any later version.
 *
 * This program is distributed in the hope that it will be useful,
 * but WITHOUT ANY WARRANTY; without even the implied warranty of
 * MERCHANTABILITY or FITNESS FOR A PARTICULAR PURPOSE.  See the
 * GNU General Public License for more details.
 *
 * You should have received a copy of the GNU General Public License
 * along with this program; if not, write to the Free Software Foundation,
 * Inc., 51 Franklin Street, Fifth Floor, Boston, MA 02110-1301, USA.
 *
 * The Original Code is Copyright (C) 2001-2002 by NaN Holding BV.
 * All rights reserved.
 *
 * The Original Code is: all of this file.
 *
 * Contributor(s): none yet.
 *
 * ***** END GPL LICENSE BLOCK *****
 */
/** \file DNA_space_types.h
 *  \ingroup DNA
 *  \since mar-2001
 *  \author nzc
 *
 * Structs for each of space type in the user interface.
 */

#ifndef __DNA_SPACE_TYPES_H__
#define __DNA_SPACE_TYPES_H__

#include "DNA_defs.h"
#include "DNA_listBase.h"
#include "DNA_color_types.h"        /* for Histogram */
#include "DNA_vec_types.h"
#include "DNA_outliner_types.h"     /* for TreeStoreElem */
#include "DNA_image_types.h"        /* ImageUser */
#include "DNA_movieclip_types.h"    /* MovieClipUser */
#include "DNA_sequence_types.h"     /* SequencerScopes */
#include "DNA_node_types.h"         /* for bNodeInstanceKey */
/* Hum ... Not really nice... but needed for spacebuts. */
#include "DNA_view2d_types.h"

struct ID;
struct Text;
struct Script;
struct Image;
struct Scopes;
struct Histogram;
struct SpaceIpo;
struct bNodeTree;
struct FileList;
struct bGPdata;
struct bDopeSheet;
struct FileSelectParams;
struct FileLayout;
struct wmOperator;
struct wmTimer;
struct MovieClip;
struct MovieClipScopes;
struct Mask;
struct BLI_mempool;

<<<<<<< HEAD
/* TODO 2.8: We don't write the global areas to files currently. Uncomment
 * define to enable writing (should become the default in a bit). */
//#define WITH_GLOBAL_AREA_WRITING


/* SpaceLink (Base) ==================================== */
=======
/* -------------------------------------------------------------------- */
/** \name SpaceLink (Base)
 * \{ */
>>>>>>> 84a9647f

/**
 * The base structure all the other spaces
 * are derived (implicitly) from. Would be
 * good to make this explicit.
 */
typedef struct SpaceLink {
	struct SpaceLink *next, *prev;
	ListBase regionbase;        /* storage of regions for inactive spaces */
	int spacetype;
	float blockscale DNA_DEPRECATED;        /* XXX make deprecated */
	short blockhandler[8]  DNA_DEPRECATED;  /* XXX make deprecated */
} SpaceLink;

/* -------------------------------------------------------------------- */
/** \name Space Info
 * \{ */

/* Info Header */
typedef struct SpaceInfo {
	SpaceLink *next, *prev;
	ListBase regionbase;        /* storage of regions for inactive spaces */
	int spacetype;
	float blockscale DNA_DEPRECATED;
	short blockhandler[8]  DNA_DEPRECATED;      /* XXX make deprecated */

	char rpt_mask;
	char pad[7];
} SpaceInfo;

/* SpaceInfo.rpt_mask */
typedef enum eSpaceInfo_RptMask {
	INFO_RPT_DEBUG  = (1 << 0),
	INFO_RPT_INFO   = (1 << 1),
	INFO_RPT_OP     = (1 << 2),
	INFO_RPT_WARN   = (1 << 3),
	INFO_RPT_ERR    = (1 << 4),
} eSpaceInfo_RptMask;

/** \} */

/* -------------------------------------------------------------------- */
/** \name Properties Editor
 * \{ */

/* Properties Editor */
typedef struct SpaceButs {
	SpaceLink *next, *prev;
	ListBase regionbase;        /* storage of regions for inactive spaces */
	int spacetype;
	float blockscale DNA_DEPRECATED;

	short blockhandler[8]  DNA_DEPRECATED;

	View2D v2d DNA_DEPRECATED;                      /* deprecated, copied to region */

	short mainb, mainbo, mainbuser; /* context tabs */
	short re_align, align;          /* align for panels */
	short preview;                  /* preview is signal to refresh */
<<<<<<< HEAD
	char flag;
	char collection_context;
	char pad[2];
	
=======
	/* texture context selector (material, lamp, particles, world, other) */
	short texture_context, texture_context_prev;
	char flag, pad[7];

>>>>>>> 84a9647f
	void *path;                     /* runtime */
	int pathflag, dataicon;         /* runtime */
	ID *pinid;

	void *texuser;
} SpaceButs;

/* button defines (deprecated) */
#ifdef DNA_DEPRECATED_ALLOW
/* warning: the values of these defines are used in SpaceButs.tabs[8] */
/* SpaceButs.mainb new */
#define CONTEXT_SCENE   0
#define CONTEXT_OBJECT  1
// #define CONTEXT_TYPES   2
#define CONTEXT_SHADING 3
#define CONTEXT_EDITING 4
<<<<<<< HEAD
#define CONTEXT_SCRIPT  5
//#define CONTEXT_LOGIC   6
=======
// #define CONTEXT_SCRIPT  5
#define CONTEXT_LOGIC   6
>>>>>>> 84a9647f

/* SpaceButs.mainb old (deprecated) */
// #define BUTS_VIEW           0
#define BUTS_LAMP           1
#define BUTS_MAT            2
#define BUTS_TEX            3
#define BUTS_ANIM           4
#define BUTS_WORLD          5
#define BUTS_RENDER         6
#define BUTS_EDIT           7
// #define BUTS_GAME           8
#define BUTS_FPAINT         9
#define BUTS_RADIO          10
#define BUTS_SCRIPT         11
// #define BUTS_SOUND          12
#define BUTS_CONSTRAINT     13
// #define BUTS_EFFECTS        14
#endif /* DNA_DEPRECATED_ALLOW */

/* SpaceButs.mainb new */
typedef enum eSpaceButtons_Context {
	BCONTEXT_RENDER = 0,
	BCONTEXT_SCENE = 1,
	BCONTEXT_WORLD = 2,
	BCONTEXT_OBJECT = 3,
	BCONTEXT_DATA = 4,
	BCONTEXT_MATERIAL = 5,
	BCONTEXT_TEXTURE = 6,
	BCONTEXT_PARTICLE = 7,
	BCONTEXT_PHYSICS = 8,
	BCONTEXT_BONE = 9,
	BCONTEXT_MODIFIER = 10,
	BCONTEXT_CONSTRAINT = 11,
	BCONTEXT_BONE_CONSTRAINT = 12,
<<<<<<< HEAD
	BCONTEXT_VIEW_LAYER = 13,
	BCONTEXT_WORKSPACE = 15,
=======
	BCONTEXT_RENDER_LAYER = 13,
>>>>>>> 84a9647f

	/* always as last... */
	BCONTEXT_TOT
} eSpaceButtons_Context;

/* SpaceButs.flag */
typedef enum eSpaceButtons_Flag {
	SB_PRV_OSA = (1 << 0),
	SB_PIN_CONTEXT = (1 << 1),
	/* SB_WORLD_TEX = (1 << 2), */ /* not used anymore */
	/* SB_BRUSH_TEX = (1 << 3), */ /* not used anymore */
	SB_TEX_USER_LIMITED = (1 << 3), /* Do not add materials, particles, etc. in TemplateTextureUser list. */
	SB_SHADING_CONTEXT = (1 << 4),
} eSpaceButtons_Flag;

<<<<<<< HEAD
/* sbuts->align */
=======
/* SpaceButs.texture_context */
typedef enum eSpaceButtons_Texture_Context {
	SB_TEXC_MATERIAL = 0,
	SB_TEXC_WORLD = 1,
	SB_TEXC_LAMP = 2,
	SB_TEXC_PARTICLES = 3,
	SB_TEXC_OTHER = 4,
	SB_TEXC_LINESTYLE = 5,
} eSpaceButtons_Texture_Context;

/* SpaceButs.align */
>>>>>>> 84a9647f
typedef enum eSpaceButtons_Align {
	BUT_FREE = 0,
	BUT_HORIZONTAL = 1,
	BUT_VERTICAL = 2,
	BUT_AUTO = 3,
} eSpaceButtons_Align;

/* SpaceButs.scaflag */
#define BUTS_SENS_SEL           1
#define BUTS_SENS_ACT           2
#define BUTS_SENS_LINK          4
#define BUTS_CONT_SEL           8
#define BUTS_CONT_ACT           16
#define BUTS_CONT_LINK          32
#define BUTS_ACT_SEL            64
#define BUTS_ACT_ACT            128
#define BUTS_ACT_LINK           256
#define BUTS_SENS_STATE         512
#define BUTS_ACT_STATE          1024
#define BUTS_CONT_INIT_STATE    2048


/** \} */

/* -------------------------------------------------------------------- */
/** \name Outliner
 * \{ */

/* Outliner */
typedef struct SpaceOops {
	SpaceLink *next, *prev;
	ListBase regionbase;        /* storage of regions for inactive spaces */
	int spacetype;
	float blockscale DNA_DEPRECATED;
	short blockhandler[8]  DNA_DEPRECATED;

	View2D v2d DNA_DEPRECATED;  /* deprecated, copied to region */

	ListBase tree;

	/* treestore is an ordered list of TreeStoreElem's from outliner tree;
	 * Note that treestore may contain duplicate elements if element
	 * is used multiple times in outliner tree (e. g. linked objects)
	 * Also note that BLI_mempool can not be read/written in DNA directly,
	 * therefore readfile.c/writefile.c linearize treestore into TreeStore structure
	 */
	struct BLI_mempool *treestore;

	/* search stuff */
	char search_string[64];
	struct TreeStoreElem search_tse;

	short flag, outlinevis, storeflag, search_flags;
<<<<<<< HEAD
	int filter;
	char filter_state;
	char pad;
	short filter_id_type;
	
=======

>>>>>>> 84a9647f
	/* pointers to treestore elements, grouped by (id, type, nr) in hashtable for faster searching */
	void *treehash;
} SpaceOops;


/* SpaceOops.flag */
typedef enum eSpaceOutliner_Flag {
	SO_TESTBLOCKS           = (1 << 0),
	SO_NEWSELECTED          = (1 << 1),
	SO_HIDE_RESTRICTCOLS    = (1 << 2),
	SO_HIDE_KEYINGSETINFO   = (1 << 3),
	SO_SKIP_SORT_ALPHA      = (1 << 4),
} eSpaceOutliner_Flag;

<<<<<<< HEAD
/* SpaceOops->filter */
typedef enum eSpaceOutliner_Filter {
	SO_FILTER_SEARCH           = (1 << 0),
	/* SO_FILTER_ENABLE           = (1 << 1), */ /* Deprecated */
	SO_FILTER_NO_OBJECT        = (1 << 2),
	SO_FILTER_NO_OB_CONTENT    = (1 << 3), /* Not only mesh, but modifiers, constraints, ... */
	SO_FILTER_NO_CHILDREN      = (1 << 4),

	/* SO_FILTER_OB_TYPE          = (1 << 5), */ /* Deprecated */
	SO_FILTER_NO_OB_MESH       = (1 << 6),
	SO_FILTER_NO_OB_ARMATURE   = (1 << 7),
	SO_FILTER_NO_OB_EMPTY      = (1 << 8),
	SO_FILTER_NO_OB_LAMP       = (1 << 9),
	SO_FILTER_NO_OB_CAMERA     = (1 << 10),
	SO_FILTER_NO_OB_OTHERS     = (1 << 11),

	/* SO_FILTER_OB_STATE          = (1 << 12), */ /* Deprecated */
	SO_FILTER_OB_STATE_VISIBLE  = (1 << 13), /* Not set via DNA. */
	SO_FILTER_OB_STATE_SELECTED = (1 << 14), /* Not set via DNA. */
	SO_FILTER_OB_STATE_ACTIVE   = (1 << 15), /* Not set via DNA. */
	SO_FILTER_NO_COLLECTION     = (1 << 16),

	SO_FILTER_ID_TYPE           = (1 << 17),
} eSpaceOutliner_Filter;

#define SO_FILTER_OB_TYPE (SO_FILTER_NO_OB_MESH | \
                           SO_FILTER_NO_OB_ARMATURE | \
                           SO_FILTER_NO_OB_EMPTY | \
                           SO_FILTER_NO_OB_LAMP | \
                           SO_FILTER_NO_OB_CAMERA | \
                           SO_FILTER_NO_OB_OTHERS)

#define SO_FILTER_OB_STATE (SO_FILTER_OB_STATE_VISIBLE | \
                            SO_FILTER_OB_STATE_SELECTED | \
                            SO_FILTER_OB_STATE_ACTIVE)

#define SO_FILTER_ANY (SO_FILTER_NO_OB_CONTENT | \
                       SO_FILTER_NO_CHILDREN | \
                       SO_FILTER_OB_TYPE | \
                       SO_FILTER_OB_STATE | \
                       SO_FILTER_NO_COLLECTION)

/* SpaceOops->filter_state */
typedef enum eSpaceOutliner_StateFilter {
	SO_FILTER_OB_ALL           = 0,
	SO_FILTER_OB_VISIBLE       = 1,
	SO_FILTER_OB_SELECTED      = 2,
	SO_FILTER_OB_ACTIVE        = 3,
} eSpaceOutliner_StateFilter;

/* SpaceOops->outlinevis */
=======
/* SpaceOops.outlinevis */
>>>>>>> 84a9647f
typedef enum eSpaceOutliner_Mode {
	SO_SCENES            = 0,
	/* SO_CUR_SCENE      = 1, */  /* deprecated! */
	/* SO_VISIBLE        = 2, */  /* deprecated! */
	/* SO_SELECTED       = 3, */  /* deprecated! */
	/* SO_ACTIVE         = 4, */  /* deprecated! */
	/* SO_SAME_TYPE      = 5, */  /* deprecated! */
	/* SO_GROUPS         = 6, */  /* deprecated! */
	SO_LIBRARIES         = 7,
	/* SO_VERSE_SESSION  = 8, */  /* deprecated! */
	/* SO_VERSE_MS       = 9, */  /* deprecated! */
	SO_SEQUENCE          = 10,
	SO_DATA_API          = 11,
	/* SO_USERDEF        = 12, */  /* deprecated! */
	/* SO_KEYMAP         = 13, */  /* deprecated! */
	SO_ID_ORPHANS        = 14,
	SO_VIEW_LAYER        = 15,
} eSpaceOutliner_Mode;

/* SpaceOops.storeflag */
typedef enum eSpaceOutliner_StoreFlag {
	/* cleanup tree */
	SO_TREESTORE_CLEANUP    = (1 << 0),
	/* SO_TREESTORE_REDRAW     = (1 << 1), */ /* Deprecated */
	/* rebuild the tree, similar to cleanup,
	 * but defer a call to BKE_outliner_treehash_rebuild_from_treestore instead */
	SO_TREESTORE_REBUILD    = (1 << 2),
} eSpaceOutliner_StoreFlag;

/* outliner search flags (SpaceOops.search_flags) */
typedef enum eSpaceOutliner_Search_Flags {
	SO_FIND_CASE_SENSITIVE  = (1 << 0),
	SO_FIND_COMPLETE        = (1 << 1),
	SO_SEARCH_RECURSIVE     = (1 << 2),
} eSpaceOutliner_Search_Flags;

/** \} */

/* -------------------------------------------------------------------- */
/** \name Graph Editor
 * \{ */

/* 'Graph' Editor (formerly known as the IPO Editor) */
typedef struct SpaceIpo {
	SpaceLink *next, *prev;
	ListBase regionbase;        /* storage of regions for inactive spaces */
	int spacetype;
	float blockscale DNA_DEPRECATED;
	short blockhandler[8]  DNA_DEPRECATED;

	View2D v2d DNA_DEPRECATED;  /* deprecated, copied to region */

	struct bDopeSheet *ads; /* settings for filtering animation data (NOTE: we use a pointer due to code-linking issues) */

	ListBase ghostCurves;   /* sampled snapshots of F-Curves used as in-session guides */

	short mode;             /* mode for the Graph editor (eGraphEdit_Mode) */
	short autosnap;         /* time-transform autosnapping settings for Graph editor (eAnimEdit_AutoSnap in DNA_action_types.h) */
	int flag;               /* settings for Graph editor (eGraphEdit_Flag) */

	float cursorTime;       /* time value for cursor (when in drivers mode; animation uses current frame) */
	float cursorVal;        /* cursor value (y-value, x-value is current frame) */
	int around;             /* pivot point for transforms */
	int pad;
} SpaceIpo;


/* SpaceIpo.flag (Graph Editor Settings) */
typedef enum eGraphEdit_Flag {
	/* OLD DEPRECEATED SETTING */
	/* SIPO_LOCK_VIEW            = (1 << 0), */

	/* don't merge keyframes on the same frame after a transform */
	SIPO_NOTRANSKEYCULL       = (1 << 1),
	/* don't show any keyframe handles at all */
	SIPO_NOHANDLES            = (1 << 2),
	/* don't show current frame number beside indicator line */
	SIPO_NODRAWCFRANUM        = (1 << 3),
	/* show timing in seconds instead of frames */
	SIPO_DRAWTIME             = (1 << 4),
	/* only show keyframes for selected F-Curves */
	SIPO_SELCUVERTSONLY       = (1 << 5),
	/* draw names of F-Curves beside the respective curves */
	/* NOTE: currently not used */
	SIPO_DRAWNAMES            = (1 << 6),
	/* show sliders in channels list */
	SIPO_SLIDERS              = (1 << 7),
	/* don't show the horizontal component of the cursor */
	SIPO_NODRAWCURSOR         = (1 << 8),
	/* only show handles of selected keyframes */
	SIPO_SELVHANDLESONLY      = (1 << 9),
	/* temporary flag to force channel selections to be synced with main */
	SIPO_TEMP_NEEDCHANSYNC    = (1 << 10),
	/* don't perform realtime updates */
	SIPO_NOREALTIMEUPDATES    = (1 << 11),
	/* don't draw curves with AA ("beauty-draw") for performance */
	SIPO_BEAUTYDRAW_OFF       = (1 << 12),
	/* draw grouped channels with colors set in group */
	SIPO_NODRAWGCOLORS        = (1 << 13),
	/* normalize curves on display */
	SIPO_NORMALIZE            = (1 << 14),
	SIPO_NORMALIZE_FREEZE     = (1 << 15),
} eGraphEdit_Flag;

/* SpaceIpo.mode (Graph Editor Mode) */
typedef enum eGraphEdit_Mode {
	/* all animation curves (from all over Blender) */
	SIPO_MODE_ANIMATION = 0,
	/* drivers only */
	SIPO_MODE_DRIVERS = 1,
} eGraphEdit_Mode;

/** \} */

/* -------------------------------------------------------------------- */
/** \name NLA Editor
 * \{ */

/* NLA Editor */
typedef struct SpaceNla {
	struct SpaceLink *next, *prev;
	ListBase regionbase;        /* storage of regions for inactive spaces */
	int spacetype;
	float blockscale DNA_DEPRECATED;
	short blockhandler[8]  DNA_DEPRECATED;

	short autosnap;         /* this uses the same settings as autosnap for Action Editor */
	short flag;
	int pad;

	struct bDopeSheet *ads;
	View2D v2d DNA_DEPRECATED;   /* deprecated, copied to region */
} SpaceNla;

/* SpaceNla.flag */
typedef enum eSpaceNla_Flag {
	/* flags (1<<0), (1<<1), and (1<<3) are deprecated flags from old verisons */

	/* draw timing in seconds instead of frames */
	SNLA_DRAWTIME          = (1 << 2),
	/* don't draw frame number beside frame indicator */
	SNLA_NODRAWCFRANUM     = (1 << 4),
	/* don't draw influence curves on strips */
	SNLA_NOSTRIPCURVES     = (1 << 5),
	/* don't perform realtime updates */
	SNLA_NOREALTIMEUPDATES = (1 << 6),
	/* don't show local strip marker indications */
	SNLA_NOLOCALMARKERS    = (1 << 7),
} eSpaceNla_Flag;

/** \} */

/* -------------------------------------------------------------------- */
/** \name Timeline
 * \{ */

<<<<<<< HEAD
/* time->redraws (now screen->redraws_flag) */
=======
/* Pointcache drawing data */
# /* Only store the data array in the cache to avoid constant reallocation. */
# /* No need to store when saved. */
typedef struct SpaceTimeCache {
	struct SpaceTimeCache *next, *prev;
	float *array;
} SpaceTimeCache;

/* Timeline View */
typedef struct SpaceTime {
	SpaceLink *next, *prev;
	ListBase regionbase;        /* storage of regions for inactive spaces */
	int spacetype;
	float blockscale DNA_DEPRECATED;

	View2D v2d DNA_DEPRECATED;  /* deprecated, copied to region */

	ListBase caches;

	int cache_display;
	int flag;
} SpaceTime;


/* SpaceTime.flag */
typedef enum eTimeline_Flag {
	/* show timing in frames instead of in seconds */
	TIME_DRAWFRAMES    = (1 << 0),
	/* show time indicator box beside the frame number */
	TIME_CFRA_NUM      = (1 << 1),
	/* only keyframes from active/selected channels get shown */
	TIME_ONLYACTSEL    = (1 << 2),
} eTimeline_Flag;

/* SpaceTime.redraws (now bScreen.redraws_flag) */
>>>>>>> 84a9647f
typedef enum eScreen_Redraws_Flag {
	TIME_REGION            = (1 << 0),
	TIME_ALL_3D_WIN        = (1 << 1),
	TIME_ALL_ANIM_WIN      = (1 << 2),
	TIME_ALL_BUTS_WIN      = (1 << 3),
	// TIME_WITH_SEQ_AUDIO    = (1 << 4), /* DEPRECATED */
	TIME_SEQ               = (1 << 5),
	TIME_ALL_IMAGE_WIN     = (1 << 6),
	// TIME_CONTINUE_PHYSICS  = (1 << 7), /* UNUSED */
	TIME_NODES             = (1 << 8),
	TIME_CLIPS             = (1 << 9),

	TIME_FOLLOW            = (1 << 15),
} eScreen_Redraws_Flag;

<<<<<<< HEAD
/* Sequence Editor ======================================= */
=======
/* SpaceTime.cache */
typedef enum eTimeline_Cache_Flag {
	TIME_CACHE_DISPLAY       = (1 << 0),
	TIME_CACHE_SOFTBODY      = (1 << 1),
	TIME_CACHE_PARTICLES     = (1 << 2),
	TIME_CACHE_CLOTH         = (1 << 3),
	TIME_CACHE_SMOKE         = (1 << 4),
	TIME_CACHE_DYNAMICPAINT  = (1 << 5),
	TIME_CACHE_RIGIDBODY     = (1 << 6),
} eTimeline_Cache_Flag;

/** \} */

/* -------------------------------------------------------------------- */
/** \name Sequence Editor
 * \{ */
>>>>>>> 84a9647f

/* Sequencer */
typedef struct SpaceSeq {
	SpaceLink *next, *prev;
	ListBase regionbase;        /* storage of regions for inactive spaces */
	int spacetype;
	float blockscale DNA_DEPRECATED;

	short blockhandler[8]  DNA_DEPRECATED;

	View2D v2d DNA_DEPRECATED;  /* deprecated, copied to region */

	float xof DNA_DEPRECATED, yof DNA_DEPRECATED;   /* deprecated: offset for drawing the image preview */
	short mainb;    /* weird name for the sequencer subtype (seq, image, luma... etc) */
	short render_size;  /* eSpaceSeq_Proxy_RenderSize */
	short chanshown;
	short zebra;
	int flag;
	float zoom DNA_DEPRECATED;  /* deprecated, handled by View2D now */
	int view; /* see SEQ_VIEW_* below */
	int overlay_type;
	int draw_flag; /* overlay an image of the editing on below the strips */
	int pad;

	struct bGPdata *gpd;        /* grease-pencil data */

	struct SequencerScopes scopes;  /* different scoped displayed in space */

	char multiview_eye;				/* multiview current eye - for internal use */
	char pad2[7];

	struct GPUFX *compositor;
	void *pad3;
} SpaceSeq;


/* SpaceSeq.mainb */
typedef enum eSpaceSeq_RegionType {
	SEQ_DRAW_SEQUENCE = 0,
	SEQ_DRAW_IMG_IMBUF = 1,
	SEQ_DRAW_IMG_WAVEFORM = 2,
	SEQ_DRAW_IMG_VECTORSCOPE = 3,
	SEQ_DRAW_IMG_HISTOGRAM = 4,
} eSpaceSeq_RegionType;

/* SpaceSeq.draw_flag */
typedef enum eSpaceSeq_DrawFlag {
	SEQ_DRAW_BACKDROP              = (1 << 0),
	SEQ_DRAW_OFFSET_EXT            = (1 << 1),
} eSpaceSeq_DrawFlag;


/* SpaceSeq.flag */
typedef enum eSpaceSeq_Flag {
	SEQ_DRAWFRAMES              = (1 << 0),
	SEQ_MARKER_TRANS            = (1 << 1),
	SEQ_DRAW_COLOR_SEPARATED    = (1 << 2),
	SEQ_SHOW_SAFE_MARGINS       = (1 << 3),
	SEQ_SHOW_GPENCIL            = (1 << 4),
	SEQ_NO_DRAW_CFRANUM         = (1 << 5),
	SEQ_USE_ALPHA               = (1 << 6), /* use RGBA display mode for preview */
	SEQ_ALL_WAVEFORMS           = (1 << 7), /* draw all waveforms */
	SEQ_NO_WAVEFORMS            = (1 << 8), /* draw no waveforms */
	SEQ_SHOW_SAFE_CENTER        = (1 << 9),
	SEQ_SHOW_METADATA           = (1 << 10),
} eSpaceSeq_Flag;

/* SpaceSeq.view */
typedef enum eSpaceSeq_Displays {
	SEQ_VIEW_SEQUENCE = 1,
	SEQ_VIEW_PREVIEW = 2,
	SEQ_VIEW_SEQUENCE_PREVIEW = 3,
} eSpaceSeq_Dispays;

/* SpaceSeq.render_size */
typedef enum eSpaceSeq_Proxy_RenderSize {
	SEQ_PROXY_RENDER_SIZE_NONE      =  -1,
	SEQ_PROXY_RENDER_SIZE_SCENE     =   0,
	SEQ_PROXY_RENDER_SIZE_25        =  25,
	SEQ_PROXY_RENDER_SIZE_50        =  50,
	SEQ_PROXY_RENDER_SIZE_75        =  75,
	SEQ_PROXY_RENDER_SIZE_100       =  99,
	SEQ_PROXY_RENDER_SIZE_FULL      = 100
} eSpaceSeq_Proxy_RenderSize;

typedef struct MaskSpaceInfo {
	/* **** mask editing **** */
	struct Mask *mask;
	/* draw options */
	char draw_flag;
	char draw_type;
	char overlay_mode;
	char pad3[5];
} MaskSpaceInfo;

/* SpaceSeq.mainb */
typedef enum eSpaceSeq_OverlayType {
	SEQ_DRAW_OVERLAY_RECT = 0,
	SEQ_DRAW_OVERLAY_REFERENCE = 1,
	SEQ_DRAW_OVERLAY_CURRENT = 2
} eSpaceSeq_OverlayType;

/** \} */

/* -------------------------------------------------------------------- */
/** \name File Selector
 * \{ */

/* Config and Input for File Selector */
typedef struct FileSelectParams {
	char title[96]; /* title, also used for the text of the execute button */
	char dir[1090]; /* directory, FILE_MAX_LIBEXTRA, 1024 + 66, this is for extreme case when 1023 length path
	                 * needs to be linked in, where foo.blend/Armature need adding  */
	char pad_c1[2];
	char file[256]; /* file */
	char renamefile[256];
	char renameedit[256]; /* annoying but the first is only used for initialization */

	char filter_glob[256]; /* list of filetypes to filter */

	char filter_search[64];  /* text items' name must match to be shown. */
	int filter_id;  /* same as filter, but for ID types (aka library groups). */

	int active_file;    /* active file used for keyboard navigation */
	int highlight_file; /* file under cursor */
	int sel_first;
	int sel_last;
	unsigned short thumbnail_size;
	short pad;

	/* short */
	short type; /* XXXXX for now store type here, should be moved to the operator */
	short flag; /* settings for filter, hiding dots files,...  */
	short sort; /* sort order */
	short display; /* display mode flag */
	int filter; /* filter when (flags & FILE_FILTER) is true */

	short recursion_level;  /* max number of levels in dirtree to show at once, 0 to disable recursion. */

	/* XXX --- still unused -- */
	short f_fp; /* show font preview */
	char fp_str[8]; /* string to use for font preview */

	/* XXX --- end unused -- */
} FileSelectParams;

/* File Browser */
typedef struct SpaceFile {
	SpaceLink *next, *prev;
	ListBase regionbase;        /* storage of regions for inactive spaces */
	int spacetype;

	int scroll_offset;

	struct FileSelectParams *params; /* config and input for file select */

	struct FileList *files; /* holds the list of files to show */

	ListBase *folders_prev; /* holds the list of previous directories to show */
	ListBase *folders_next; /* holds the list of next directories (pushed from previous) to show */

	/* operator that is invoking fileselect
	 * op->exec() will be called on the 'Load' button.
	 * if operator provides op->cancel(), then this will be invoked
	 * on the cancel button.
	 */
	struct wmOperator *op;

	struct wmTimer *smoothscroll_timer;
	struct wmTimer *previews_timer;

	struct FileLayout *layout;

	short recentnr, bookmarknr;
	short systemnr, system_bookmarknr;
} SpaceFile;

/* FileSelectParams.display */
enum eFileDisplayType {
	FILE_DEFAULTDISPLAY = 0,
	FILE_SHORTDISPLAY = 1,
	FILE_LONGDISPLAY = 2,
	FILE_IMGDISPLAY = 3
};

/* FileSelectParams.sort */
enum eFileSortType {
	FILE_SORT_NONE = 0,
	FILE_SORT_ALPHA = 1,
	FILE_SORT_EXTENSION = 2,
	FILE_SORT_TIME = 3,
	FILE_SORT_SIZE = 4
};

/* these values need to be hardcoded in structs, dna does not recognize defines */
/* also defined in BKE */
#define FILE_MAXDIR         768
#define FILE_MAXFILE        256
#define FILE_MAX            1024

#define FILE_MAX_LIBEXTRA   (FILE_MAX + MAX_ID_NAME)

/* filesel types */
#define FILE_UNIX           8
#define FILE_BLENDER        8 /* don't display relative paths */
#define FILE_SPECIAL        9

#define FILE_LOADLIB        1
#define FILE_MAIN           2
#define FILE_LOADFONT       3

/* filesel op property -> action */
typedef enum eFileSel_Action {
	FILE_OPENFILE = 0,
	FILE_SAVE = 1,
} eFileSel_Action;

/* sfile->params->flag and simasel->flag */
/* Note: short flag, also used as 16 lower bits of flags in link/append code
 *       (WM and BLO code area, see BLO_LibLinkFlags in BLO_readfile.h). */
typedef enum eFileSel_Params_Flag {
	FILE_SHOWSHORT      = (1 << 0),
	FILE_RELPATH        = (1 << 1), /* was FILE_STRINGCODE */
	FILE_LINK           = (1 << 2),
	FILE_HIDE_DOT       = (1 << 3),
	FILE_AUTOSELECT     = (1 << 4),
	FILE_ACTIVE_COLLECTION = (1 << 5),
/*  FILE_ATCURSOR       = (1 << 6), */ /* deprecated */
	FILE_DIRSEL_ONLY    = (1 << 7),
	FILE_FILTER         = (1 << 8),
	FILE_BOOKMARKS      = (1 << 9),
	FILE_GROUP_INSTANCE = (1 << 10),
} eFileSel_Params_Flag;


/* files in filesel list: file types
 * Note we could use mere values (instead of bitflags) for file types themselves,
 * but since we do not lack of bytes currently...
 */
typedef enum eFileSel_File_Types {
	FILE_TYPE_BLENDER           = (1 << 2),
	FILE_TYPE_BLENDER_BACKUP    = (1 << 3),
	FILE_TYPE_IMAGE             = (1 << 4),
	FILE_TYPE_MOVIE             = (1 << 5),
	FILE_TYPE_PYSCRIPT          = (1 << 6),
	FILE_TYPE_FTFONT            = (1 << 7),
	FILE_TYPE_SOUND             = (1 << 8),
	FILE_TYPE_TEXT              = (1 << 9),
	/* 1 << 10 was FILE_TYPE_MOVIE_ICON, got rid of this so free slot for future type... */
	FILE_TYPE_FOLDER            = (1 << 11), /* represents folders for filtering */
	FILE_TYPE_BTX               = (1 << 12),
	FILE_TYPE_COLLADA           = (1 << 13),
	FILE_TYPE_OPERATOR          = (1 << 14), /* from filter_glob operator property */
	FILE_TYPE_APPLICATIONBUNDLE = (1 << 15),
	FILE_TYPE_ALEMBIC           = (1 << 16),

	FILE_TYPE_DIR               = (1 << 30),  /* An FS directory (i.e. S_ISDIR on its path is true). */
	FILE_TYPE_BLENDERLIB        = (1u << 31),
} eFileSel_File_Types;

/* Selection Flags in filesel: struct direntry, unsigned char selflag */
typedef enum eDirEntry_SelectFlag {
/*	FILE_SEL_ACTIVE         = (1 << 1), */ /* UNUSED */
	FILE_SEL_HIGHLIGHTED    = (1 << 2),
	FILE_SEL_SELECTED       = (1 << 3),
	FILE_SEL_EDITING        = (1 << 4),
} eDirEntry_SelectFlag;

#define FILE_LIST_MAX_RECURSION 4

/* ***** Related to file browser, but never saved in DNA, only here to help with RNA. ***** */

/* About Unique identifier.
 * Stored in a CustomProps once imported.
 * Each engine is free to use it as it likes - it will be the only thing passed to it by blender to identify
 * asset/variant/version (concatenating the three into a single 48 bytes one).
 * Assumed to be 128bits, handled as four integers due to lack of real bytes proptype in RNA :|.
 */
#define ASSET_UUID_LENGTH     16

/* Used to communicate with asset engines outside of 'import' context. */
typedef struct AssetUUID {
	int uuid_asset[4];
	int uuid_variant[4];
	int uuid_revision[4];
} AssetUUID;

typedef struct AssetUUIDList {
	AssetUUID *uuids;
	int nbr_uuids, pad;
} AssetUUIDList;

/* Container for a revision, only relevant in asset context. */
typedef struct FileDirEntryRevision {
	struct FileDirEntryRevision *next, *prev;

	char *comment;
	void *pad;

	int uuid[4];

	uint64_t size;
	int64_t time;
	/* Temp caching of UI-generated strings... */
	char    size_str[16];
	char    time_str[8];
	char    date_str[16];
} FileDirEntryRevision;

/* Container for a variant, only relevant in asset context.
 * In case there are no variants, a single one shall exist, with NULL name/description. */
typedef struct FileDirEntryVariant {
	struct FileDirEntryVariant *next, *prev;

	int uuid[4];
	char *name;
	char *description;

	ListBase revisions;
	int nbr_revisions;
	int act_revision;
} FileDirEntryVariant;

/* Container for mere direntry, with additional asset-related data. */
typedef struct FileDirEntry {
	struct FileDirEntry *next, *prev;

	int uuid[4];
	char *name;
	char *description;

	/* Either point to active variant/revision if available, or own entry (in mere filebrowser case). */
	FileDirEntryRevision *entry;

	int typeflag;  /* eFileSel_File_Types */
	int blentype;  /* ID type, in case typeflag has FILE_TYPE_BLENDERLIB set. */

	char *relpath;

	void *poin;  /* TODO: make this a real ID pointer? */
	struct ImBuf *image;

	/* Tags are for info only, most of filtering is done in asset engine. */
	char **tags;
	int nbr_tags;

	short status;
	short flags;

	ListBase variants;
	int nbr_variants;
	int act_variant;
} FileDirEntry;

/* Array of direntries. */
/* This struct is used in various, different contexts.
 * In Filebrowser UI, it stores the total number of available entries, the number of visible (filtered) entries,
 *                    and a subset of those in 'entries' ListBase, from idx_start (included) to idx_end (excluded).
 * In AssetEngine context (i.e. outside of 'browsing' context), entries contain all needed data, there is no filtering,
 *                        so nbr_entries_filtered, entry_idx_start and entry_idx_end should all be set to -1.
 */
typedef struct FileDirEntryArr {
	ListBase entries;
	int nbr_entries;
	int nbr_entries_filtered;
	int entry_idx_start, entry_idx_end;

	char root[1024];	 /* FILE_MAX */
} FileDirEntryArr;

/* FileDirEntry.status */
enum {
	ASSET_STATUS_LOCAL  = 1 << 0,  /* If active uuid is available locally/immediately. */
	ASSET_STATUS_LATEST = 1 << 1,  /* If active uuid is latest available version. */
};

/* FileDirEntry.flags */
enum {
	FILE_ENTRY_INVALID_PREVIEW = 1 << 0,  /* The preview for this entry could not be generated. */
};

/** \} */

/* -------------------------------------------------------------------- */
/** \name Image/UV Editor
 * \{ */

/* Image/UV Editor */
typedef struct SpaceImage {
	SpaceLink *next, *prev;
	ListBase regionbase;        /* storage of regions for inactive spaces */
	int spacetype;

	int flag;

	struct Image *image;
	struct ImageUser iuser;

	struct Scopes scopes;           /* histogram waveform and vectorscope */
	struct Histogram sample_line_hist;  /* sample line histogram */

	struct bGPdata *gpd;            /* grease pencil data */

	float cursor[2];                /* UV editor 2d cursor */
	float xof, yof;                 /* user defined offset, image is centered */
	float zoom;                     /* user defined zoom level */
	float centx, centy;             /* storage for offset while render drawing */

	char  mode;                     /* view/paint/mask */
	char  pin;
	short pad;
	short curtile; /* the currently active tile of the image when tile is enabled, is kept in sync with the active faces tile */
	short lock;
	char dt_uv; /* UV draw type */
	char sticky; /* sticky selection type */
	char dt_uvstretch;
	char around;

	/* Filter settings when editor shows other object's UVs. */
	int other_uv_filter;
	int pad2;

	MaskSpaceInfo mask_info;
} SpaceImage;


/* SpaceImage.dt_uv */
typedef enum eSpaceImage_UVDT {
	SI_UVDT_OUTLINE = 0,
	SI_UVDT_DASH = 1,
	SI_UVDT_BLACK = 2,
	SI_UVDT_WHITE = 3,
} eSpaceImage_UVDT;

/* SpaceImage.dt_uvstretch */
typedef enum eSpaceImage_UVDT_Stretch {
	SI_UVDT_STRETCH_ANGLE = 0,
	SI_UVDT_STRETCH_AREA = 1,
} eSpaceImage_UVDT_Stretch;

/* SpaceImage.mode */
typedef enum eSpaceImage_Mode {
	SI_MODE_VIEW  = 0,
	SI_MODE_PAINT = 1,
	SI_MODE_MASK  = 2   /* note: mesh edit mode overrides mask */
} eSpaceImage_Mode;

/* SpaceImage.sticky
 * Note DISABLE should be 0, however would also need to re-arrange icon order,
 * also, sticky loc is the default mode so this means we don't need to 'do_versions' */
typedef enum eSpaceImage_Sticky {
	SI_STICKY_LOC      = 0,
	SI_STICKY_DISABLE  = 1,
	SI_STICKY_VERTEX   = 2,
} eSpaceImage_Sticky;

/* SpaceImage.flag */
typedef enum eSpaceImage_Flag {
/*	SI_BE_SQUARE          = (1 << 0), */  /* deprecated */
/*	SI_EDITTILE           = (1 << 1), */  /* deprecated */
	SI_CLIP_UV            = (1 << 2),
/*	SI_DRAWTOOL           = (1 << 3), */  /* deprecated */
	SI_NO_DRAWFACES       = (1 << 4),
	SI_DRAWSHADOW         = (1 << 5),
/*	SI_SELACTFACE         = (1 << 6), */  /* deprecated */
/*	SI_DEPRECATED2        = (1 << 7), */  /* deprecated */
/*	SI_DEPRECATED3        = (1 << 8), */  /* deprecated */
	SI_COORDFLOATS        = (1 << 9),
	SI_PIXELSNAP          = (1 << 10),
	SI_LIVE_UNWRAP        = (1 << 11),
	SI_USE_ALPHA          = (1 << 12),
	SI_SHOW_ALPHA         = (1 << 13),
	SI_SHOW_ZBUF          = (1 << 14),

	/* next two for render window display */
	SI_PREVSPACE          = (1 << 15),
	SI_FULLWINDOW         = (1 << 16),

/*	SI_DEPRECATED4        = (1 << 17), */  /* deprecated */
/*	SI_DEPRECATED5        = (1 << 18), */  /* deprecated */

	/* this means that the image is drawn until it reaches the view edge,
	 * in the image view, it's unrelated to the 'tile' mode for texface
	 */
	SI_DRAW_TILE          = (1 << 19),
	SI_SMOOTH_UV          = (1 << 20),
	SI_DRAW_STRETCH       = (1 << 21),
	SI_SHOW_GPENCIL       = (1 << 22),
	SI_DRAW_OTHER         = (1 << 23),

	SI_COLOR_CORRECTION   = (1 << 24),

	SI_NO_DRAW_TEXPAINT   = (1 << 25),
	SI_DRAW_METADATA      = (1 << 26),

	SI_SHOW_R             = (1 << 27),
	SI_SHOW_G             = (1 << 28),
	SI_SHOW_B             = (1 << 29),
} eSpaceImage_Flag;

/* SpaceImage.other_uv_filter */
typedef enum eSpaceImage_OtherUVFilter {
	SI_FILTER_SAME_IMAGE    = 0,
	SI_FILTER_ALL           = 1,
} eSpaceImage_OtherUVFilter;

/** \} */

/* -------------------------------------------------------------------- */
/** \name Text Editor
 * \{ */

/* Text Editor */
typedef struct SpaceText {
	SpaceLink *next, *prev;
	ListBase regionbase;        /* storage of regions for inactive spaces */
	int spacetype;
	float blockscale DNA_DEPRECATED;
	short blockhandler[8]  DNA_DEPRECATED;

	struct Text *text;

	int top, viewlines;
	short flags, menunr;

	short lheight;      /* user preference, is font_size! */
	char cwidth, linenrs_tot;       /* runtime computed, character width and the number of chars to use when showing line numbers */
	int left;
	int showlinenrs;
	int tabnumber;

	short showsyntax;
	short line_hlight;
	short overwrite;
	short live_edit; /* run python while editing, evil */
	float pix_per_line;

	struct rcti txtscroll, txtbar;

	int wordwrap, doplugins;

	char findstr[256];      /* ST_MAX_FIND_STR */
	char replacestr[256];   /* ST_MAX_FIND_STR */

	short margin_column;	/* column number to show right margin at */
	short lheight_dpi;		/* actual lineheight, dpi controlled */
	char pad[4];

	void *drawcache; /* cache for faster drawing */

	float scroll_accum[2]; /* runtime, for scroll increments smaller than a line */
} SpaceText;


/* SpaceText flags (moved from DNA_text_types.h) */
typedef enum eSpaceText_Flags {
	/* scrollable */
	ST_SCROLL_SELECT        = (1 << 0),
	/* clear namespace after script execution (BPY_main.c) */
	ST_CLEAR_NAMESPACE      = (1 << 4),

	ST_FIND_WRAP            = (1 << 5),
	ST_FIND_ALL             = (1 << 6),
	ST_SHOW_MARGIN          = (1 << 7),
	ST_MATCH_CASE           = (1 << 8),

	ST_FIND_ACTIVATE		= (1 << 9),
} eSpaceText_Flags;

/* SpaceText.findstr/replacestr */
#define ST_MAX_FIND_STR     256

/** \} */

/* -------------------------------------------------------------------- */
/** \name Script View (Obsolete)
 * \{ */

/* Script Runtime Data - Obsolete (pre 2.5) */
typedef struct Script {
	ID id;

	void *py_draw;
	void *py_event;
	void *py_button;
	void *py_browsercallback;
	void *py_globaldict;

	int flags, lastspace;
	/* store the script file here so we can re-run it on loading blender, if "Enable Scripts" is on */
	char scriptname[1024]; /* 1024 = FILE_MAX */
	char scriptarg[256]; /* 1024 = FILE_MAX */
} Script;
#define SCRIPT_SET_NULL(_script) _script->py_draw = _script->py_event = _script->py_button = _script->py_browsercallback = _script->py_globaldict = NULL; _script->flags = 0

/* Script View - Obsolete (pre 2.5) */
typedef struct SpaceScript {
	SpaceLink *next, *prev;
	ListBase regionbase;        /* storage of regions for inactive spaces */
	int spacetype;
	float blockscale DNA_DEPRECATED;
	struct Script *script;

	short flags, menunr;
	int pad1;

	void *but_refs;
} SpaceScript;

/** \} */

/* -------------------------------------------------------------------- */
/** \name Nodes Editor
 * \{ */

typedef struct bNodeTreePath {
	struct bNodeTreePath *next, *prev;

	struct bNodeTree *nodetree;
	bNodeInstanceKey parent_key;	/* base key for nodes in this tree instance */
	int pad;
	float view_center[2];			/* v2d center point, so node trees can have different offsets in editors */

	char node_name[64];		/* MAX_NAME */
} bNodeTreePath;

typedef struct SpaceNode {
	SpaceLink *next, *prev;
	ListBase regionbase;        /* storage of regions for inactive spaces */
	int spacetype;
	float blockscale DNA_DEPRECATED;
	short blockhandler[8]  DNA_DEPRECATED;

	View2D v2d DNA_DEPRECATED;  /* deprecated, copied to region */

	struct ID *id, *from;       /* context, no need to save in file? well... pinning... */
	short flag, pad1;           /* menunr: browse id block in header */
	float aspect, pad2;	/* internal state variables */

	float xof, yof;     /* offset for drawing the backdrop */
	float zoom;   /* zoom for backdrop */
	float cursor[2];    /* mouse pos for drawing socketless link and adding nodes */

	/* XXX nodetree pointer info is all in the path stack now,
	 * remove later on and use bNodeTreePath instead. For now these variables are set when pushing/popping
	 * from path stack, to avoid having to update all the functions and operators. Can be done when
	 * design is accepted and everything is properly tested.
	 */
	ListBase treepath;

	struct bNodeTree *nodetree, *edittree;

	/* tree type for the current node tree */
	char tree_idname[64];
	int treetype DNA_DEPRECATED; /* treetype: as same nodetree->type */
	int pad3;

	short texfrom;       /* texfrom object, world or brush */
	short shaderfrom;    /* shader from object or world */
	short recalc;        /* currently on 0/1, for auto compo */

	char insert_ofs_dir; /* direction for offsetting nodes on insertion */
	char pad4;

	ListBase linkdrag;   /* temporary data for modal linking operator */
	/* XXX hack for translate_attach op-macros to pass data from transform op to insert_offset op */
	struct NodeInsertOfsData *iofsd; /* temporary data for node insert offset (in UI called Auto-offset) */

	struct bGPdata *gpd;        /* grease-pencil data */
} SpaceNode;

/* SpaceNode.flag */
typedef enum eSpaceNode_Flag {
	SNODE_BACKDRAW       = (1 << 1),
	SNODE_SHOW_GPENCIL   = (1 << 2),
	SNODE_USE_ALPHA      = (1 << 3),
	SNODE_SHOW_ALPHA     = (1 << 4),
	SNODE_SHOW_R         = (1 << 7),
	SNODE_SHOW_G         = (1 << 8),
	SNODE_SHOW_B         = (1 << 9),
	SNODE_AUTO_RENDER    = (1 << 5),
//	SNODE_SHOW_HIGHLIGHT = (1 << 6), DNA_DEPRECATED
<<<<<<< HEAD
//	SNODE_USE_HIDDEN_PREVIEW = (1 << 10), DNA_DEPRECATED December2013 
//	SNODE_NEW_SHADERS    = (1 << 11), DNA_DEPRECATED
=======
//	SNODE_USE_HIDDEN_PREVIEW = (1 << 10), DNA_DEPRECATED December2013
	SNODE_NEW_SHADERS    = (1 << 11),
>>>>>>> 84a9647f
	SNODE_PIN            = (1 << 12),
	SNODE_SKIP_INSOFFSET = (1 << 13), /* automatically offset following nodes in a chain on insertion */
} eSpaceNode_Flag;

/* SpaceNode.texfrom */
typedef enum eSpaceNode_TexFrom {
	/* SNODE_TEX_OBJECT   = 0, */
	SNODE_TEX_WORLD    = 1,
	SNODE_TEX_BRUSH    = 2,
	SNODE_TEX_LINESTYLE = 3,
} eSpaceNode_TexFrom;

/* SpaceNode.shaderfrom */
typedef enum eSpaceNode_ShaderFrom {
	SNODE_SHADER_OBJECT = 0,
	SNODE_SHADER_WORLD = 1,
	SNODE_SHADER_LINESTYLE = 2,
} eSpaceNode_ShaderFrom;

/* SpaceNode.insert_ofs_dir */
enum {
	SNODE_INSERTOFS_DIR_RIGHT = 0,
	SNODE_INSERTOFS_DIR_LEFT  = 1,
};

<<<<<<< HEAD
/* Console ================================================ */
=======
/** \} */

/* -------------------------------------------------------------------- */
/** \name Game Logic Editor
 * \{ */

/* Logic Editor */
typedef struct SpaceLogic {
	SpaceLink *next, *prev;
	ListBase regionbase;        /* storage of regions for inactive spaces */
	int spacetype;
	float blockscale DNA_DEPRECATED;

	short blockhandler[8]  DNA_DEPRECATED;

	short flag, scaflag;
	int pad;

	struct bGPdata *gpd;        /* grease-pencil data */
} SpaceLogic;

/** \} */

/* -------------------------------------------------------------------- */
/** \name Console
 * \{ */
>>>>>>> 84a9647f

/* Console content */
typedef struct ConsoleLine {
	struct ConsoleLine *next, *prev;

	/* keep these 3 vars so as to share free, realloc funcs */
	int len_alloc;  /* allocated length */
	int len;    /* real len - strlen() */
	char *line;

	int cursor;
	int type; /* only for use when in the 'scrollback' listbase */
} ConsoleLine;

/* ConsoleLine.type */
typedef enum eConsoleLine_Type {
	CONSOLE_LINE_OUTPUT = 0,
	CONSOLE_LINE_INPUT = 1,
	CONSOLE_LINE_INFO = 2, /* autocomp feedback */
	CONSOLE_LINE_ERROR = 3
} eConsoleLine_Type;


/* Console View */
typedef struct SpaceConsole {
	SpaceLink *next, *prev;
	ListBase regionbase;        /* storage of regions for inactive spaces */
	int spacetype;
	float blockscale DNA_DEPRECATED;            // XXX are these needed?
	short blockhandler[8]  DNA_DEPRECATED;      // XXX are these needed?

	/* space vars */
	int lheight, pad;

	ListBase scrollback; /* ConsoleLine; output */
	ListBase history; /* ConsoleLine; command history, current edited line is the first */
	char prompt[256];
	char language[32]; /* multiple consoles are possible, not just python */

	int sel_start;
	int sel_end;
} SpaceConsole;

/** \} */

/* -------------------------------------------------------------------- */
/** \name User Preferences
 * \{ */

typedef struct SpaceUserPref {
	SpaceLink *next, *prev;
	ListBase regionbase;        /* storage of regions for inactive spaces */
	int spacetype;

	char pad[3];
	char filter_type;
	char filter[64];        /* search term for filtering in the UI */
} SpaceUserPref;

/** \} */

/* -------------------------------------------------------------------- */
/** \name Motion Tracking
 * \{ */

/* Clip Editor */
typedef struct SpaceClip {
	SpaceLink *next, *prev;
	ListBase regionbase;        /* storage of regions for inactive spaces */
	int spacetype;

	float xof, yof;             /* user defined offset, image is centered */
	float xlockof, ylockof;     /* user defined offset from locked position */
	float zoom;                 /* user defined zoom level */

	struct MovieClipUser user;      /* user of clip */
	struct MovieClip *clip;         /* clip data */
	struct MovieClipScopes scopes;  /* different scoped displayed in space panels */

	int flag;                   /* flags */
	short mode;                 /* editor mode (editing context being displayed) */
	short view;                 /* type of the clip editor view */

	int path_length;            /* length of displaying path, in frames */

	/* current stabilization data */
	float loc[2], scale, angle; /* pre-composed stabilization data */
	int pad;
	float stabmat[4][4], unistabmat[4][4];  /* current stabilization matrix and the same matrix in unified space,
	                                         * defined when drawing and used for mouse position calculation */

	/* movie postprocessing */
	int postproc_flag;

	/* grease pencil */
	short gpencil_src, pad2;

	int around, pad4;             /* pivot point for transforms */

	float cursor[2];              /* Mask editor 2d cursor */

	MaskSpaceInfo mask_info;
} SpaceClip;

/* SpaceClip.flag */
typedef enum eSpaceClip_Flag {
	SC_SHOW_MARKER_PATTERN      = (1 << 0),
	SC_SHOW_MARKER_SEARCH       = (1 << 1),
	SC_LOCK_SELECTION           = (1 << 2),
	SC_SHOW_TINY_MARKER         = (1 << 3),
	SC_SHOW_TRACK_PATH          = (1 << 4),
	SC_SHOW_BUNDLES             = (1 << 5),
	SC_MUTE_FOOTAGE             = (1 << 6),
	SC_HIDE_DISABLED            = (1 << 7),
	SC_SHOW_NAMES               = (1 << 8),
	SC_SHOW_GRID                = (1 << 9),
	SC_SHOW_STABLE              = (1 << 10),
	SC_MANUAL_CALIBRATION       = (1 << 11),
	SC_SHOW_GPENCIL             = (1 << 12),
	SC_SHOW_FILTERS             = (1 << 13),
	SC_SHOW_GRAPH_FRAMES        = (1 << 14),
	SC_SHOW_GRAPH_TRACKS_MOTION = (1 << 15),
/*	SC_SHOW_PYRAMID_LEVELS      = (1 << 16), */	/* UNUSED */
	SC_LOCK_TIMECURSOR          = (1 << 17),
	SC_SHOW_SECONDS             = (1 << 18),
	SC_SHOW_GRAPH_SEL_ONLY      = (1 << 19),
	SC_SHOW_GRAPH_HIDDEN        = (1 << 20),
	SC_SHOW_GRAPH_TRACKS_ERROR  = (1 << 21),
	SC_SHOW_METADATA            = (1 << 22),
} eSpaceClip_Flag;

/* SpaceClip.mode */
typedef enum eSpaceClip_Mode {
	SC_MODE_TRACKING = 0,
	/*SC_MODE_RECONSTRUCTION = 1,*/  /* DEPRECATED */
	/*SC_MODE_DISTORTION = 2,*/  /* DEPRECATED */
	SC_MODE_MASKEDIT = 3,
} eSpaceClip_Mode;

/* SpaceClip.view */
typedef enum eSpaceClip_View {
	SC_VIEW_CLIP = 0,
	SC_VIEW_GRAPH = 1,
	SC_VIEW_DOPESHEET = 2,
} eSpaceClip_View;

/* SpaceClip.gpencil_src */
typedef enum eSpaceClip_GPencil_Source {
	SC_GPENCIL_SRC_CLIP = 0,
	SC_GPENCIL_SRC_TRACK = 1,
} eSpaceClip_GPencil_Source;


/* Top Bar ======================================= */

/* These two lines with # tell makesdna this struct can be excluded.
 * Should be: #ifndef WITH_GLOBAL_AREA_WRITING */
#
#
typedef struct SpaceTopBar {
	SpaceLink *next, *prev;
	ListBase regionbase;        /* storage of regions for inactive spaces */
	int spacetype;

	int pad;
} SpaceTopBar;

/* Status Bar ======================================= */

/* These two lines with # tell makesdna this struct can be excluded.
 * Should be: #ifndef WITH_GLOBAL_AREA_WRITING */
#
#
typedef struct SpaceStatusBar {
	SpaceLink *next, *prev;
	ListBase regionbase;        /* storage of regions for inactive spaces */
	int spacetype;

	int pad;
} SpaceStatusBar;


/* **************** SPACE DEFINES ********************* */

/* space types, moved from DNA_screen_types.h */
/* Do NOT change order, append on end. types are hardcoded needed */
typedef enum eSpace_Type {
	SPACE_EMPTY    = 0,
	SPACE_VIEW3D   = 1,
	SPACE_IPO      = 2,
	SPACE_OUTLINER = 3,
	SPACE_BUTS     = 4,
	SPACE_FILE     = 5,
	SPACE_IMAGE    = 6,
	SPACE_INFO     = 7,
	SPACE_SEQ      = 8,
	SPACE_TEXT     = 9,
#ifdef DNA_DEPRECATED
	SPACE_IMASEL   = 10, /* deprecated */
	SPACE_SOUND    = 11, /* Deprecated */
#endif
	SPACE_ACTION   = 12,
	SPACE_NLA      = 13,
	/* TODO: fully deprecate */
	SPACE_SCRIPT   = 14, /* Deprecated */
	SPACE_TIME     = 15, /* Deprecated */
	SPACE_NODE     = 16,
	SPACE_LOGIC    = 17, /* deprecated */
	SPACE_CONSOLE  = 18,
	SPACE_USERPREF = 19,
	SPACE_CLIP     = 20,
	SPACE_TOPBAR   = 21,
	SPACE_STATUSBAR = 22,

	SPACE_TYPE_LAST = SPACE_STATUSBAR
} eSpace_Type;

/* use for function args */
#define SPACE_TYPE_ANY -1


#define IMG_SIZE_FALLBACK 256

#endif  /* __DNA_SPACE_TYPES_H__ */<|MERGE_RESOLUTION|>--- conflicted
+++ resolved
@@ -67,18 +67,14 @@
 struct Mask;
 struct BLI_mempool;
 
-<<<<<<< HEAD
 /* TODO 2.8: We don't write the global areas to files currently. Uncomment
  * define to enable writing (should become the default in a bit). */
 //#define WITH_GLOBAL_AREA_WRITING
 
 
-/* SpaceLink (Base) ==================================== */
-=======
 /* -------------------------------------------------------------------- */
 /** \name SpaceLink (Base)
  * \{ */
->>>>>>> 84a9647f
 
 /**
  * The base structure all the other spaces
@@ -138,17 +134,10 @@
 	short mainb, mainbo, mainbuser; /* context tabs */
 	short re_align, align;          /* align for panels */
 	short preview;                  /* preview is signal to refresh */
-<<<<<<< HEAD
 	char flag;
 	char collection_context;
 	char pad[2];
-	
-=======
-	/* texture context selector (material, lamp, particles, world, other) */
-	short texture_context, texture_context_prev;
-	char flag, pad[7];
-
->>>>>>> 84a9647f
+
 	void *path;                     /* runtime */
 	int pathflag, dataicon;         /* runtime */
 	ID *pinid;
@@ -165,13 +154,8 @@
 // #define CONTEXT_TYPES   2
 #define CONTEXT_SHADING 3
 #define CONTEXT_EDITING 4
-<<<<<<< HEAD
-#define CONTEXT_SCRIPT  5
-//#define CONTEXT_LOGIC   6
-=======
 // #define CONTEXT_SCRIPT  5
 #define CONTEXT_LOGIC   6
->>>>>>> 84a9647f
 
 /* SpaceButs.mainb old (deprecated) */
 // #define BUTS_VIEW           0
@@ -206,12 +190,8 @@
 	BCONTEXT_MODIFIER = 10,
 	BCONTEXT_CONSTRAINT = 11,
 	BCONTEXT_BONE_CONSTRAINT = 12,
-<<<<<<< HEAD
 	BCONTEXT_VIEW_LAYER = 13,
 	BCONTEXT_WORKSPACE = 15,
-=======
-	BCONTEXT_RENDER_LAYER = 13,
->>>>>>> 84a9647f
 
 	/* always as last... */
 	BCONTEXT_TOT
@@ -227,21 +207,7 @@
 	SB_SHADING_CONTEXT = (1 << 4),
 } eSpaceButtons_Flag;
 
-<<<<<<< HEAD
-/* sbuts->align */
-=======
-/* SpaceButs.texture_context */
-typedef enum eSpaceButtons_Texture_Context {
-	SB_TEXC_MATERIAL = 0,
-	SB_TEXC_WORLD = 1,
-	SB_TEXC_LAMP = 2,
-	SB_TEXC_PARTICLES = 3,
-	SB_TEXC_OTHER = 4,
-	SB_TEXC_LINESTYLE = 5,
-} eSpaceButtons_Texture_Context;
-
 /* SpaceButs.align */
->>>>>>> 84a9647f
 typedef enum eSpaceButtons_Align {
 	BUT_FREE = 0,
 	BUT_HORIZONTAL = 1,
@@ -295,15 +261,11 @@
 	struct TreeStoreElem search_tse;
 
 	short flag, outlinevis, storeflag, search_flags;
-<<<<<<< HEAD
 	int filter;
 	char filter_state;
 	char pad;
 	short filter_id_type;
-	
-=======
-
->>>>>>> 84a9647f
+
 	/* pointers to treestore elements, grouped by (id, type, nr) in hashtable for faster searching */
 	void *treehash;
 } SpaceOops;
@@ -318,8 +280,7 @@
 	SO_SKIP_SORT_ALPHA      = (1 << 4),
 } eSpaceOutliner_Flag;
 
-<<<<<<< HEAD
-/* SpaceOops->filter */
+/* SpaceOops.filter */
 typedef enum eSpaceOutliner_Filter {
 	SO_FILTER_SEARCH           = (1 << 0),
 	/* SO_FILTER_ENABLE           = (1 << 1), */ /* Deprecated */
@@ -361,7 +322,7 @@
                        SO_FILTER_OB_STATE | \
                        SO_FILTER_NO_COLLECTION)
 
-/* SpaceOops->filter_state */
+/* SpaceOops.filter_state */
 typedef enum eSpaceOutliner_StateFilter {
 	SO_FILTER_OB_ALL           = 0,
 	SO_FILTER_OB_VISIBLE       = 1,
@@ -369,10 +330,7 @@
 	SO_FILTER_OB_ACTIVE        = 3,
 } eSpaceOutliner_StateFilter;
 
-/* SpaceOops->outlinevis */
-=======
 /* SpaceOops.outlinevis */
->>>>>>> 84a9647f
 typedef enum eSpaceOutliner_Mode {
 	SO_SCENES            = 0,
 	/* SO_CUR_SCENE      = 1, */  /* deprecated! */
@@ -529,45 +487,7 @@
 /** \name Timeline
  * \{ */
 
-<<<<<<< HEAD
-/* time->redraws (now screen->redraws_flag) */
-=======
-/* Pointcache drawing data */
-# /* Only store the data array in the cache to avoid constant reallocation. */
-# /* No need to store when saved. */
-typedef struct SpaceTimeCache {
-	struct SpaceTimeCache *next, *prev;
-	float *array;
-} SpaceTimeCache;
-
-/* Timeline View */
-typedef struct SpaceTime {
-	SpaceLink *next, *prev;
-	ListBase regionbase;        /* storage of regions for inactive spaces */
-	int spacetype;
-	float blockscale DNA_DEPRECATED;
-
-	View2D v2d DNA_DEPRECATED;  /* deprecated, copied to region */
-
-	ListBase caches;
-
-	int cache_display;
-	int flag;
-} SpaceTime;
-
-
-/* SpaceTime.flag */
-typedef enum eTimeline_Flag {
-	/* show timing in frames instead of in seconds */
-	TIME_DRAWFRAMES    = (1 << 0),
-	/* show time indicator box beside the frame number */
-	TIME_CFRA_NUM      = (1 << 1),
-	/* only keyframes from active/selected channels get shown */
-	TIME_ONLYACTSEL    = (1 << 2),
-} eTimeline_Flag;
-
 /* SpaceTime.redraws (now bScreen.redraws_flag) */
->>>>>>> 84a9647f
 typedef enum eScreen_Redraws_Flag {
 	TIME_REGION            = (1 << 0),
 	TIME_ALL_3D_WIN        = (1 << 1),
@@ -583,26 +503,11 @@
 	TIME_FOLLOW            = (1 << 15),
 } eScreen_Redraws_Flag;
 
-<<<<<<< HEAD
-/* Sequence Editor ======================================= */
-=======
-/* SpaceTime.cache */
-typedef enum eTimeline_Cache_Flag {
-	TIME_CACHE_DISPLAY       = (1 << 0),
-	TIME_CACHE_SOFTBODY      = (1 << 1),
-	TIME_CACHE_PARTICLES     = (1 << 2),
-	TIME_CACHE_CLOTH         = (1 << 3),
-	TIME_CACHE_SMOKE         = (1 << 4),
-	TIME_CACHE_DYNAMICPAINT  = (1 << 5),
-	TIME_CACHE_RIGIDBODY     = (1 << 6),
-} eTimeline_Cache_Flag;
-
 /** \} */
 
 /* -------------------------------------------------------------------- */
 /** \name Sequence Editor
  * \{ */
->>>>>>> 84a9647f
 
 /* Sequencer */
 typedef struct SpaceSeq {
@@ -1285,13 +1190,8 @@
 	SNODE_SHOW_B         = (1 << 9),
 	SNODE_AUTO_RENDER    = (1 << 5),
 //	SNODE_SHOW_HIGHLIGHT = (1 << 6), DNA_DEPRECATED
-<<<<<<< HEAD
-//	SNODE_USE_HIDDEN_PREVIEW = (1 << 10), DNA_DEPRECATED December2013 
+//	SNODE_USE_HIDDEN_PREVIEW = (1 << 10), DNA_DEPRECATED December2013
 //	SNODE_NEW_SHADERS    = (1 << 11), DNA_DEPRECATED
-=======
-//	SNODE_USE_HIDDEN_PREVIEW = (1 << 10), DNA_DEPRECATED December2013
-	SNODE_NEW_SHADERS    = (1 << 11),
->>>>>>> 84a9647f
 	SNODE_PIN            = (1 << 12),
 	SNODE_SKIP_INSOFFSET = (1 << 13), /* automatically offset following nodes in a chain on insertion */
 } eSpaceNode_Flag;
@@ -1317,36 +1217,11 @@
 	SNODE_INSERTOFS_DIR_LEFT  = 1,
 };
 
-<<<<<<< HEAD
-/* Console ================================================ */
-=======
-/** \} */
-
-/* -------------------------------------------------------------------- */
-/** \name Game Logic Editor
- * \{ */
-
-/* Logic Editor */
-typedef struct SpaceLogic {
-	SpaceLink *next, *prev;
-	ListBase regionbase;        /* storage of regions for inactive spaces */
-	int spacetype;
-	float blockscale DNA_DEPRECATED;
-
-	short blockhandler[8]  DNA_DEPRECATED;
-
-	short flag, scaflag;
-	int pad;
-
-	struct bGPdata *gpd;        /* grease-pencil data */
-} SpaceLogic;
-
 /** \} */
 
 /* -------------------------------------------------------------------- */
 /** \name Console
  * \{ */
->>>>>>> 84a9647f
 
 /* Console content */
 typedef struct ConsoleLine {
@@ -1500,7 +1375,11 @@
 } eSpaceClip_GPencil_Source;
 
 
-/* Top Bar ======================================= */
+/** \} */
+
+/* -------------------------------------------------------------------- */
+/** \name Top Bar
+ * \{ */
 
 /* These two lines with # tell makesdna this struct can be excluded.
  * Should be: #ifndef WITH_GLOBAL_AREA_WRITING */
@@ -1514,7 +1393,11 @@
 	int pad;
 } SpaceTopBar;
 
-/* Status Bar ======================================= */
+/** \} */
+
+/* -------------------------------------------------------------------- */
+/** \name Status Bar
+ * \{ */
 
 /* These two lines with # tell makesdna this struct can be excluded.
  * Should be: #ifndef WITH_GLOBAL_AREA_WRITING */
@@ -1528,8 +1411,11 @@
 	int pad;
 } SpaceStatusBar;
 
-
-/* **************** SPACE DEFINES ********************* */
+/** \} */
+
+/* -------------------------------------------------------------------- */
+/** \name Space Type Definitions
+ * \{ */
 
 /* space types, moved from DNA_screen_types.h */
 /* Do NOT change order, append on end. types are hardcoded needed */
@@ -1567,7 +1453,8 @@
 /* use for function args */
 #define SPACE_TYPE_ANY -1
 
-
 #define IMG_SIZE_FALLBACK 256
 
+/** \} */
+
 #endif  /* __DNA_SPACE_TYPES_H__ */