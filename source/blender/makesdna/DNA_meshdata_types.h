--- conflicted
+++ resolved
@@ -99,12 +99,8 @@
 
 typedef struct MLoopUV {
 	float uv[2];
-<<<<<<< HEAD
 	int flag;
-}MLoopUV;
-=======
 } MLoopUV;
->>>>>>> 0b00bb23
 
 /*mloopuv->flag*/
 #define MLOOPUV_EDGESEL	1
