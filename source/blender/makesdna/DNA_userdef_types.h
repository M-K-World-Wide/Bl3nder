/**
 * blenkernel/DNA_userdef_types.h (mar-2001 nzc)
 *
 *	$Id$
 *
 * ***** BEGIN GPL/BL DUAL LICENSE BLOCK *****
 *
 * This program is free software; you can redistribute it and/or
 * modify it under the terms of the GNU General Public License
 * as published by the Free Software Foundation; either version 2
 * of the License, or (at your option) any later version. The Blender
 * Foundation also sells licenses for use in proprietary software under
 * the Blender License.  See http://www.blender.org/BL/ for information
 * about this.
 *
 * This program is distributed in the hope that it will be useful,
 * but WITHOUT ANY WARRANTY; without even the implied warranty of
 * MERCHANTABILITY or FITNESS FOR A PARTICULAR PURPOSE.  See the
 * GNU General Public License for more details.
 *
 * You should have received a copy of the GNU General Public License
 * along with this program; if not, write to the Free Software Foundation,
 * Inc., 59 Temple Place - Suite 330, Boston, MA  02111-1307, USA.
 *
 * The Original Code is Copyright (C) 2001-2002 by NaN Holding BV.
 * All rights reserved.
 *
 * The Original Code is: all of this file.
 *
 * Contributor(s): none yet.
 *
 * ***** END GPL/BL DUAL LICENSE BLOCK *****
*/

#ifndef DNA_USERDEF_TYPES_H
#define DNA_USERDEF_TYPES_H

#include "DNA_listBase.h"
#include "DNA_texture_types.h"

/* themes; defines in BIF_resource.h */
struct ColorBand;

/* global, button colors */
typedef struct ThemeUI {
	char outline[4];
	char neutral[4];
	char action[4];
	char setting[4];
	char setting1[4];
	char setting2[4];
	char num[4];
	char textfield[4];
	char textfield_hi[4];
	char popup[4];
	char text[4];
	char text_hi[4];
	char menu_back[4];
	char menu_item[4];
	char menu_hilite[4];
	char menu_text[4];
	char menu_text_hi[4];
	
	char but_drawtype;
	char pad[3];
	char iconfile[80];	// FILE_MAXFILE length
} ThemeUI;

/* try to put them all in one, if needed a special struct can be created as well
 * for example later on, when we introduce wire colors for ob types or so...
 */
typedef struct ThemeSpace {
	char back[4];
	char text[4];	
	char text_hi[4];
	char header[4];
	char panel[4];
	
	char shade1[4];
	char shade2[4];
	
	char hilite[4];
	char grid[4]; 
	
	char wire[4], select[4];
	char lamp[4];
	char active[4], group[4], group_active[4], transform[4];
	char vertex[4], vertex_select[4];
	char edge[4], edge_select[4];
	char edge_seam[4], edge_sharp[4], edge_facesel[4];
	char face[4], face_select[4];	// solid faces
	char face_dot[4];				// selected color
	char normal[4];
	char bone_solid[4], bone_pose[4];
	char strip[4], strip_select[4];
	char cframe[4], pad[4];
	
	char vertex_size, facedot_size;
	char bpad[2]; 

	char syntaxl[4], syntaxn[4], syntaxb[4]; // syntax for textwindow and nodes
	char syntaxv[4], syntaxc[4];
	
	char movie[4], image[4], scene[4], audio[4];		// for sequence editor
	char effect[4], plugin[4], transition[4], meta[4];
	char editmesh_active[4]; 
} ThemeSpace;


/* set of colors for use as a custom color set for Objects/Bones wire drawing */
typedef struct ThemeWireColor {
	char 	solid[4];
	char	select[4];
	char 	active[4];
	
	short 	flag;
	short 	pad;
} ThemeWireColor; 

/* flags for ThemeWireColor */
#define TH_WIRECOLOR_CONSTCOLS	(1<<0)

/* A theme */
typedef struct bTheme {
	struct bTheme *next, *prev;
	char name[32];
	
	/* Interface Elements (buttons, menus, icons) */
	ThemeUI tui;
	
	/* Individual Spacetypes */
	ThemeSpace tbuts;	
	ThemeSpace tv3d;
	ThemeSpace tfile;
	ThemeSpace tipo;
	ThemeSpace tinfo;	
	ThemeSpace tsnd;
	ThemeSpace tact;
	ThemeSpace tnla;
	ThemeSpace tseq;
	ThemeSpace tima;
	ThemeSpace timasel;
	ThemeSpace text;
	ThemeSpace toops;
	ThemeSpace ttime;
	ThemeSpace tnode;
	
	/* 20 sets of bone colors for this theme */
	ThemeWireColor tarm[20];
	/*ThemeWireColor tobj[20];*/

	unsigned char bpad[4], bpad1[4];
} bTheme;

typedef struct SolidLight {
	int flag, pad;
	float col[4], spec[4], vec[4];
} SolidLight;

typedef struct UserDef {
	int flag, dupflag;
	int savetime;
	char tempdir[160];	// FILE_MAXDIR length
	char fontdir[160];
	char renderdir[160];
	char textudir[160];
	char plugtexdir[160];
	char plugseqdir[160];
	char pythondir[160];
	char sounddir[160];
	/* yafray: temporary xml export directory */
	char yfexportdir[160];
	short versions, vrmlflag;	// tmp for export, will be replaced by strubi
	int gameflags;
	int wheellinescroll;
	int uiflag, language;
	short userpref, viewzoom;
	short console_buffer;	//console vars here for tuhopuu compat, --phase
	short console_out;
	int mixbufsize;
	int fontsize;
	short encoding;
	short transopts;
	short menuthreshold1, menuthreshold2;
	char fontname[256];		// FILE_MAXDIR+FILE length
	struct ListBase themes;
	short undosteps;
	short curssize;
	short tb_leftmouse, tb_rightmouse;
	struct SolidLight light[3];
	short tw_hotspot, tw_flag, tw_handlesize, tw_size;
	int textimeout, texcollectrate;
	int memcachelimit;
	int prefetchframes;
	short frameserverport;
	short pad_rot_angle;	/*control the rotation step of the view when PAD2,PAD4,PAD6&PAD8 is use*/
	short obcenter_dia;
	short rvisize;			/* rotating view icon size */
	short rvibright;		/* rotating view icon brightness */
	short recent_files;		/* maximum number of recently used files to remember  */
	short smooth_viewtx;	/* miliseconds to spend spinning the view */
	short glreslimit;
<<<<<<< HEAD
	short ndof_pan, ndof_rotate;
//	short pads[4];
//	char pad[8];
=======
	char versemaster[160];
	char verseuser[160];
	float glalphaclip;
	
	short autokey_mode;		/* autokeying mode */
	short autokey_flag;		/* flags for autokeying */
	
	struct ColorBand coba_weight;	/* from texture.h */
>>>>>>> 15215493
} UserDef;

extern UserDef U; /* from usiblender.c !!!! */

/* ***************** USERDEF ****************** */

/* flag */
#define USER_AUTOSAVE			(1 << 0)
#define USER_AUTOGRABGRID		(1 << 1)
#define USER_AUTOROTGRID		(1 << 2)
#define USER_AUTOSIZEGRID		(1 << 3)
#define USER_SCENEGLOBAL		(1 << 4)
#define USER_TRACKBALL			(1 << 5)
#define USER_DUPLILINK			(1 << 6)
#define USER_FSCOLLUM			(1 << 7)
#define USER_MAT_ON_OB			(1 << 8)
#define USER_NO_CAPSLOCK		(1 << 9)
#define USER_VIEWMOVE			(1 << 10)
#define USER_TOOLTIPS			(1 << 11)
#define USER_TWOBUTTONMOUSE		(1 << 12)
#define USER_NONUMPAD			(1 << 13)
#define USER_LMOUSESELECT		(1 << 14)
#define USER_FILECOMPRESS		(1 << 15)
#define USER_SAVE_PREVIEWS		(1 << 16)
#define USER_CUSTOM_RANGE		(1 << 17)
#define USER_ADD_EDITMODE		(1 << 18)
#define USER_ADD_VIEWALIGNED	(1 << 19)
#define USER_RELPATHS			(1 << 20)
#define USER_DRAGIMMEDIATE			(1 << 21)

/* viewzom */
#define USER_ZOOM_CONT			0
#define USER_ZOOM_SCALE			1
#define USER_ZOOM_DOLLY			2

/* uiflag */
// old flag for #define	USER_KEYINSERTACT		(1 << 0)
// old flag for #define	USER_KEYINSERTOBJ		(1 << 1)
#define USER_WHEELZOOMDIR		(1 << 2)
#define USER_FILTERFILEEXTS		(1 << 3)
#define USER_DRAWVIEWINFO		(1 << 4)
#define USER_PLAINMENUS			(1 << 5)		// old EVTTOCONSOLE print ghost events, here for tuhopuu compat. --phase
								// old flag for hide pulldown was here 
#define USER_FLIPFULLSCREEN		(1 << 7)
#define USER_ALLWINCODECS		(1 << 8)
#define USER_MENUOPENAUTO		(1 << 9)
#define USER_PANELPINNED		(1 << 10)
#define USER_AUTOPERSP     		(1 << 11)
#define USER_LOCKAROUND     	(1 << 12)
#define USER_GLOBALUNDO     	(1 << 13)
#define USER_ORBIT_SELECTION	(1 << 14)
// old flag for #define USER_KEYINSERTAVAI		(1 << 15)
#define USER_HIDE_DOT			(1 << 16)
#define USER_SHOW_ROTVIEWICON	(1 << 17)
#define USER_SHOW_VIEWPORTNAME	(1 << 18)
// old flag for #define USER_KEYINSERTNEED		(1 << 19)
#define USER_ZOOM_TO_MOUSEPOS	(1 << 20)
#define USER_SHOW_FPS			(1 << 21)
#define USER_MMB_PASTE			(1 << 22)

/* Auto-Keying mode */
	/* AUTOKEY_ON is a bitflag */
#define 	AUTOKEY_ON				1
	/* AUTOKEY_ON + 2**n...  (i.e. AUTOKEY_MODE_NORMAL = AUTOKEY_ON + 2) to preserve setting, even when autokey turned off  */
#define		AUTOKEY_MODE_NORMAL		3
#define		AUTOKEY_MODE_EDITKEYS	5

/* Auto-Keying flag */
#define		AUTOKEY_FLAG_INSERTAVAIL	(1<<0)
#define		AUTOKEY_FLAG_INSERTNEEDED	(1<<1)
#define		AUTOKEY_FLAG_AUTOMATKEY		(1<<2)

/* Auto-Keying macros */
#define IS_AUTOKEY_ON			(U.autokey_mode & AUTOKEY_ON)
#define IS_AUTOKEY_MODE(mode) 	(U.autokey_mode == AUTOKEY_MODE_##mode)
#define IS_AUTOKEY_FLAG(flag)	(U.autokey_flag == AUTOKEY_FLAG_##flag)

/* transopts */
#define	USER_TR_TOOLTIPS		(1 << 0)
#define	USER_TR_BUTTONS			(1 << 1)
#define USER_TR_MENUS			(1 << 2)
#define USER_TR_FILESELECT		(1 << 3)
#define USER_TR_TEXTEDIT		(1 << 4)
#define USER_DOTRANSLATE		(1 << 5)
#define USER_USETEXTUREFONT		(1 << 6)
#define CONVERT_TO_UTF8			(1 << 7)

/* dupflag */
#define USER_DUP_MESH			(1 << 0)
#define USER_DUP_CURVE			(1 << 1)
#define USER_DUP_SURF			(1 << 2)
#define USER_DUP_FONT			(1 << 3)
#define USER_DUP_MBALL			(1 << 4)
#define USER_DUP_LAMP			(1 << 5)
#define USER_DUP_IPO			(1 << 6)
#define USER_DUP_MAT			(1 << 7)
#define USER_DUP_TEX			(1 << 8)
#define	USER_DUP_ARM			(1 << 9)
#define	USER_DUP_ACT			(1 << 10)

/* gameflags */
#define USER_VERTEX_ARRAYS		1
#define USER_DISABLE_SOUND		2
#define USER_DISABLE_MIPMAP		4

/* vrml flag */
#define USER_VRML_LAYERS		1
#define USER_VRML_AUTOSCALE		2
#define USER_VRML_TWOSIDED		4

/* tw_flag (transform widget) */


#endif<|MERGE_RESOLUTION|>--- conflicted
+++ resolved
@@ -200,11 +200,9 @@
 	short recent_files;		/* maximum number of recently used files to remember  */
 	short smooth_viewtx;	/* miliseconds to spend spinning the view */
 	short glreslimit;
-<<<<<<< HEAD
 	short ndof_pan, ndof_rotate;
 //	short pads[4];
 //	char pad[8];
-=======
 	char versemaster[160];
 	char verseuser[160];
 	float glalphaclip;
@@ -213,7 +211,6 @@
 	short autokey_flag;		/* flags for autokeying */
 	
 	struct ColorBand coba_weight;	/* from texture.h */
->>>>>>> 15215493
 } UserDef;
 
 extern UserDef U; /* from usiblender.c !!!! */
