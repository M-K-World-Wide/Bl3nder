--- conflicted
+++ resolved
@@ -32,10 +32,6 @@
 	superlu
 )
 
-<<<<<<< HEAD
-BLENDERLIB(bf_intern_opennl "${SRC}" "${INC}")
-#, libtype='core', priority=55 )
-=======
 set(SRC
 	intern/opennl.c
 	superlu/colamd.c
@@ -79,5 +75,4 @@
 	superlu/util.h
 )
 
-blender_add_lib(bf_intern_opennl "${SRC}" "${INC}")
->>>>>>> 2198cfdb
+blender_add_lib(bf_intern_opennl "${SRC}" "${INC}")